--- conflicted
+++ resolved
@@ -48,17 +48,6 @@
   if (out !== expectation) {
     errors++;
 
-<<<<<<< HEAD
-    globalThis.ngxConsole.log("Assertion failed for " + inFilename);
-    globalThis.ngxConsole.log("--------------------------------------------------");
-    globalThis.ngxConsole.log("EXPECTED:");
-    globalThis.ngxConsole.log(expectation);
-    globalThis.ngxConsole.log("--------------------------------------------------");
-    globalThis.ngxConsole.log("ACTUAL");
-    globalThis.ngxConsole.log(out);
-    globalThis.ngxConsole.log("--------------------------------------------------");
-    globalThis.ngxConsole.log();
-=======
     // Allow regenerating the expected output using
     //   OVERWRITE=true node ./external/builder/test-fixtures_esprima.mjs
     if (process.env.OVERWRITE) {
@@ -74,7 +63,6 @@
     console.log(out);
     console.log("--------------------------------------------------");
     console.log();
->>>>>>> a6e0b029
   }
 });
 
