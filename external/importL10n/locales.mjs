/* Copyright 2012 Mozilla Foundation
 *
 * Licensed under the Apache License, Version 2.0 (the "License");
 * you may not use this file except in compliance with the License.
 * You may obtain a copy of the License at
 *
 *     http://www.apache.org/licenses/LICENSE-2.0
 *
 * Unless required by applicable law or agreed to in writing, software
 * distributed under the License is distributed on an "AS IS" BASIS,
 * WITHOUT WARRANTIES OR CONDITIONS OF ANY KIND, either express or implied.
 * See the License for the specific language governing permissions and
 * limitations under the License.
 */

import fs from "fs";
import path from "path";

// Fetches all languages that have an *active* translation in mozilla-central.
// This is used in gulpfile.js for the `importl10n` command.

const DEFAULT_LOCALE = "en-US";

const EXCLUDE_LANG_CODES = new Set(["ca-valencia", "ja-JP-mac"]);

function normalizeText(s) {
  return s.replaceAll(/\r\n?/g, "\n").replaceAll("\uFEFF", "");
}

<<<<<<< HEAD
function downloadLanguageCodes() {
  globalThis.ngxConsole.log("Downloading language codes...\n");
=======
async function downloadLanguageCodes() {
  console.log("Downloading language codes...\n");
>>>>>>> b14f6960

  const ALL_LOCALES =
    "https://hg.mozilla.org/mozilla-central/raw-file/tip/browser/locales/all-locales";

  const response = await fetch(ALL_LOCALES);
  if (!response.ok) {
    throw new Error(response.statusText);
  }
  const content = await response.text();

  // Remove any leading/trailing white-space.
  const langCodes = normalizeText(content.trim()).split("\n");
  // Remove all locales that we don't want to download below.
  return langCodes.filter(
    langCode => langCode !== DEFAULT_LOCALE && !EXCLUDE_LANG_CODES.has(langCode)
  );
}

<<<<<<< HEAD
function downloadLanguageFiles(root, langCode) {
  globalThis.ngxConsole.log("Downloading " + langCode + "...");
=======
async function downloadLanguageFiles(root, langCode) {
  console.log(`Downloading ${langCode}...`);
>>>>>>> b14f6960

  // Constants for constructing the URLs. Translations are taken from the
  // Nightly channel as those are the most recent ones.
  const MOZ_CENTRAL_ROOT = "https://hg.mozilla.org/l10n-central/";
  const MOZ_CENTRAL_PDFJS_DIR = "/raw-file/default/toolkit/toolkit/pdfviewer/";

  // Defines which files to download for each language.
  const files = ["viewer.ftl"];

  const outputDir = path.join(root, langCode);
  if (!fs.existsSync(outputDir)) {
    fs.mkdirSync(outputDir);
  }

  // Download the necessary files for this language.
  for (const fileName of files) {
    const outputPath = path.join(outputDir, fileName);
    const url = MOZ_CENTRAL_ROOT + langCode + MOZ_CENTRAL_PDFJS_DIR + fileName;

    const response = await fetch(url);
    if (!response.ok) {
      // Not all files exist for each language. Files without translations
      // have been removed (https://bugzilla.mozilla.org/show_bug.cgi?id=1443175).
      continue;
    }
    const content = await response.text();

    fs.writeFileSync(outputPath, normalizeText(content), "utf8");
  }
}

async function downloadL10n(root) {
  const langCodes = await downloadLanguageCodes();

  for (const langCode of langCodes) {
    if (!langCode) {
      continue;
    }
    await downloadLanguageFiles(root, langCode);
  }

  const removeCodes = [];
  for (const entry of fs.readdirSync(root)) {
    const dirPath = path.join(root, entry),
      stat = fs.lstatSync(dirPath);

    if (
      stat.isDirectory() &&
      entry !== DEFAULT_LOCALE &&
      !langCodes.includes(entry)
    ) {
      removeCodes.push(entry);
    }
  }
  if (removeCodes.length) {
    globalThis.ngxConsole.log(
      "\nConsider removing the following unmaintained locales:\n" +
        removeCodes.join(", ") +
        "\n"
    );
  }
}

export { downloadL10n };<|MERGE_RESOLUTION|>--- conflicted
+++ resolved
@@ -27,13 +27,8 @@
   return s.replaceAll(/\r\n?/g, "\n").replaceAll("\uFEFF", "");
 }
 
-<<<<<<< HEAD
-function downloadLanguageCodes() {
+async function downloadLanguageCodes() {
   globalThis.ngxConsole.log("Downloading language codes...\n");
-=======
-async function downloadLanguageCodes() {
-  console.log("Downloading language codes...\n");
->>>>>>> b14f6960
 
   const ALL_LOCALES =
     "https://hg.mozilla.org/mozilla-central/raw-file/tip/browser/locales/all-locales";
@@ -52,13 +47,8 @@
   );
 }
 
-<<<<<<< HEAD
-function downloadLanguageFiles(root, langCode) {
-  globalThis.ngxConsole.log("Downloading " + langCode + "...");
-=======
 async function downloadLanguageFiles(root, langCode) {
-  console.log(`Downloading ${langCode}...`);
->>>>>>> b14f6960
+  globalThis.ngxConsole.log(`Downloading ${langCode}...`);
 
   // Constants for constructing the URLs. Translations are taken from the
   // Nightly channel as those are the most recent ones.
