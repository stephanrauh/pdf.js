--- conflicted
+++ resolved
@@ -435,29 +435,7 @@
 
       ensureNotTerminated();
 
-<<<<<<< HEAD
-      const evaluatorOptions = {
-        maxImageSize: data.maxImageSize,
-        disableFontFace: data.disableFontFace,
-        ignoreErrors: data.ignoreErrors,
-        isEvalSupported: data.isEvalSupported,
-        fontExtraProperties: data.fontExtraProperties,
-        useSystemFonts: data.useSystemFonts,
-        cMapUrl: data.cMapUrl,
-        standardFontDataUrl: data.standardFontDataUrl,
-      };
-
-      // modified by ngx-extended-pdf-viewer #376
-      let cMapUrl = evaluatorOptions.cMapUrl;
-      if (cMapUrl?.constructor.name === "Function") {
-        evaluatorOptions.cMapUrl = cMapUrl();
-      }
-      // #376 end of modification
-
-      getPdfManager(data, evaluatorOptions, data.enableXfa)
-=======
       getPdfManager(data)
->>>>>>> d0823066
         .then(function (newPdfManager) {
           if (terminated) {
             // We were in a process of setting up the manager, but it got
