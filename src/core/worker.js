--- conflicted
+++ resolved
@@ -859,7 +859,6 @@
       docParams = null; // we don't need docParams anymore -- saving memory.
     });
 
-<<<<<<< HEAD
     // #171 receive options from ngx-extended-pdf-viewer
     handler.on("showUnverifiedSignatures", function wphReady(data) {
       if (data) {
@@ -872,13 +871,12 @@
       self.showUnverifiedSignatures = data;
     });
     // #171 end of receive options from ngx-extended-pdf-viewer
-=======
+
     if (typeof PDFJSDev === "undefined" || PDFJSDev.test("TESTING")) {
       handler.on("GetXFADatasets", function (data) {
         return pdfManager.ensureDoc("xfaDatasets");
       });
     }
->>>>>>> af641498
 
     return workerHandlerName;
   }
