--- conflicted
+++ resolved
@@ -554,13 +554,6 @@
       length: source.length,
       docBaseUrl: source.docBaseUrl,
       enableXfa: source.enableXfa,
-<<<<<<< HEAD
-      useSystemFonts: source.useSystemFonts,
-      cMapUrl: source.useWorkerFetch ? cMapUrl : null,
-      standardFontDataUrl: source.useWorkerFetch
-        ? source.standardFontDataUrl
-        : null,
-=======
       evaluatorOptions: {
         maxImageSize: source.maxImageSize,
         disableFontFace: source.disableFontFace,
@@ -574,7 +567,6 @@
           ? source.standardFontDataUrl
           : null,
       },
->>>>>>> d0823066
     }
   );
 
