/* Copyright 2012 Mozilla Foundation
 *
 * Licensed under the Apache License, Version 2.0 (the "License");
 * you may not use this file except in compliance with the License.
 * You may obtain a copy of the License at
 *
 *     http://www.apache.org/licenses/LICENSE-2.0
 *
 * Unless required by applicable law or agreed to in writing, software
 * distributed under the License is distributed on an "AS IS" BASIS,
 * WITHOUT WARRANTIES OR CONDITIONS OF ANY KIND, either express or implied.
 * See the License for the specific language governing permissions and
 * limitations under the License.
 */

/**
 * @module pdfjsLib
 */

import {
  AbortException,
  AnnotationMode,
  assert,
  createPromiseCapability,
  getVerbosityLevel,
  info,
  InvalidPDFException,
  isArrayBuffer,
  MissingPDFException,
  PasswordException,
  RenderingIntentFlag,
  setVerbosityLevel,
  shadow,
  stringToBytes,
  UnexpectedResponseException,
  UnknownErrorException,
  unreachable,
  warn,
} from "../shared/util.js";
import {
  deprecated,
  DOMCanvasFactory,
  DOMCMapReaderFactory,
  DOMStandardFontDataFactory,
  isDataScheme,
  loadScript,
  PageViewport,
  RenderingCancelledException,
  StatTimer,
} from "./display_utils.js";
import { FontFaceObject, FontLoader } from "./font_loader.js";
import { AnnotationStorage } from "./annotation_storage.js";
import { CanvasGraphics } from "./canvas.js";
import { GlobalWorkerOptions } from "./worker_options.js";
import { isNodeJS } from "../shared/is_node.js";
import { MessageHandler } from "../shared/message_handler.js";
import { Metadata } from "./metadata.js";
import { OptionalContentConfig } from "./optional_content_config.js";
import { PDFDataTransportStream } from "./transport_stream.js";
import { XfaText } from "./xfa_text.js";

const DEFAULT_RANGE_CHUNK_SIZE = 65536; // 2^16 = 65536
const RENDERING_CANCELLED_TIMEOUT = 100; // ms

<<<<<<< HEAD
// #171 receive options from ngx-extended-pdf-viewer
const ServiceWorkerOptions = {
  showUnverifiedSignatures: false,
};

window.ServiceWorkerOptions = ServiceWorkerOptions;
// #171 end

const DefaultCanvasFactory =
  (typeof PDFJSDev === "undefined" || PDFJSDev.test("GENERIC")) && isNodeJS
    ? NodeCanvasFactory
    : DOMCanvasFactory;
const DefaultCMapReaderFactory =
  (typeof PDFJSDev === "undefined" || PDFJSDev.test("GENERIC")) && isNodeJS
    ? NodeCMapReaderFactory
    : DOMCMapReaderFactory;
const DefaultStandardFontDataFactory =
  (typeof PDFJSDev === "undefined" || PDFJSDev.test("GENERIC")) && isNodeJS
    ? NodeStandardFontDataFactory
    : DOMStandardFontDataFactory;
=======
let DefaultCanvasFactory = DOMCanvasFactory;
let DefaultCMapReaderFactory = DOMCMapReaderFactory;
let DefaultStandardFontDataFactory = DOMStandardFontDataFactory;

if (typeof PDFJSDev !== "undefined" && PDFJSDev.test("GENERIC") && isNodeJS) {
  const {
    NodeCanvasFactory,
    NodeCMapReaderFactory,
    NodeStandardFontDataFactory,
  } = require("./node_utils.js");

  DefaultCanvasFactory = NodeCanvasFactory;
  DefaultCMapReaderFactory = NodeCMapReaderFactory;
  DefaultStandardFontDataFactory = NodeStandardFontDataFactory;
}
>>>>>>> 46e4a305

/**
 * @typedef {function} IPDFStreamFactory
 * @param {DocumentInitParameters} params - The document initialization
 *   parameters. The "url" key is always present.
 * @returns {Promise} A promise, which is resolved with an instance of
 *   {IPDFStream}.
 * @ignore
 */

/**
 * @type {IPDFStreamFactory}
 * @private
 */
let createPDFNetworkStream;

/**
 * Sets the function that instantiates an {IPDFStream} as an alternative PDF
 * data transport.
 *
 * @param {IPDFStreamFactory} pdfNetworkStreamFactory - The factory function
 *   that takes document initialization parameters (including a "url") and
 *   returns a promise which is resolved with an instance of {IPDFStream}.
 * @ignore
 */
function setPDFNetworkStreamFactory(pdfNetworkStreamFactory) {
  createPDFNetworkStream = pdfNetworkStreamFactory;
}

/**
 * @typedef { Int8Array | Uint8Array | Uint8ClampedArray |
 *            Int16Array | Uint16Array |
 *            Int32Array | Uint32Array | Float32Array |
 *            Float64Array
 * } TypedArray
 */

/**
 * @typedef {Object} RefProxy
 * @property {number} num
 * @property {number} gen
 */

/**
 * Document initialization / loading parameters object.
 *
 * @typedef {Object} DocumentInitParameters
 * @property {string|URL} [url] - The URL of the PDF.
 * @property {TypedArray|Array<number>|string} [data] - Binary PDF data. Use
 *    typed arrays (Uint8Array) to improve the memory usage. If PDF data is
 *    BASE64-encoded, use `atob()` to convert it to a binary string first.
 * @property {Object} [httpHeaders] - Basic authentication headers.
 * @property {boolean} [withCredentials] - Indicates whether or not
 *   cross-site Access-Control requests should be made using credentials such
 *   as cookies or authorization headers. The default is `false`.
 * @property {string} [password] - For decrypting password-protected PDFs.
 * @property {TypedArray} [initialData] - A typed array with the first portion
 *   or all of the pdf data. Used by the extension since some data is already
 *   loaded before the switch to range requests.
 * @property {number} [length] - The PDF file length. It's used for progress
 *   reports and range requests operations.
 * @property {PDFDataRangeTransport} [range] - Allows for using a custom range
 *   transport implementation.
 * @property {number} [rangeChunkSize] - Specify maximum number of bytes fetched
 *   per range request. The default value is {@link DEFAULT_RANGE_CHUNK_SIZE}.
 * @property {PDFWorker} [worker] - The worker that will be used for loading and
 *   parsing the PDF data.
 * @property {number} [verbosity] - Controls the logging level; the constants
 *   from {@link VerbosityLevel} should be used.
 * @property {string} [docBaseUrl] - The base URL of the document, used when
 *   attempting to recover valid absolute URLs for annotations, and outline
 *   items, that (incorrectly) only specify relative URLs.
 * @property {string} [cMapUrl] - The URL where the predefined Adobe CMaps are
 *   located. Include the trailing slash.
 * @property {boolean} [cMapPacked] - Specifies if the Adobe CMaps are binary
 *   packed or not.
 * @property {Object} [CMapReaderFactory] - The factory that will be used when
 *   reading built-in CMap files. Providing a custom factory is useful for
 *   environments without Fetch API or `XMLHttpRequest` support, such as
 *   Node.js. The default value is {DOMCMapReaderFactory}.
 * @property {boolean} [useSystemFonts] - When `true`, fonts that aren't
 *   embedded in the PDF document will fallback to a system font.
 *   The default value is `true` in web environments and `false` in Node.js;
 *   unless `disableFontFace === true` in which case this defaults to `false`
 *   regardless of the environment (to prevent completely broken fonts).
 * @property {string} [standardFontDataUrl] - The URL where the standard font
 *   files are located. Include the trailing slash.
 * @property {Object} [StandardFontDataFactory] - The factory that will be used
 *   when reading the standard font files. Providing a custom factory is useful
 *   for environments without Fetch API or `XMLHttpRequest` support, such as
 *   Node.js. The default value is {DOMStandardFontDataFactory}.
 * @property {boolean} [useWorkerFetch] - Enable using the Fetch API in the
 *   worker-thread when reading CMap and standard font files. When `true`,
 *   the `CMapReaderFactory` and `StandardFontDataFactory` options are ignored.
 *   The default value is `true` in web environments and `false` in Node.js.
 * @property {boolean} [stopAtErrors] - Reject certain promises, e.g.
 *   `getOperatorList`, `getTextContent`, and `RenderTask`, when the associated
 *   PDF data cannot be successfully parsed, instead of attempting to recover
 *   whatever possible of the data. The default value is `false`.
 * @property {number} [maxImageSize] - The maximum allowed image size in total
 *   pixels, i.e. width * height. Images above this value will not be rendered.
 *   Use -1 for no limit, which is also the default value.
 * @property {boolean} [isEvalSupported] - Determines if we can evaluate strings
 *   as JavaScript. Primarily used to improve performance of font rendering, and
 *   when parsing PDF functions. The default value is `true`.
 * @property {boolean} [disableFontFace] - By default fonts are converted to
 *   OpenType fonts and loaded via the Font Loading API or `@font-face` rules.
 *   If disabled, fonts will be rendered using a built-in font renderer that
 *   constructs the glyphs with primitive path commands.
 *   The default value is `false` in web environments and `true` in Node.js.
 * @property {boolean} [fontExtraProperties] - Include additional properties,
 *   which are unused during rendering of PDF documents, when exporting the
 *   parsed font data from the worker-thread. This may be useful for debugging
 *   purposes (and backwards compatibility), but note that it will lead to
 *   increased memory usage. The default value is `false`.
 * @property {boolean} [enableXfa] - Render Xfa forms if any.
 *   The default value is `false`.
 * @property {HTMLDocument} [ownerDocument] - Specify an explicit document
 *   context to create elements with and to load resources, such as fonts,
 *   into. Defaults to the current document.
 * @property {boolean} [disableRange] - Disable range request loading of PDF
 *   files. When enabled, and if the server supports partial content requests,
 *   then the PDF will be fetched in chunks. The default value is `false`.
 * @property {boolean} [disableStream] - Disable streaming of PDF file data.
 *   By default PDF.js attempts to load PDF files in chunks. The default value
 *   is `false`.
 * @property {boolean} [disableAutoFetch] - Disable pre-fetching of PDF file
 *   data. When range requests are enabled PDF.js will automatically keep
 *   fetching more data even if it isn't needed to display the current page.
 *   The default value is `false`.
 *
 *   NOTE: It is also necessary to disable streaming, see above, in order for
 *   disabling of pre-fetching to work correctly.
 * @property {boolean} [pdfBug] - Enables special hooks for debugging PDF.js
 *   (see `web/debugger.js`). The default value is `false`.
 */

/**
 * This is the main entry point for loading a PDF and interacting with it.
 *
 * NOTE: If a URL is used to fetch the PDF data a standard Fetch API call (or
 * XHR as fallback) is used, which means it must follow same origin rules,
 * e.g. no cross-domain requests without CORS.
 *
 * @param {string|URL|TypedArray|PDFDataRangeTransport|DocumentInitParameters}
 *   src - Can be a URL where a PDF file is located, a typed array (Uint8Array)
 *         already populated with data, or a parameter object.
 * @returns {PDFDocumentLoadingTask}
 */
function getDocument(src) {
  const task = new PDFDocumentLoadingTask();

  let source;
  if (typeof src === "string" || src instanceof URL) {
    source = { url: src };
  } else if (isArrayBuffer(src)) {
    source = { data: src };
  } else if (src instanceof PDFDataRangeTransport) {
    source = { range: src };
  } else {
    if (typeof src !== "object") {
      throw new Error(
        "Invalid parameter in getDocument, " +
          "need either string, URL, Uint8Array, or parameter object."
      );
    }
    if (!src.url && !src.data && !src.range) {
      throw new Error(
        "Invalid parameter object: need either .data, .range or .url"
      );
    }
    source = src;
  }
  const baseHref = src.baseHref;
  const params = Object.create(null);
  let rangeTransport = null,
    worker = null;

  for (const key in source) {
    const value = source[key];

    switch (key) {
      case "url":
        if (typeof window !== "undefined") {
          try {
            // The full path is required in the 'url' field.
            // #929/#813 modified by ngx-extended-pdf-viewer
            // to restore the drag'n'drop functionality
            if (baseHref) {
              params[key] = new URL(value, window.location.origin + baseHref).href;
            } else {
              params[key] = new URL(value, window.location).href;
            }
            // #929/#813 end of modification
            continue;
          } catch (ex) {
            warn(`Cannot create valid URL: "${ex}".`);
          }
        } else if (typeof value === "string" || value instanceof URL) {
          params[key] = value.toString(); // Support Node.js environments.
          continue;
        }
        throw new Error(
          "Invalid PDF url data: " +
            "either string or URL-object is expected in the url property."
        );
      case "range":
        rangeTransport = value;
        continue;
      case "worker":
        worker = value;
        continue;
      case "data":
        // Converting string or array-like data to Uint8Array.
        if (
          typeof PDFJSDev !== "undefined" &&
          PDFJSDev.test("GENERIC") &&
          isNodeJS &&
          typeof Buffer !== "undefined" && // eslint-disable-line no-undef
          value instanceof Buffer // eslint-disable-line no-undef
        ) {
          params[key] = new Uint8Array(value);
        } else if (value instanceof Uint8Array) {
          break; // Use the data as-is when it's already a Uint8Array.
        } else if (typeof value === "string") {
          params[key] = stringToBytes(value);
        } else if (
          typeof value === "object" &&
          value !== null &&
          !isNaN(value.length)
        ) {
          params[key] = new Uint8Array(value);
        } else if (isArrayBuffer(value)) {
          params[key] = new Uint8Array(value);
        } else {
          throw new Error(
            "Invalid PDF binary data: either typed array, " +
              "string, or array-like object is expected in the data property."
          );
        }
        continue;
    }
    params[key] = value;
  }

  params.CMapReaderFactory =
    params.CMapReaderFactory || DefaultCMapReaderFactory;
  params.StandardFontDataFactory =
    params.StandardFontDataFactory || DefaultStandardFontDataFactory;
  params.ignoreErrors = params.stopAtErrors !== true;
  params.fontExtraProperties = params.fontExtraProperties === true;
  params.pdfBug = params.pdfBug === true;
  params.enableXfa = params.enableXfa === true;

  if (!Number.isInteger(params.rangeChunkSize) || params.rangeChunkSize < 1) {
    params.rangeChunkSize = DEFAULT_RANGE_CHUNK_SIZE;
  }
  if (
    typeof params.docBaseUrl !== "string" ||
    isDataScheme(params.docBaseUrl)
  ) {
    // Ignore "data:"-URLs, since they can't be used to recover valid absolute
    // URLs anyway. We want to avoid sending them to the worker-thread, since
    // they contain the *entire* PDF document and can thus be arbitrarily long.
    params.docBaseUrl = null;
  }
  if (!Number.isInteger(params.maxImageSize) || params.maxImageSize < -1) {
    params.maxImageSize = -1;
  }
  if (typeof params.cMapUrl !== "string") {
    params.cMapUrl = null;
  }

  // #1292 modified by ngx-extended-pdf-viewer
  if (typeof params.standardFontDataUrl === "function") {
    params.standardFontDataUrl = params.standardFontDataUrl();
  }
  // #1292 end of modification by ngx-extended-pdf-viewer
  if (typeof params.standardFontDataUrl !== "string") {
    params.standardFontDataUrl = null;
  }
  if (typeof params.useWorkerFetch !== "boolean") {
    params.useWorkerFetch =
      params.CMapReaderFactory === DOMCMapReaderFactory &&
      params.StandardFontDataFactory === DOMStandardFontDataFactory;
  }
  if (typeof params.isEvalSupported !== "boolean") {
    params.isEvalSupported = true;
  }
  if (typeof params.disableFontFace !== "boolean") {
    params.disableFontFace = isNodeJS;
  }
  if (typeof params.useSystemFonts !== "boolean") {
    params.useSystemFonts = !isNodeJS && !params.disableFontFace;
  }
  if (
    typeof params.ownerDocument !== "object" ||
    params.ownerDocument === null
  ) {
    params.ownerDocument = globalThis.document;
  }

  if (typeof params.disableRange !== "boolean") {
    params.disableRange = false;
  }
  if (typeof params.disableStream !== "boolean") {
    params.disableStream = false;
  }
  if (typeof params.disableAutoFetch !== "boolean") {
    params.disableAutoFetch = false;
  }

  // Set the main-thread verbosity level.
  setVerbosityLevel(params.verbosity);

  if (!worker) {
    const workerParams = {
      verbosity: params.verbosity,
      port: GlobalWorkerOptions.workerPort,
    };
    // Worker was not provided -- creating and owning our own. If message port
    // is specified in global worker options, using it.
    worker = workerParams.port
      ? PDFWorker.fromPort(workerParams)
      : new PDFWorker(workerParams);
    task._worker = worker;
  }
  const docId = task.docId;
  worker.promise
    .then(function () {
      if (task.destroyed) {
        throw new Error("Loading aborted");
      }

      const workerIdPromise = _fetchDocument(
        worker,
        params,
        rangeTransport,
        docId
      );
      const networkStreamPromise = new Promise(function (resolve) {
        let networkStream;
        if (rangeTransport) {
          networkStream = new PDFDataTransportStream(
            {
              length: params.length,
              initialData: params.initialData,
              progressiveDone: params.progressiveDone,
              contentDispositionFilename: params.contentDispositionFilename,
              disableRange: params.disableRange,
              disableStream: params.disableStream,
            },
            rangeTransport
          );
        } else if (!params.data) {
          networkStream = createPDFNetworkStream({
            url: params.url,
            length: params.length,
            httpHeaders: params.httpHeaders,
            withCredentials: params.withCredentials,
            rangeChunkSize: params.rangeChunkSize,
            disableRange: params.disableRange,
            disableStream: params.disableStream,
          });
        }
        resolve(networkStream);
      });

      return Promise.all([workerIdPromise, networkStreamPromise]).then(
        function ([workerId, networkStream]) {
          if (task.destroyed) {
            throw new Error("Loading aborted");
          }

          const messageHandler = new MessageHandler(
            docId,
            workerId,
            worker.port
          );
          const transport = new WorkerTransport(
            messageHandler,
            task,
            networkStream,
            params
          );
          task._transport = transport;
          // #171 receive options from ngx-extended-pdf-viewer
          messageHandler.send(
            "showUnverifiedSignatures",
            window.ServiceWorkerOptions.showUnverifiedSignatures
          );
          // #171 end of receive options from ngx-extended-pdf-viewer
          messageHandler.send("Ready", null);
        }
      );
    })
    .catch(task._capability.reject);

  return task;
}

/**
 * Starts fetching of specified PDF document/data.
 *
 * @param {PDFWorker} worker
 * @param {Object} source
 * @param {PDFDataRangeTransport} pdfDataRangeTransport
 * @param {string} docId - Unique document ID, used in `MessageHandler`.
 * @returns {Promise<string>} A promise that is resolved when the worker ID of
 *   the `MessageHandler` is known.
 * @private
 */
async function _fetchDocument(worker, source, pdfDataRangeTransport, docId) {
  if (worker.destroyed) {
    throw new Error("Worker was destroyed");
  }

  if (pdfDataRangeTransport) {
    source.length = pdfDataRangeTransport.length;
    source.initialData = pdfDataRangeTransport.initialData;
    source.progressiveDone = pdfDataRangeTransport.progressiveDone;
    source.contentDispositionFilename =
      pdfDataRangeTransport.contentDispositionFilename;
  }
  // #376 modified by ngx-extended-pdf-viewer
  let cMapUrl = source.cMapUrl;
  if (cMapUrl?.constructor.name === "Function") {
    cMapUrl = cMapUrl();
  }
  const workerId = await worker.messageHandler.sendWithPromise(
    "GetDocRequest",
    {
      docId,
      apiVersion:
        typeof PDFJSDev !== "undefined" && !PDFJSDev.test("TESTING")
          ? PDFJSDev.eval("BUNDLE_VERSION")
          : null,
      // Only send the required properties, and *not* the entire object.
      source: {
        data: source.data,
        url: source.url,
        password: source.password,
        disableAutoFetch: source.disableAutoFetch,
        rangeChunkSize: source.rangeChunkSize,
        length: source.length,
      },
      maxImageSize: source.maxImageSize,
      disableFontFace: source.disableFontFace,
      docBaseUrl: source.docBaseUrl,
      ignoreErrors: source.ignoreErrors,
      isEvalSupported: source.isEvalSupported,
      fontExtraProperties: source.fontExtraProperties,
      enableXfa: source.enableXfa,
      useSystemFonts: source.useSystemFonts,
      cMapUrl: source.useWorkerFetch ? cMapUrl : null,
      standardFontDataUrl: source.useWorkerFetch
        ? source.standardFontDataUrl
        : null,
    }
  );

  if (worker.destroyed) {
    throw new Error("Worker was destroyed");
  }
  return workerId;
}

/**
 * @typedef {Object} OnProgressParameters
 * @property {number} loaded - Currently loaded number of bytes.
 * @property {number} total - Total number of bytes in the PDF file.
 */

/**
 * The loading task controls the operations required to load a PDF document
 * (such as network requests) and provides a way to listen for completion,
 * after which individual pages can be rendered.
 */
class PDFDocumentLoadingTask {
  static #docId = 0;

  constructor() {
    this._capability = createPromiseCapability();
    this._transport = null;
    this._worker = null;

    /**
     * Unique identifier for the document loading task.
     * @type {string}
     */
    this.docId = `d${PDFDocumentLoadingTask.#docId++}`;

    /**
     * Whether the loading task is destroyed or not.
     * @type {boolean}
     */
    this.destroyed = false;

    /**
     * Callback to request a password if a wrong or no password was provided.
     * The callback receives two parameters: a function that should be called
     * with the new password, and a reason (see {@link PasswordResponses}).
     * @type {function}
     */
    this.onPassword = null;

    /**
     * Callback to be able to monitor the loading progress of the PDF file
     * (necessary to implement e.g. a loading bar).
     * The callback receives an {@link OnProgressParameters} argument.
     * @type {function}
     */
    this.onProgress = null;

    /**
     * Callback for when an unsupported feature is used in the PDF document.
     * The callback receives an {@link UNSUPPORTED_FEATURES} argument.
     * @type {function}
     */
    this.onUnsupportedFeature = null;
  }

  /**
   * Promise for document loading task completion.
   * @type {Promise<PDFDocumentProxy>}
   */
  get promise() {
    return this._capability.promise;
  }

  /**
   * Abort all network requests and destroy the worker.
   * @returns {Promise<void>} A promise that is resolved when destruction is
   *   completed.
   */
  async destroy() {
    this.destroyed = true;
    await this._transport?.destroy();

    this._transport = null;
    if (this._worker) {
      this._worker.destroy();
      this._worker = null;
    }
  }
}

/**
 * Abstract class to support range requests file loading.
 */
class PDFDataRangeTransport {
  /**
   * @param {number} length
   * @param {Uint8Array} initialData
   * @param {boolean} [progressiveDone]
   * @param {string} [contentDispositionFilename]
   */
  constructor(
    length,
    initialData,
    progressiveDone = false,
    contentDispositionFilename = null
  ) {
    this.length = length;
    this.initialData = initialData;
    this.progressiveDone = progressiveDone;
    this.contentDispositionFilename = contentDispositionFilename;

    this._rangeListeners = [];
    this._progressListeners = [];
    this._progressiveReadListeners = [];
    this._progressiveDoneListeners = [];
    this._readyCapability = createPromiseCapability();
  }

  addRangeListener(listener) {
    this._rangeListeners.push(listener);
  }

  addProgressListener(listener) {
    this._progressListeners.push(listener);
  }

  addProgressiveReadListener(listener) {
    this._progressiveReadListeners.push(listener);
  }

  addProgressiveDoneListener(listener) {
    this._progressiveDoneListeners.push(listener);
  }

  onDataRange(begin, chunk) {
    for (const listener of this._rangeListeners) {
      listener(begin, chunk);
    }
  }

  onDataProgress(loaded, total) {
    this._readyCapability.promise.then(() => {
      for (const listener of this._progressListeners) {
        listener(loaded, total);
      }
    });
  }

  onDataProgressiveRead(chunk) {
    this._readyCapability.promise.then(() => {
      for (const listener of this._progressiveReadListeners) {
        listener(chunk);
      }
    });
  }

  onDataProgressiveDone() {
    this._readyCapability.promise.then(() => {
      for (const listener of this._progressiveDoneListeners) {
        listener();
      }
    });
  }

  transportReady() {
    this._readyCapability.resolve();
  }

  requestDataRange(begin, end) {
    unreachable("Abstract method PDFDataRangeTransport.requestDataRange");
  }

  abort() {}
}

/**
 * Proxy to a `PDFDocument` in the worker thread.
 */
class PDFDocumentProxy {
  constructor(pdfInfo, transport) {
    this._pdfInfo = pdfInfo;
    this._transport = transport;

    if (typeof PDFJSDev === "undefined" || PDFJSDev.test("GENERIC")) {
      Object.defineProperty(this, "fingerprint", {
        get() {
          deprecated(
            "`PDFDocumentProxy.fingerprint`, " +
              "please use `PDFDocumentProxy.fingerprints` instead."
          );
          return this.fingerprints[0];
        },
      });

      Object.defineProperty(this, "getStats", {
        value: async () => {
          deprecated(
            "`PDFDocumentProxy.getStats`, " +
              "please use the `PDFDocumentProxy.stats`-getter instead."
          );
          return this.stats || { streamTypes: {}, fontTypes: {} };
        },
      });
    }
  }

  /**
   * @type {AnnotationStorage} Storage for annotation data in forms.
   */
  get annotationStorage() {
    return this._transport.annotationStorage;
  }

  /**
   * @type {number} Total number of pages in the PDF file.
   */
  get numPages() {
    return this._pdfInfo.numPages;
  }

  /**
   * @type {Array<string, string|null>} A (not guaranteed to be) unique ID to
   *   identify the PDF document.
   *   NOTE: The first element will always be defined for all PDF documents,
   *   whereas the second element is only defined for *modified* PDF documents.
   */
  get fingerprints() {
    return this._pdfInfo.fingerprints;
  }

  /**
   * @typedef {Object} PDFDocumentStats
   * @property {Object<string, boolean>} streamTypes - Used stream types in the
   *   document (an item is set to true if specific stream ID was used in the
   *   document).
   * @property {Object<string, boolean>} fontTypes - Used font types in the
   *   document (an item is set to true if specific font ID was used in the
   *   document).
   */

  /**
   * @type {PDFDocumentStats | null} The current statistics about document
   *   structures, or `null` when no statistics exists.
   */
  get stats() {
    return this._transport.stats;
  }

  /**
   * @type {boolean} True if only XFA form.
   */
  get isPureXfa() {
    return !!this._transport._htmlForXfa;
  }

  /**
   * NOTE: This is (mostly) intended to support printing of XFA forms.
   *
   * @type {Object | null} An object representing a HTML tree structure
   *   to render the XFA, or `null` when no XFA form exists.
   */
  get allXfaHtml() {
    return this._transport._htmlForXfa;
  }

  /**
   * @param {number} pageNumber - The page number to get. The first page is 1.
   * @returns {Promise<PDFPageProxy>} A promise that is resolved with
   *   a {@link PDFPageProxy} object.
   */
  getPage(pageNumber) {
    return this._transport.getPage(pageNumber);
  }

  /**
   * @param {RefProxy} ref - The page reference.
   * @returns {Promise<number>} A promise that is resolved with the page index,
   *   starting from zero, that is associated with the reference.
   */
  getPageIndex(ref) {
    return this._transport.getPageIndex(ref);
  }

  /**
   * @returns {Promise<Object<string, Array<any>>>} A promise that is resolved
   *   with a mapping from named destinations to references.
   *
   * This can be slow for large documents. Use `getDestination` instead.
   */
  getDestinations() {
    return this._transport.getDestinations();
  }

  /**
   * @param {string} id - The named destination to get.
   * @returns {Promise<Array<any> | null>} A promise that is resolved with all
   *   information of the given named destination, or `null` when the named
   *   destination is not present in the PDF file.
   */
  getDestination(id) {
    return this._transport.getDestination(id);
  }

  /**
   * @returns {Promise<Array<string> | null>} A promise that is resolved with
   *   an {Array} containing the page labels that correspond to the page
   *   indexes, or `null` when no page labels are present in the PDF file.
   */
  getPageLabels() {
    return this._transport.getPageLabels();
  }

  /**
   * @returns {Promise<string>} A promise that is resolved with a {string}
   *   containing the page layout name.
   */
  getPageLayout() {
    return this._transport.getPageLayout();
  }

  /**
   * @returns {Promise<string>} A promise that is resolved with a {string}
   *   containing the page mode name.
   */
  getPageMode() {
    return this._transport.getPageMode();
  }

  /**
   * @returns {Promise<Object | null>} A promise that is resolved with an
   *   {Object} containing the viewer preferences, or `null` when no viewer
   *   preferences are present in the PDF file.
   */
  getViewerPreferences() {
    return this._transport.getViewerPreferences();
  }

  /**
   * @returns {Promise<any | null>} A promise that is resolved with an {Array}
   *   containing the destination, or `null` when no open action is present
   *   in the PDF.
   */
  getOpenAction() {
    return this._transport.getOpenAction();
  }

  /**
   * @returns {Promise<any>} A promise that is resolved with a lookup table
   *   for mapping named attachments to their content.
   */
  getAttachments() {
    return this._transport.getAttachments();
  }

  /**
   * @returns {Promise<Array<string> | null>} A promise that is resolved with
   *   an {Array} of all the JavaScript strings in the name tree, or `null`
   *   if no JavaScript exists.
   */
  getJavaScript() {
    return this._transport.getJavaScript();
  }

  /**
   * @returns {Promise<Object | null>} A promise that is resolved with
   *   an {Object} with the JavaScript actions:
   *     - from the name tree (like getJavaScript);
   *     - from A or AA entries in the catalog dictionary.
   *   , or `null` if no JavaScript exists.
   */
  getJSActions() {
    return this._transport.getDocJSActions();
  }

  /**
   * @typedef {Object} OutlineNode
   * @property {string} title
   * @property {boolean} bold
   * @property {boolean} italic
   * @property {Uint8ClampedArray} color - The color in RGB format to use for
   *   display purposes.
   * @property {string | Array<any> | null} dest
   * @property {string | null} url
   * @property {string | undefined} unsafeUrl
   * @property {boolean | undefined} newWindow
   * @property {number | undefined} count
   * @property {Array<OutlineNode>} items
   */

  /**
   * @returns {Promise<Array<OutlineNode>>} A promise that is resolved with an
   *   {Array} that is a tree outline (if it has one) of the PDF file.
   */
  getOutline() {
    return this._transport.getOutline();
  }

  /**
   * @returns {Promise<OptionalContentConfig>} A promise that is resolved with
   *   an {@link OptionalContentConfig} that contains all the optional content
   *   groups (assuming that the document has any).
   */
  getOptionalContentConfig() {
    return this._transport.getOptionalContentConfig();
  }

  /**
   * @returns {Promise<Array<number> | null>} A promise that is resolved with
   *   an {Array} that contains the permission flags for the PDF document, or
   *   `null` when no permissions are present in the PDF file.
   */
  getPermissions() {
    return this._transport.getPermissions();
  }

  /**
   * @returns {Promise<{ info: Object, metadata: Metadata }>} A promise that is
   *   resolved with an {Object} that has `info` and `metadata` properties.
   *   `info` is an {Object} filled with anything available in the information
   *   dictionary and similarly `metadata` is a {Metadata} object with
   *   information from the metadata section of the PDF.
   */
  getMetadata() {
    return this._transport.getMetadata();
  }

  /**
   * @typedef {Object} MarkInfo
   * Properties correspond to Table 321 of the PDF 32000-1:2008 spec.
   * @property {boolean} Marked
   * @property {boolean} UserProperties
   * @property {boolean} Suspects
   */

  /**
   * @returns {Promise<MarkInfo | null>} A promise that is resolved with
   *   a {MarkInfo} object that contains the MarkInfo flags for the PDF
   *   document, or `null` when no MarkInfo values are present in the PDF file.
   */
  getMarkInfo() {
    return this._transport.getMarkInfo();
  }

  /**
   * @returns {Promise<TypedArray>} A promise that is resolved with a
   *   {TypedArray} that has the raw data from the PDF.
   */
  getData() {
    return this._transport.getData();
  }

  /**
   * @returns {Promise<{ length: number }>} A promise that is resolved when the
   *   document's data is loaded. It is resolved with an {Object} that contains
   *   the `length` property that indicates size of the PDF data in bytes.
   */
  getDownloadInfo() {
    return this._transport.downloadInfoCapability.promise;
  }

  /**
   * Cleans up resources allocated by the document on both the main and worker
   * threads.
   *
   * NOTE: Do not, under any circumstances, call this method when rendering is
   * currently ongoing since that may lead to rendering errors.
   *
   * @param {boolean} [keepLoadedFonts] - Let fonts remain attached to the DOM.
   *   NOTE: This will increase persistent memory usage, hence don't use this
   *   option unless absolutely necessary. The default value is `false`.
   * @returns {Promise} A promise that is resolved when clean-up has finished.
   */
  cleanup(keepLoadedFonts = false) {
    return this._transport.startCleanup(keepLoadedFonts || this.isPureXfa);
  }

  /**
   * Destroys the current document instance and terminates the worker.
   */
  destroy() {
    return this.loadingTask.destroy();
  }

  /**
   * @type {DocumentInitParameters} A subset of the current
   *   {DocumentInitParameters}, which are needed in the viewer.
   */
  get loadingParams() {
    return this._transport.loadingParams;
  }

  /**
   * @type {PDFDocumentLoadingTask} The loadingTask for the current document.
   */
  get loadingTask() {
    return this._transport.loadingTask;
  }

  /**
   * @returns {Promise<Uint8Array>} A promise that is resolved with a
   *   {Uint8Array} containing the full data of the saved document.
   */
  saveDocument() {
    if (
      (typeof PDFJSDev === "undefined" || PDFJSDev.test("GENERIC")) &&
      this._transport.annotationStorage.size <= 0
    ) {
      deprecated(
        "saveDocument called while `annotationStorage` is empty, " +
          "please use the getData-method instead."
      );
    }
    return this._transport.saveDocument();
  }

  /**
   * @returns {Promise<Object<string, Array<Object>> | null>} A promise that is
   *   resolved with an {Object} containing /AcroForm field data for the JS
   *   sandbox, or `null` when no field data is present in the PDF file.
   */
  getFieldObjects() {
    return this._transport.getFieldObjects();
  }

  /**
   * @returns {Promise<boolean>} A promise that is resolved with `true`
   *   if some /AcroForm fields have JavaScript actions.
   */
  hasJSActions() {
    return this._transport.hasJSActions();
  }

  /**
   * @returns {Promise<Array<string> | null>} A promise that is resolved with an
   *   {Array<string>} containing IDs of annotations that have a calculation
   *   action, or `null` when no such annotations are present in the PDF file.
   */
  getCalculationOrderIds() {
    return this._transport.getCalculationOrderIds();
  }
}

/**
 * Page getViewport parameters.
 *
 * @typedef {Object} GetViewportParameters
 * @property {number} scale - The desired scale of the viewport.
 * @property {number} [rotation] - The desired rotation, in degrees, of
 *   the viewport. If omitted it defaults to the page rotation.
 * @property {number} [offsetX] - The horizontal, i.e. x-axis, offset.
 *   The default value is `0`.
 * @property {number} [offsetY] - The vertical, i.e. y-axis, offset.
 *   The default value is `0`.
 * @property {boolean} [dontFlip] - If true, the y-axis will not be
 *   flipped. The default value is `false`.
 */

/**
 * Page getTextContent parameters.
 *
 * @typedef {Object} getTextContentParameters
 * @property {boolean} disableCombineTextItems - Do not attempt to combine
 *   same line {@link TextItem}'s. The default value is `false`.
 * @property {boolean} [includeMarkedContent] - When true include marked
 *   content items in the items array of TextContent. The default is `false`.
 */

/**
 * Page text content.
 *
 * @typedef {Object} TextContent
 * @property {Array<TextItem | TextMarkedContent>} items - Array of
 *   {@link TextItem} and {@link TextMarkedContent} objects. TextMarkedContent
 *   items are included when includeMarkedContent is true.
 * @property {Object<string, TextStyle>} styles - {@link TextStyle} objects,
 *   indexed by font name.
 */

/**
 * Page text content part.
 *
 * @typedef {Object} TextItem
 * @property {string} str - Text content.
 * @property {string} dir - Text direction: 'ttb', 'ltr' or 'rtl'.
 * @property {Array<any>} transform - Transformation matrix.
 * @property {number} width - Width in device space.
 * @property {number} height - Height in device space.
 * @property {string} fontName - Font name used by PDF.js for converted font.
 * @property {boolean} hasEOL - Indicating if the text content is followed by a
 *   line-break.
 */

/**
 * Page text marked content part.
 *
 * @typedef {Object} TextMarkedContent
 * @property {string} type - Either 'beginMarkedContent',
 *   'beginMarkedContentProps', or 'endMarkedContent'.
 * @property {string} id - The marked content identifier. Only used for type
 *   'beginMarkedContentProps'.
 */

/**
 * Text style.
 *
 * @typedef {Object} TextStyle
 * @property {number} ascent - Font ascent.
 * @property {number} descent - Font descent.
 * @property {boolean} vertical - Whether or not the text is in vertical mode.
 * @property {string} fontFamily - The possible font family.
 */

/**
 * Page annotation parameters.
 *
 * @typedef {Object} GetAnnotationsParameters
 * @property {string} [intent] - Determines the annotations that are fetched,
 *   can be 'display' (viewable annotations), 'print' (printable annotations),
 *   or 'any' (all annotations). The default value is 'display'.
 */

/**
 * Page render parameters.
 *
 * @typedef {Object} RenderParameters
 * @property {Object} canvasContext - A 2D context of a DOM Canvas object.
 * @property {PageViewport} viewport - Rendering viewport obtained by calling
 *   the `PDFPageProxy.getViewport` method.
 * @property {string} [intent] - Rendering intent, can be 'display', 'print',
 *   or 'any'. The default value is 'display'.
 * @property {number} [annotationMode] Controls which annotations are rendered
 *   onto the canvas, for annotations with appearance-data; the values from
 *   {@link AnnotationMode} should be used. The following values are supported:
 *    - `AnnotationMode.DISABLE`, which disables all annotations.
 *    - `AnnotationMode.ENABLE`, which includes all possible annotations (thus
 *      it also depends on the `intent`-option, see above).
 *    - `AnnotationMode.ENABLE_FORMS`, which excludes annotations that contain
 *      interactive form elements (those will be rendered in the display layer).
 *    - `AnnotationMode.ENABLE_STORAGE`, which includes all possible annotations
 *      (as above) but where interactive form elements are updated with data
 *      from the {@link AnnotationStorage}-instance; useful e.g. for printing.
 *   The default value is `AnnotationMode.ENABLE`.
 * @property {Array<any>} [transform] - Additional transform, applied just
 *   before viewport transform.
 * @property {Object} [imageLayer] - An object that has `beginLayout`,
 *   `endLayout` and `appendImage` functions.
 * @property {Object} [canvasFactory] - The factory instance that will be used
 *   when creating canvases. The default value is {new DOMCanvasFactory()}.
 * @property {Object | string} [background] - Background to use for the canvas.
 *   Any valid `canvas.fillStyle` can be used: a `DOMString` parsed as CSS
 *   <color> value, a `CanvasGradient` object (a linear or radial gradient) or
 *   a `CanvasPattern` object (a repetitive image). The default value is
 *   'rgb(255,255,255)'.
 *
 *   NOTE: This option may be partially, or completely, ignored when the
 *   `pageColors`-option is used.
 * @property {Object} [pageColors] - Overwrites background and foreground colors
 *   with user defined ones in order to improve readability in high contrast
 *   mode.
 * @property {Promise<OptionalContentConfig>} [optionalContentConfigPromise] -
 *   A promise that should resolve with an {@link OptionalContentConfig}
 *   created from `PDFDocumentProxy.getOptionalContentConfig`. If `null`,
 *   the configuration will be fetched automatically with the default visibility
 *   states set.
 * @property {Map<string, HTMLCanvasElement>} [annotationCanvasMap] - Map some
 *   annotation ids with canvases used to render them.
 */

/**
 * Page getOperatorList parameters.
 *
 * @typedef {Object} GetOperatorListParameters
 * @property {string} [intent] - Rendering intent, can be 'display', 'print',
 *   or 'any'. The default value is 'display'.
 * @property {number} [annotationMode] Controls which annotations are included
 *   in the operatorList, for annotations with appearance-data; the values from
 *   {@link AnnotationMode} should be used. The following values are supported:
 *    - `AnnotationMode.DISABLE`, which disables all annotations.
 *    - `AnnotationMode.ENABLE`, which includes all possible annotations (thus
 *      it also depends on the `intent`-option, see above).
 *    - `AnnotationMode.ENABLE_FORMS`, which excludes annotations that contain
 *      interactive form elements (those will be rendered in the display layer).
 *    - `AnnotationMode.ENABLE_STORAGE`, which includes all possible annotations
 *      (as above) but where interactive form elements are updated with data
 *      from the {@link AnnotationStorage}-instance; useful e.g. for printing.
 *   The default value is `AnnotationMode.ENABLE`.
 */

/**
 * Structure tree node. The root node will have a role "Root".
 *
 * @typedef {Object} StructTreeNode
 * @property {Array<StructTreeNode | StructTreeContent>} children - Array of
 *   {@link StructTreeNode} and {@link StructTreeContent} objects.
 * @property {string} role - element's role, already mapped if a role map exists
 * in the PDF.
 */

/**
 * Structure tree content.
 *
 * @typedef {Object} StructTreeContent
 * @property {string} type - either "content" for page and stream structure
 *   elements or "object" for object references.
 * @property {string} id - unique id that will map to the text layer.
 */

/**
 * PDF page operator list.
 *
 * @typedef {Object} PDFOperatorList
 * @property {Array<number>} fnArray - Array containing the operator functions.
 * @property {Array<any>} argsArray - Array containing the arguments of the
 *   functions.
 */

/**
 * Proxy to a `PDFPage` in the worker thread.
 */
class PDFPageProxy {
  constructor(pageIndex, pageInfo, transport, ownerDocument, pdfBug = false) {
    this._pageIndex = pageIndex;
    this._pageInfo = pageInfo;
    this._ownerDocument = ownerDocument;
    this._transport = transport;
    this._stats = pdfBug ? new StatTimer() : null;
    this._pdfBug = pdfBug;
    /** @type {PDFObjects} */
    this.commonObjs = transport.commonObjs;
    this.objs = new PDFObjects();

    this._bitmaps = new Set();

    this.cleanupAfterRender = false;
    this.pendingCleanup = false;
    this._intentStates = new Map();
    this._annotationPromises = new Map();
    this.destroyed = false;
  }

  /**
   * @type {number} Page number of the page. First page is 1.
   */
  get pageNumber() {
    return this._pageIndex + 1;
  }

  /**
   * @type {number} The number of degrees the page is rotated clockwise.
   */
  get rotate() {
    return this._pageInfo.rotate;
  }

  /**
   * @type {RefProxy | null} The reference that points to this page.
   */
  get ref() {
    return this._pageInfo.ref;
  }

  /**
   * @type {number} The default size of units in 1/72nds of an inch.
   */
  get userUnit() {
    return this._pageInfo.userUnit;
  }

  /**
   * @type {Array<number>} An array of the visible portion of the PDF page in
   *   user space units [x1, y1, x2, y2].
   */
  get view() {
    return this._pageInfo.view;
  }

  /**
   * @param {GetViewportParameters} params - Viewport parameters.
   * @returns {PageViewport} Contains 'width' and 'height' properties
   *   along with transforms required for rendering.
   */
  getViewport({
    scale,
    rotation = this.rotate,
    offsetX = 0,
    offsetY = 0,
    dontFlip = false,
  } = {}) {
    return new PageViewport({
      viewBox: this.view,
      scale,
      rotation,
      offsetX,
      offsetY,
      dontFlip,
    });
  }

  /**
   * @param {GetAnnotationsParameters} params - Annotation parameters.
   * @returns {Promise<Array<any>>} A promise that is resolved with an
   *   {Array} of the annotation objects.
   */
  getAnnotations({ intent = "display" } = {}) {
    const intentArgs = this._transport.getRenderingIntent(intent);

    let promise = this._annotationPromises.get(intentArgs.cacheKey);
    if (!promise) {
      promise = this._transport.getAnnotations(
        this._pageIndex,
        intentArgs.renderingIntent
      );
      this._annotationPromises.set(intentArgs.cacheKey, promise);

      if (typeof PDFJSDev === "undefined" || PDFJSDev.test("GENERIC")) {
        promise = promise.then(annotations => {
          for (const annotation of annotations) {
            if (annotation.titleObj !== undefined) {
              Object.defineProperty(annotation, "title", {
                get() {
                  deprecated(
                    "`title`-property on annotation, please use `titleObj` instead."
                  );
                  return annotation.titleObj.str;
                },
              });
            }
            if (annotation.contentsObj !== undefined) {
              Object.defineProperty(annotation, "contents", {
                get() {
                  deprecated(
                    "`contents`-property on annotation, please use `contentsObj` instead."
                  );
                  return annotation.contentsObj.str;
                },
              });
            }
          }
          return annotations;
        });
      }
    }
    return promise;
  }

  /**
   * @returns {Promise<Object>} A promise that is resolved with an
   *   {Object} with JS actions.
   */
  getJSActions() {
    return (this._jsActionsPromise ||= this._transport.getPageJSActions(
      this._pageIndex
    ));
  }

  /**
   * @returns {Promise<Object | null>} A promise that is resolved with
   *   an {Object} with a fake DOM object (a tree structure where elements
   *   are {Object} with a name, attributes (class, style, ...), value and
   *   children, very similar to a HTML DOM tree), or `null` if no XFA exists.
   */
  async getXfa() {
    return this._transport._htmlForXfa?.children[this._pageIndex] || null;
  }

  /**
   * Begins the process of rendering a page to the desired context.
   *
   * @param {RenderParameters} params - Page render parameters.
   * @returns {RenderTask} An object that contains a promise that is
   *   resolved when the page finishes rendering.
   */
  render({
    canvasContext,
    viewport,
    intent = "display",
    annotationMode = AnnotationMode.ENABLE,
    transform = null,
    imageLayer = null,
    canvasFactory = null,
    background = null,
    backgroundColorToReplace = null,
    optionalContentConfigPromise = null,
    annotationCanvasMap = null,
    pageColors = null,
  }) {
    if (typeof PDFJSDev !== "undefined" && PDFJSDev.test("GENERIC")) {
      if (arguments[0]?.renderInteractiveForms !== undefined) {
        deprecated(
          "render no longer accepts the `renderInteractiveForms`-option, " +
            "please use the `annotationMode`-option instead."
        );
        if (
          arguments[0].renderInteractiveForms === true &&
          annotationMode === AnnotationMode.ENABLE
        ) {
          annotationMode = AnnotationMode.ENABLE_FORMS;
        }
      }
      if (arguments[0]?.includeAnnotationStorage !== undefined) {
        deprecated(
          "render no longer accepts the `includeAnnotationStorage`-option, " +
            "please use the `annotationMode`-option instead."
        );
        if (
          arguments[0].includeAnnotationStorage === true &&
          annotationMode === AnnotationMode.ENABLE
        ) {
          annotationMode = AnnotationMode.ENABLE_STORAGE;
        }
      }
    }

    if (this._stats) {
      this._stats.time("Overall");
    }

    const intentArgs = this._transport.getRenderingIntent(
      intent,
      annotationMode
    );
    // If there was a pending destroy, cancel it so no cleanup happens during
    // this call to render.
    this.pendingCleanup = false;

    if (!optionalContentConfigPromise) {
      optionalContentConfigPromise = this._transport.getOptionalContentConfig();
    }

    let intentState = this._intentStates.get(intentArgs.cacheKey);
    if (!intentState) {
      intentState = Object.create(null);
      this._intentStates.set(intentArgs.cacheKey, intentState);
    }

    // Ensure that a pending `streamReader` cancel timeout is always aborted.
    if (intentState.streamReaderCancelTimeout) {
      clearTimeout(intentState.streamReaderCancelTimeout);
      intentState.streamReaderCancelTimeout = null;
    }

    const canvasFactoryInstance =
      canvasFactory ||
      new DefaultCanvasFactory({ ownerDocument: this._ownerDocument });
    const intentPrint = !!(
      intentArgs.renderingIntent & RenderingIntentFlag.PRINT
    );

    // If there's no displayReadyCapability yet, then the operatorList
    // was never requested before. Make the request and create the promise.
    if (!intentState.displayReadyCapability) {
      intentState.displayReadyCapability = createPromiseCapability();
      intentState.operatorList = {
        fnArray: [],
        argsArray: [],
        lastChunk: false,
      };

      if (this._stats) {
        this._stats.time("Page Request");
      }
      this._pumpOperatorList(intentArgs);
    }

    const complete = error => {
      intentState.renderTasks.delete(internalRenderTask);

      // Attempt to reduce memory usage during *printing*, by always running
      // cleanup once rendering has finished (regardless of cleanupAfterRender).
      if (this.cleanupAfterRender || intentPrint) {
        this.pendingCleanup = true;
      }
      this._tryCleanup();

      if (error) {
        internalRenderTask.capability.reject(error);

        this._abortOperatorList({
          intentState,
          reason: error instanceof Error ? error : new Error(error),
        });
      } else {
        internalRenderTask.capability.resolve();
      }
      if (this._stats) {
        this._stats.timeEnd("Rendering");
        this._stats.timeEnd("Overall");
      }
    };

    const internalRenderTask = new InternalRenderTask({
      callback: complete,
      // Only include the required properties, and *not* the entire object.
      params: {
        canvasContext,
        viewport,
        transform,
        imageLayer,
        background,
        backgroundColorToReplace,
      },
      objs: this.objs,
      commonObjs: this.commonObjs,
      annotationCanvasMap,
      operatorList: intentState.operatorList,
      pageIndex: this._pageIndex,
      canvasFactory: canvasFactoryInstance,
      useRequestAnimationFrame: !intentPrint,
      pdfBug: this._pdfBug,
      pageColors,
    });

    (intentState.renderTasks ||= new Set()).add(internalRenderTask);
    const renderTask = internalRenderTask.task;

    Promise.all([
      intentState.displayReadyCapability.promise,
      optionalContentConfigPromise,
    ])
      .then(([transparency, optionalContentConfig]) => {
        if (this.pendingCleanup) {
          complete();
          return;
        }
        if (this._stats) {
          this._stats.time("Rendering");
        }
        internalRenderTask.initializeGraphics({
          transparency,
          optionalContentConfig,
        });
        internalRenderTask.operatorListChanged();
      })
      .catch(complete);

    return renderTask;
  }

  /**
   * @param {GetOperatorListParameters} params - Page getOperatorList
   *   parameters.
   * @returns {Promise<PDFOperatorList>} A promise resolved with an
   *   {@link PDFOperatorList} object that represents the page's operator list.
   */
  getOperatorList({
    intent = "display",
    annotationMode = AnnotationMode.ENABLE,
  } = {}) {
    function operatorListChanged() {
      if (intentState.operatorList.lastChunk) {
        intentState.opListReadCapability.resolve(intentState.operatorList);

        intentState.renderTasks.delete(opListTask);
      }
    }

    const intentArgs = this._transport.getRenderingIntent(
      intent,
      annotationMode,
      /* isOpList = */ true
    );
    let intentState = this._intentStates.get(intentArgs.cacheKey);
    if (!intentState) {
      intentState = Object.create(null);
      this._intentStates.set(intentArgs.cacheKey, intentState);
    }
    let opListTask;

    if (!intentState.opListReadCapability) {
      opListTask = Object.create(null);
      opListTask.operatorListChanged = operatorListChanged;
      intentState.opListReadCapability = createPromiseCapability();
      (intentState.renderTasks ||= new Set()).add(opListTask);
      intentState.operatorList = {
        fnArray: [],
        argsArray: [],
        lastChunk: false,
      };

      if (this._stats) {
        this._stats.time("Page Request");
      }
      this._pumpOperatorList(intentArgs);
    }
    return intentState.opListReadCapability.promise;
  }

  /**
   * NOTE: All occurrences of whitespace will be replaced by
   * standard spaces (0x20).
   *
   * @param {getTextContentParameters} params - getTextContent parameters.
   * @returns {ReadableStream} Stream for reading text content chunks.
   */
  streamTextContent({
    disableCombineTextItems = false,
    includeMarkedContent = false,
  } = {}) {
    const TEXT_CONTENT_CHUNK_SIZE = 100;

    return this._transport.messageHandler.sendWithStream(
      "GetTextContent",
      {
        pageIndex: this._pageIndex,
        combineTextItems: disableCombineTextItems !== true,
        includeMarkedContent: includeMarkedContent === true,
      },
      {
        highWaterMark: TEXT_CONTENT_CHUNK_SIZE,
        size(textContent) {
          return textContent.items.length;
        },
      }
    );
  }

  /**
   * NOTE: All occurrences of whitespace will be replaced by
   * standard spaces (0x20).
   *
   * @param {getTextContentParameters} params - getTextContent parameters.
   * @returns {Promise<TextContent>} A promise that is resolved with a
   *   {@link TextContent} object that represents the page's text content.
   */
  getTextContent(params = {}) {
    if (this._transport._htmlForXfa) {
      // TODO: We need to revisit this once the XFA foreground patch lands and
      // only do this for non-foreground XFA.
      return this.getXfa().then(xfa => {
        return XfaText.textContent(xfa);
      });
    }
    const readableStream = this.streamTextContent(params);

    return new Promise(function (resolve, reject) {
      function pump() {
        reader.read().then(function ({ value, done }) {
          if (done) {
            resolve(textContent);
            return;
          }
          Object.assign(textContent.styles, value.styles);
          textContent.items.push(...value.items);
          pump();
        }, reject);
      }

      const reader = readableStream.getReader();
      const textContent = {
        items: [],
        styles: Object.create(null),
      };
      pump();
    });
  }

  /**
   * @returns {Promise<StructTreeNode>} A promise that is resolved with a
   *   {@link StructTreeNode} object that represents the page's structure tree,
   *   or `null` when no structure tree is present for the current page.
   */
  getStructTree() {
    return (this._structTreePromise ||= this._transport.getStructTree(
      this._pageIndex
    ));
  }

  /**
   * Destroys the page object.
   * @private
   */
  _destroy() {
    this.destroyed = true;

    const waitOn = [];
    for (const intentState of this._intentStates.values()) {
      this._abortOperatorList({
        intentState,
        reason: new Error("Page was destroyed."),
        force: true,
      });

      if (intentState.opListReadCapability) {
        // Avoid errors below, since the renderTasks are just stubs.
        continue;
      }
      for (const internalRenderTask of intentState.renderTasks) {
        waitOn.push(internalRenderTask.completed);
        internalRenderTask.cancel();
      }
    }
    this.objs.clear();
    for (const bitmap of this._bitmaps) {
      bitmap.close();
    }
    this._bitmaps.clear();
    this._annotationPromises.clear();
    this._jsActionsPromise = null;
    this._structTreePromise = null;
    this.pendingCleanup = false;
    return Promise.all(waitOn);
  }

  /**
   * Cleans up resources allocated by the page.
   *
   * @param {boolean} [resetStats] - Reset page stats, if enabled.
   *   The default value is `false`.
   * @returns {boolean} Indicates if clean-up was successfully run.
   */
  cleanup(resetStats = false) {
    this.pendingCleanup = true;
    // #645 modified by ngx-extended-pdf-viewer
    if (!this._tryCleanup(resetStats)) {
      this.cleanupAfterRender = true;
    }
    return true;
    // #645 end of modification
  }

  /**
   * Attempts to clean up if rendering is in a state where that's possible.
   * @private
   */
  _tryCleanup(resetStats = false) {
    if (!this.pendingCleanup) {
      return false;
    }
    for (const { renderTasks, operatorList } of this._intentStates.values()) {
      if (renderTasks.size > 0 || !operatorList.lastChunk) {
        return false;
      }
    }

    this._intentStates.clear();
    this.objs.clear();
    this._annotationPromises.clear();
    this._jsActionsPromise = null;
    this._structTreePromise = null;
    if (resetStats && this._stats) {
      this._stats = new StatTimer();
    }
    for (const bitmap of this._bitmaps) {
      bitmap.close();
    }
    this._bitmaps.clear();
    this.pendingCleanup = false;
    return true;
  }

  /**
   * @private
   */
  _startRenderPage(transparency, cacheKey) {
    const intentState = this._intentStates.get(cacheKey);
    if (!intentState) {
      return; // Rendering was cancelled.
    }
    if (this._stats) {
      this._stats.timeEnd("Page Request");
    }
    // TODO Refactor RenderPageRequest to separate rendering
    // and operator list logic
    if (intentState.displayReadyCapability) {
      intentState.displayReadyCapability.resolve(transparency);
    }
  }

  /**
   * @private
   */
  _renderPageChunk(operatorListChunk, intentState) {
    // Add the new chunk to the current operator list.
    for (let i = 0, ii = operatorListChunk.length; i < ii; i++) {
      intentState.operatorList.fnArray.push(operatorListChunk.fnArray[i]);
      intentState.operatorList.argsArray.push(operatorListChunk.argsArray[i]);
    }
    intentState.operatorList.lastChunk = operatorListChunk.lastChunk;

    // Notify all the rendering tasks there are more operators to be consumed.
    for (const internalRenderTask of intentState.renderTasks) {
      internalRenderTask.operatorListChanged();
    }

    if (operatorListChunk.lastChunk) {
      this._tryCleanup();
    }
  }

  /**
   * @private
   */
  _pumpOperatorList({ renderingIntent, cacheKey }) {
    if (
      typeof PDFJSDev === "undefined" ||
      PDFJSDev.test("!PRODUCTION || TESTING")
    ) {
      assert(
        Number.isInteger(renderingIntent) && renderingIntent > 0,
        '_pumpOperatorList: Expected valid "renderingIntent" argument.'
      );
    }

    const readableStream = this._transport.messageHandler.sendWithStream(
      "GetOperatorList",
      {
        pageIndex: this._pageIndex,
        intent: renderingIntent,
        cacheKey,
        annotationStorage:
          renderingIntent & RenderingIntentFlag.ANNOTATIONS_STORAGE
            ? this._transport.annotationStorage.serializable
            : null,
      }
    );
    const reader = readableStream.getReader();

    const intentState = this._intentStates.get(cacheKey);
    intentState.streamReader = reader;

    const pump = () => {
      reader.read().then(
        ({ value, done }) => {
          if (done) {
            intentState.streamReader = null;
            return;
          }
          if (this._transport.destroyed) {
            return; // Ignore any pending requests if the worker was terminated.
          }
          this._renderPageChunk(value, intentState);
          pump();
        },
        reason => {
          intentState.streamReader = null;

          if (this._transport.destroyed) {
            return; // Ignore any pending requests if the worker was terminated.
          }
          if (intentState.operatorList) {
            // Mark operator list as complete.
            intentState.operatorList.lastChunk = true;

            for (const internalRenderTask of intentState.renderTasks) {
              internalRenderTask.operatorListChanged();
            }
            this._tryCleanup();
          }

          if (intentState.displayReadyCapability) {
            intentState.displayReadyCapability.reject(reason);
          } else if (intentState.opListReadCapability) {
            intentState.opListReadCapability.reject(reason);
          } else {
            throw reason;
          }
        }
      );
    };
    pump();
  }

  /**
   * @private
   */
  _abortOperatorList({ intentState, reason, force = false }) {
    if (
      typeof PDFJSDev === "undefined" ||
      PDFJSDev.test("!PRODUCTION || TESTING")
    ) {
      assert(
        reason instanceof Error,
        '_abortOperatorList: Expected valid "reason" argument.'
      );
    }

    if (!intentState.streamReader) {
      return;
    }
    if (!force) {
      // Ensure that an Error occurring in *only* one `InternalRenderTask`, e.g.
      // multiple render() calls on the same canvas, won't break all rendering.
      if (intentState.renderTasks.size > 0) {
        return;
      }
      // Don't immediately abort parsing on the worker-thread when rendering is
      // cancelled, since that will unnecessarily delay re-rendering when (for
      // partially parsed pages) e.g. zooming/rotation occurs in the viewer.
      if (reason instanceof RenderingCancelledException) {
        intentState.streamReaderCancelTimeout = setTimeout(() => {
          this._abortOperatorList({ intentState, reason, force: true });
          intentState.streamReaderCancelTimeout = null;
        }, RENDERING_CANCELLED_TIMEOUT);
        return;
      }
    }
    intentState.streamReader
      .cancel(new AbortException(reason.message))
      .catch(() => {
        // Avoid "Uncaught promise" messages in the Window['ngxConsole'].
      });
    intentState.streamReader = null;

    if (this._transport.destroyed) {
      return; // Ignore any pending requests if the worker was terminated.
    }
    // Remove the current `intentState`, since a cancelled `getOperatorList`
    // call on the worker-thread cannot be re-started...
    for (const [curCacheKey, curIntentState] of this._intentStates) {
      if (curIntentState === intentState) {
        this._intentStates.delete(curCacheKey);
        break;
      }
    }
    // ... and force clean-up to ensure that any old state is always removed.
    this.cleanup();
  }

  /**
   * @type {Object} Returns page stats, if enabled; returns `null` otherwise.
   */
  get stats() {
    return this._stats;
  }
}

class LoopbackPort {
  constructor() {
    this._listeners = [];
    this._deferred = Promise.resolve();
  }

  postMessage(obj, transfers) {
    const event = {
      data: structuredClone(obj, transfers),
    };

    this._deferred.then(() => {
      for (const listener of this._listeners) {
        listener.call(this, event);
      }
    });
  }

  addEventListener(name, listener) {
    this._listeners.push(listener);
  }

  removeEventListener(name, listener) {
    const i = this._listeners.indexOf(listener);
    this._listeners.splice(i, 1);
  }

  terminate() {
    this._listeners.length = 0;
  }
}

/**
 * @typedef {Object} PDFWorkerParameters
 * @property {string} [name] - The name of the worker.
 * @property {Object} [port] - The `workerPort` object.
 * @property {number} [verbosity] - Controls the logging level;
 *   the constants from {@link VerbosityLevel} should be used.
 */

const PDFWorkerUtil = {
  isWorkerDisabled: false,
  fallbackWorkerSrc: null,
  fakeWorkerId: 0,
};
if (typeof PDFJSDev === "undefined" || PDFJSDev.test("GENERIC")) {
  // eslint-disable-next-line no-undef
  if (isNodeJS && typeof __non_webpack_require__ === "function") {
    // Workers aren't supported in Node.js, force-disabling them there.
    PDFWorkerUtil.isWorkerDisabled = true;

    PDFWorkerUtil.fallbackWorkerSrc = PDFJSDev.test("LIB")
      ? "../pdf.worker.js"
      : "./pdf.worker.js";
  } else if (typeof document === "object") {
    const pdfjsFilePath = document?.currentScript?.src;
    if (pdfjsFilePath) {
      PDFWorkerUtil.fallbackWorkerSrc = pdfjsFilePath.replace(
        /(\.(?:min\.)?js)(\?.*)?$/i,
        ".worker$1$2"
      );
    }
  }

  // Check if URLs have the same origin. For non-HTTP based URLs, returns false.
  PDFWorkerUtil.isSameOrigin = function (baseUrl, otherUrl) {
    let base;
    try {
      base = new URL(baseUrl);
      if (!base.origin || base.origin === "null") {
        return false; // non-HTTP url
      }
    } catch (e) {
      return false;
    }

    const other = new URL(otherUrl, base);
    return base.origin === other.origin;
  };

  PDFWorkerUtil.createCDNWrapper = function (url) {
    // We will rely on blob URL's property to specify origin.
    // We want this function to fail in case if createObjectURL or Blob do not
    // exist or fail for some reason -- our Worker creation will fail anyway.
    const wrapper = `importScripts("${url}");`;
    return URL.createObjectURL(new Blob([wrapper]));
  };
}

/**
 * PDF.js web worker abstraction that controls the instantiation of PDF
 * documents. Message handlers are used to pass information from the main
 * thread to the worker thread and vice versa. If the creation of a web
 * worker is not possible, a "fake" worker will be used instead.
 *
 * @param {PDFWorkerParameters} params - The worker initialization parameters.
 */
class PDFWorker {
  static #workerPorts = new WeakMap();

  constructor({
    name = null,
    port = null,
    verbosity = getVerbosityLevel(),
  } = {}) {
    if (port && PDFWorker.#workerPorts.has(port)) {
      throw new Error("Cannot use more than one PDFWorker per port.");
    }

    this.name = name;
    this.destroyed = false;
    this.verbosity = verbosity;

    this._readyCapability = createPromiseCapability();
    this._port = null;
    this._webWorker = null;
    this._messageHandler = null;

    if (port) {
      PDFWorker.#workerPorts.set(port, this);
      this._initializeFromPort(port);
      return;
    }
    this._initialize();
  }

  /**
   * Promise for worker initialization completion.
   * @type {Promise<void>}
   */
  get promise() {
    return this._readyCapability.promise;
  }

  /**
   * The current `workerPort`, when it exists.
   * @type {Worker}
   */
  get port() {
    return this._port;
  }

  /**
   * The current MessageHandler-instance.
   * @type {MessageHandler}
   */
  get messageHandler() {
    return this._messageHandler;
  }

  _initializeFromPort(port) {
    this._port = port;
    this._messageHandler = new MessageHandler("main", "worker", port);
    this._messageHandler.on("ready", function () {
      // Ignoring "ready" event -- MessageHandler should already be initialized
      // and ready to accept messages.
    });
    this._readyCapability.resolve();
  }

  _initialize() {
    // If worker support isn't disabled explicit and the browser has worker
    // support, create a new web worker and test if it/the browser fulfills
    // all requirements to run parts of pdf.js in a web worker.
    // Right now, the requirement is, that an Uint8Array is still an
    // Uint8Array as it arrives on the worker. (Chrome added this with v.15.)
    if (
      typeof Worker !== "undefined" &&
      !PDFWorkerUtil.isWorkerDisabled &&
      !PDFWorker._mainThreadWorkerMessageHandler
    ) {
      let workerSrc = PDFWorker.workerSrc;

      try {
        // Wraps workerSrc path into blob URL, if the former does not belong
        // to the same origin.
        if (
          typeof PDFJSDev !== "undefined" &&
          PDFJSDev.test("GENERIC") &&
          !PDFWorkerUtil.isSameOrigin(window.location.href, workerSrc)
        ) {
          workerSrc = PDFWorkerUtil.createCDNWrapper(
            new URL(workerSrc, window.location).href
          );
        }

        // Some versions of FF can't create a worker on localhost, see:
        // https://bugzilla.mozilla.org/show_bug.cgi?id=683280
        const worker = new Worker(workerSrc);
        const messageHandler = new MessageHandler("main", "worker", worker);
        const terminateEarly = () => {
          worker.removeEventListener("error", onWorkerError);
          messageHandler.destroy();
          worker.terminate();
          if (this.destroyed) {
            this._readyCapability.reject(new Error("Worker was destroyed"));
          } else {
            // Fall back to fake worker if the termination is caused by an
            // error (e.g. NetworkError / SecurityError).
            this._setupFakeWorker();
          }
        };

        const onWorkerError = () => {
          if (!this._webWorker) {
            // Worker failed to initialize due to an error. Clean up and fall
            // back to the fake worker.
            terminateEarly();
          }
        };
        worker.addEventListener("error", onWorkerError);

        messageHandler.on("test", data => {
          worker.removeEventListener("error", onWorkerError);
          if (this.destroyed) {
            terminateEarly();
            return; // worker was destroyed
          }
          if (data) {
            this._messageHandler = messageHandler;
            this._port = worker;
            this._webWorker = worker;

            this._readyCapability.resolve();
            // Send global setting, e.g. verbosity level.
            messageHandler.send("configure", {
              verbosity: this.verbosity,
            });
          } else {
            this._setupFakeWorker();
            messageHandler.destroy();
            worker.terminate();
          }
        });

        messageHandler.on("ready", data => {
          worker.removeEventListener("error", onWorkerError);
          if (this.destroyed) {
            terminateEarly();
            return; // worker was destroyed
          }
          try {
            sendTest();
          } catch (e) {
            // We need fallback to a faked worker.
            this._setupFakeWorker();
          }
        });

        const sendTest = () => {
          const testObj = new Uint8Array();
          // Ensure that we can use `postMessage` transfers.
          messageHandler.send("test", testObj, [testObj.buffer]);
        };

        // It might take time for the worker to initialize. We will try to send
        // the "test" message immediately, and once the "ready" message arrives.
        // The worker shall process only the first received "test" message.
        sendTest();
        return;
      } catch (e) {
        info("The worker has been disabled.");
      }
    }
    // Either workers are disabled, not supported or have thrown an exception.
    // Thus, we fallback to a faked worker.
    this._setupFakeWorker();
  }

  _setupFakeWorker() {
    if (!PDFWorkerUtil.isWorkerDisabled) {
      warn("Setting up fake worker.");
      PDFWorkerUtil.isWorkerDisabled = true;
    }

    PDFWorker._setupFakeWorkerGlobal
      .then(WorkerMessageHandler => {
        if (this.destroyed) {
          this._readyCapability.reject(new Error("Worker was destroyed"));
          return;
        }
        const port = new LoopbackPort();
        this._port = port;

        // All fake workers use the same port, making id unique.
        const id = `fake${PDFWorkerUtil.fakeWorkerId++}`;

        // If the main thread is our worker, setup the handling for the
        // messages -- the main thread sends to it self.
        const workerHandler = new MessageHandler(id + "_worker", id, port);
        WorkerMessageHandler.setup(workerHandler, port);

        const messageHandler = new MessageHandler(id, id + "_worker", port);
        this._messageHandler = messageHandler;
        this._readyCapability.resolve();
        // Send global setting, e.g. verbosity level.
        messageHandler.send("configure", {
          verbosity: this.verbosity,
        });
      })
      .catch(reason => {
        this._readyCapability.reject(
          new Error(`Setting up fake worker failed: "${reason.message}".`)
        );
      });
  }

  /**
   * Destroys the worker instance.
   */
  destroy() {
    this.destroyed = true;
    if (this._webWorker) {
      // We need to terminate only web worker created resource.
      this._webWorker.terminate();
      this._webWorker = null;
    }
    PDFWorker.#workerPorts.delete(this._port);
    this._port = null;
    if (this._messageHandler) {
      this._messageHandler.destroy();
      this._messageHandler = null;
    }
  }

  /**
   * @param {PDFWorkerParameters} params - The worker initialization parameters.
   */
  static fromPort(params) {
    if (!params?.port) {
      throw new Error("PDFWorker.fromPort - invalid method signature.");
    }
    if (this.#workerPorts.has(params.port)) {
      return this.#workerPorts.get(params.port);
    }
    return new PDFWorker(params);
  }

  /**
   * The current `workerSrc`, when it exists.
   * @type {string}
   */
  static get workerSrc() {
    if (GlobalWorkerOptions.workerSrc) {
      // modified by ngx-extended-pdf-viewer #376
      if (GlobalWorkerOptions.workerSrc.constructor.name === "Function") {
        return GlobalWorkerOptions.workerSrc();
      }
      // end of modification
      return GlobalWorkerOptions.workerSrc;
    }
    if (PDFWorkerUtil.fallbackWorkerSrc !== null) {
      if (!isNodeJS) {
        deprecated('No "GlobalWorkerOptions.workerSrc" specified.');
      }
      return PDFWorkerUtil.fallbackWorkerSrc;
    }
    throw new Error('No "GlobalWorkerOptions.workerSrc" specified.');
  }

  static get _mainThreadWorkerMessageHandler() {
    try {
      return globalThis.pdfjsWorker?.WorkerMessageHandler || null;
    } catch (ex) {
      return null;
    }
  }

  // Loads worker code into the main-thread.
  static get _setupFakeWorkerGlobal() {
    const loader = async () => {
      const mainWorkerMessageHandler = this._mainThreadWorkerMessageHandler;

      if (mainWorkerMessageHandler) {
        // The worker was already loaded using e.g. a `<script>` tag.
        return mainWorkerMessageHandler;
      }
      if (typeof PDFJSDev === "undefined" || !PDFJSDev.test("PRODUCTION")) {
        const worker = await import("pdfjs/core/worker.js");
        return worker.WorkerMessageHandler;
      }
      if (
        PDFJSDev.test("GENERIC") &&
        isNodeJS &&
        // eslint-disable-next-line no-undef
        typeof __non_webpack_require__ === "function"
      ) {
        // Since bundlers, such as Webpack, cannot be told to leave `require`
        // statements alone we are thus forced to jump through hoops in order
        // to prevent `Critical dependency: ...` warnings in third-party
        // deployments of the built `pdf.js`/`pdf.worker.js` files; see
        // https://github.com/webpack/webpack/issues/8826
        //
        // The following hack is based on the assumption that code running in
        // Node.js won't ever be affected by e.g. Content Security Policies that
        // prevent the use of `eval`. If that ever occurs, we should revert this
        // to a normal `__non_webpack_require__` statement and simply document
        // the Webpack warnings instead (telling users to ignore them).
        //
        // eslint-disable-next-line no-eval
        const worker = eval("require")(this.workerSrc);
        return worker.WorkerMessageHandler;
      }
      await loadScript(this.workerSrc);
      return window.pdfjsWorker.WorkerMessageHandler;
    };

    return shadow(this, "_setupFakeWorkerGlobal", loader());
  }
}
if (typeof PDFJSDev !== "undefined" && PDFJSDev.test("GENERIC")) {
  PDFWorker.getWorkerSrc = function () {
    deprecated(
      "`PDFWorker.getWorkerSrc()`, please use `PDFWorker.workerSrc` instead."
    );
    return this.workerSrc;
  };
}

/**
 * For internal use only.
 * @ignore
 */
class WorkerTransport {
  #docStats = null;

  #pageCache = new Map();

  #pagePromises = new Map();

  #metadataPromise = null;

  constructor(messageHandler, loadingTask, networkStream, params) {
    this.messageHandler = messageHandler;
    this.loadingTask = loadingTask;
    this.commonObjs = new PDFObjects();
    this.fontLoader = new FontLoader({
      docId: loadingTask.docId,
      onUnsupportedFeature: this._onUnsupportedFeature.bind(this),
      ownerDocument: params.ownerDocument,
      styleElement: params.styleElement,
    });
    this._params = params;

    if (!params.useWorkerFetch) {
      // modified by ngx-extended-pdf-viewer #376
	  let cMapUrl = params.cMapUrl;
	  if (cMapUrl?.constructor.name === "Function") {
	    cMapUrl = cMapUrl();
	  }
      this.CMapReaderFactory = new params.CMapReaderFactory({
        baseUrl: cMapUrl,
        isCompressed: params.cMapPacked,
      });
      this.StandardFontDataFactory = new params.StandardFontDataFactory({
        baseUrl: params.standardFontDataUrl,
      });
    }

    this.destroyed = false;
    this.destroyCapability = null;
    this._passwordCapability = null;

    this._networkStream = networkStream;
    this._fullReader = null;
    this._lastProgress = null;
    this.downloadInfoCapability = createPromiseCapability();

    this.setupMessageHandler();
  }

  get annotationStorage() {
    return shadow(this, "annotationStorage", new AnnotationStorage());
  }

  get stats() {
    return this.#docStats;
  }

  getRenderingIntent(
    intent,
    annotationMode = AnnotationMode.ENABLE,
    isOpList = false
  ) {
    let renderingIntent = RenderingIntentFlag.DISPLAY; // Default value.
    let annotationHash = "";

    switch (intent) {
      case "any":
        renderingIntent = RenderingIntentFlag.ANY;
        break;
      case "display":
        break;
      case "print":
        renderingIntent = RenderingIntentFlag.PRINT;
        break;
      default:
        warn(`getRenderingIntent - invalid intent: ${intent}`);
    }

    switch (annotationMode) {
      case AnnotationMode.DISABLE:
        renderingIntent += RenderingIntentFlag.ANNOTATIONS_DISABLE;
        break;
      case AnnotationMode.ENABLE:
        break;
      case AnnotationMode.ENABLE_FORMS:
        renderingIntent += RenderingIntentFlag.ANNOTATIONS_FORMS;
        break;
      case AnnotationMode.ENABLE_STORAGE:
        renderingIntent += RenderingIntentFlag.ANNOTATIONS_STORAGE;

        annotationHash = this.annotationStorage.hash;
        break;
      default:
        warn(`getRenderingIntent - invalid annotationMode: ${annotationMode}`);
    }

    if (isOpList) {
      renderingIntent += RenderingIntentFlag.OPLIST;
    }

    return {
      renderingIntent,
      cacheKey: `${renderingIntent}_${annotationHash}`,
    };
  }

  destroy() {
    if (this.destroyCapability) {
      return this.destroyCapability.promise;
    }

    this.destroyed = true;
    this.destroyCapability = createPromiseCapability();

    if (this._passwordCapability) {
      this._passwordCapability.reject(
        new Error("Worker was destroyed during onPassword callback")
      );
    }

    const waitOn = [];
    // We need to wait for all renderings to be completed, e.g.
    // timeout/rAF can take a long time.
    for (const page of this.#pageCache.values()) {
      waitOn.push(page._destroy());
    }
    this.#pageCache.clear();
    this.#pagePromises.clear();
    // Allow `AnnotationStorage`-related clean-up when destroying the document.
    if (this.hasOwnProperty("annotationStorage")) {
      this.annotationStorage.resetModified();
    }
    // We also need to wait for the worker to finish its long running tasks.
    const terminated = this.messageHandler.sendWithPromise("Terminate", null);
    waitOn.push(terminated);

    Promise.all(waitOn).then(() => {
      this.commonObjs.clear();
      this.fontLoader.clear();
      this.#metadataPromise = null;
      this._getFieldObjectsPromise = null;
      this._hasJSActionsPromise = null;

      if (this._networkStream) {
        this._networkStream.cancelAllRequests(
          new AbortException("Worker was terminated.")
        );
      }

      if (this.messageHandler) {
        this.messageHandler.destroy();
        this.messageHandler = null;
      }
      this.destroyCapability.resolve();
    }, this.destroyCapability.reject);
    return this.destroyCapability.promise;
  }

  setupMessageHandler() {
    const { messageHandler, loadingTask } = this;

    messageHandler.on("GetReader", (data, sink) => {
      assert(
        this._networkStream,
        "GetReader - no `IPDFStream` instance available."
      );
      this._fullReader = this._networkStream.getFullReader();
      this._fullReader.onProgress = evt => {
        this._lastProgress = {
          loaded: evt.loaded,
          total: evt.total,
        };
      };
      sink.onPull = () => {
        this._fullReader
          .read()
          .then(function ({ value, done }) {
            if (done) {
              sink.close();
              return;
            }
            assert(
              isArrayBuffer(value),
              "GetReader - expected an ArrayBuffer."
            );
            // Enqueue data chunk into sink, and transfer it
            // to other side as `Transferable` object.
            sink.enqueue(new Uint8Array(value), 1, [value]);
          })
          .catch(reason => {
            sink.error(reason);
          });
      };

      sink.onCancel = reason => {
        this._fullReader.cancel(reason);

        sink.ready.catch(readyReason => {
          if (this.destroyed) {
            return; // Ignore any pending requests if the worker was terminated.
          }
          throw readyReason;
        });
      };
    });

    messageHandler.on("ReaderHeadersReady", data => {
      const headersCapability = createPromiseCapability();
      const fullReader = this._fullReader;
      fullReader.headersReady.then(() => {
        // If stream or range are disabled, it's our only way to report
        // loading progress.
        if (!fullReader.isStreamingSupported || !fullReader.isRangeSupported) {
          if (this._lastProgress) {
            loadingTask.onProgress?.(this._lastProgress);
          }
          fullReader.onProgress = evt => {
            loadingTask.onProgress?.({
              loaded: evt.loaded,
              total: evt.total,
            });
          };
        }

        headersCapability.resolve({
          isStreamingSupported: fullReader.isStreamingSupported,
          isRangeSupported: fullReader.isRangeSupported,
          contentLength: fullReader.contentLength,
        });
      }, headersCapability.reject);

      return headersCapability.promise;
    });

    messageHandler.on("GetRangeReader", (data, sink) => {
      assert(
        this._networkStream,
        "GetRangeReader - no `IPDFStream` instance available."
      );
      const rangeReader = this._networkStream.getRangeReader(
        data.begin,
        data.end
      );

      // When streaming is enabled, it's possible that the data requested here
      // has already been fetched via the `_fullRequestReader` implementation.
      // However, given that the PDF data is loaded asynchronously on the
      // main-thread and then sent via `postMessage` to the worker-thread,
      // it may not have been available during parsing (hence the attempt to
      // use range requests here).
      //
      // To avoid wasting time and resources here, we'll thus *not* dispatch
      // range requests if the data was already loaded but has not been sent to
      // the worker-thread yet (which will happen via the `_fullRequestReader`).
      if (!rangeReader) {
        sink.close();
        return;
      }

      sink.onPull = () => {
        rangeReader
          .read()
          .then(function ({ value, done }) {
            if (done) {
              sink.close();
              return;
            }
            assert(
              isArrayBuffer(value),
              "GetRangeReader - expected an ArrayBuffer."
            );
            sink.enqueue(new Uint8Array(value), 1, [value]);
          })
          .catch(reason => {
            sink.error(reason);
          });
      };

      sink.onCancel = reason => {
        rangeReader.cancel(reason);

        sink.ready.catch(readyReason => {
          if (this.destroyed) {
            return; // Ignore any pending requests if the worker was terminated.
          }
          throw readyReason;
        });
      };
    });

    messageHandler.on("GetDoc", ({ pdfInfo }) => {
      this._numPages = pdfInfo.numPages;
      this._htmlForXfa = pdfInfo.htmlForXfa;
      delete pdfInfo.htmlForXfa;
      loadingTask._capability.resolve(new PDFDocumentProxy(pdfInfo, this));
    });

    messageHandler.on("DocException", function (ex) {
      let reason;
      switch (ex.name) {
        case "PasswordException":
          reason = new PasswordException(ex.message, ex.code);
          break;
        case "InvalidPDFException":
          reason = new InvalidPDFException(ex.message);
          break;
        case "MissingPDFException":
          reason = new MissingPDFException(ex.message);
          break;
        case "UnexpectedResponseException":
          reason = new UnexpectedResponseException(ex.message, ex.status);
          break;
        case "UnknownErrorException":
          reason = new UnknownErrorException(ex.message, ex.details);
          break;
        default:
          unreachable("DocException - expected a valid Error.");
      }
      loadingTask._capability.reject(reason);
    });

    messageHandler.on("PasswordRequest", exception => {
      this._passwordCapability = createPromiseCapability();

      if (loadingTask.onPassword) {
        const updatePassword = password => {
          if (password instanceof Error) {
            this._passwordCapability.reject(password);
          } else {
            this._passwordCapability.resolve({ password });
          }
        };
        try {
          loadingTask.onPassword(updatePassword, exception.code);
        } catch (ex) {
          this._passwordCapability.reject(ex);
        }
      } else {
        this._passwordCapability.reject(
          new PasswordException(exception.message, exception.code)
        );
      }
      return this._passwordCapability.promise;
    });

    messageHandler.on("DataLoaded", data => {
      // For consistency: Ensure that progress is always reported when the
      // entire PDF file has been loaded, regardless of how it was fetched.
      loadingTask.onProgress?.({
        loaded: data.length,
        total: data.length,
      });

      this.downloadInfoCapability.resolve(data);
    });

    messageHandler.on("StartRenderPage", data => {
      if (this.destroyed) {
        return; // Ignore any pending requests if the worker was terminated.
      }

      const page = this.#pageCache.get(data.pageIndex);
      page._startRenderPage(data.transparency, data.cacheKey);
    });

    messageHandler.on("commonobj", ([id, type, exportedData]) => {
      if (this.destroyed) {
        return; // Ignore any pending requests if the worker was terminated.
      }

      if (this.commonObjs.has(id)) {
        return;
      }

      switch (type) {
        case "Font":
          const params = this._params;

          if ("error" in exportedData) {
            const exportedError = exportedData.error;
            warn(`Error during font loading: ${exportedError}`);
            this.commonObjs.resolve(id, exportedError);
            break;
          }

          let fontRegistry = null;
          if (params.pdfBug && globalThis.FontInspector?.enabled) {
            fontRegistry = {
              registerFont(font, url) {
                globalThis.FontInspector.fontAdded(font, url);
              },
            };
          }
          const font = new FontFaceObject(exportedData, {
            isEvalSupported: params.isEvalSupported,
            disableFontFace: params.disableFontFace,
            ignoreErrors: params.ignoreErrors,
            onUnsupportedFeature: this._onUnsupportedFeature.bind(this),
            fontRegistry,
          });

          this.fontLoader
            .bind(font)
            .catch(reason => {
              return messageHandler.sendWithPromise("FontFallback", { id });
            })
            .finally(() => {
              if (!params.fontExtraProperties && font.data) {
                // Immediately release the `font.data` property once the font
                // has been attached to the DOM, since it's no longer needed,
                // rather than waiting for a `PDFDocumentProxy.cleanup` call.
                // Since `font.data` could be very large, e.g. in some cases
                // multiple megabytes, this will help reduce memory usage.
                font.data = null;
              }
              this.commonObjs.resolve(id, font);
            });
          break;
        case "FontPath":
        case "Image":
          this.commonObjs.resolve(id, exportedData);
          break;
        default:
          throw new Error(`Got unknown common object type ${type}`);
      }
    });

    messageHandler.on("obj", ([id, pageIndex, type, imageData]) => {
      if (this.destroyed) {
        // Ignore any pending requests if the worker was terminated.
        return;
      }

      const pageProxy = this.#pageCache.get(pageIndex);
      if (pageProxy.objs.has(id)) {
        return;
      }

      switch (type) {
        case "Image":
          pageProxy.objs.resolve(id, imageData);

          // Heuristic that will allow us not to store large data.
          const MAX_IMAGE_SIZE_TO_STORE = 8000000;
          if (imageData) {
            let length;
            if (imageData.bitmap) {
              const { bitmap, width, height } = imageData;
              length = width * height * 4;
              pageProxy._bitmaps.add(bitmap);
            } else {
              length = imageData.data?.length || 0;
            }

            if (length > MAX_IMAGE_SIZE_TO_STORE) {
              pageProxy.cleanupAfterRender = true;
            }
          }
          break;
        case "Pattern":
          pageProxy.objs.resolve(id, imageData);
          break;
        default:
          throw new Error(`Got unknown object type ${type}`);
      }
    });

    messageHandler.on("DocProgress", data => {
      if (this.destroyed) {
        return; // Ignore any pending requests if the worker was terminated.
      }
      loadingTask.onProgress?.({
        loaded: data.loaded,
        total: data.total,
      });
    });

    messageHandler.on("DocStats", data => {
      if (this.destroyed) {
        return; // Ignore any pending requests if the worker was terminated.
      }
      // Ensure that a `PDFDocumentProxy.stats` call-site cannot accidentally
      // modify this internal data.
      this.#docStats = Object.freeze({
        streamTypes: Object.freeze(data.streamTypes),
        fontTypes: Object.freeze(data.fontTypes),
      });
    });

    messageHandler.on(
      "UnsupportedFeature",
      this._onUnsupportedFeature.bind(this)
    );

    messageHandler.on("FetchBuiltInCMap", data => {
      if (this.destroyed) {
        return Promise.reject(new Error("Worker was destroyed."));
      }
      if (!this.CMapReaderFactory) {
        return Promise.reject(
          new Error(
            "CMapReaderFactory not initialized, see the `useWorkerFetch` parameter."
          )
        );
      }
      return this.CMapReaderFactory.fetch(data);
    });

    messageHandler.on("FetchStandardFontData", data => {
      if (this.destroyed) {
        return Promise.reject(new Error("Worker was destroyed."));
      }
      if (!this.StandardFontDataFactory) {
        return Promise.reject(
          new Error(
            "StandardFontDataFactory not initialized, see the `useWorkerFetch` parameter."
          )
        );
      }
      return this.StandardFontDataFactory.fetch(data);
    });
  }

  _onUnsupportedFeature({ featureId }) {
    if (this.destroyed) {
      return; // Ignore any pending requests if the worker was terminated.
    }
    this.loadingTask.onUnsupportedFeature?.(featureId);
  }

  getData() {
    return this.messageHandler.sendWithPromise("GetData", null);
  }

  getPage(pageNumber) {
    if (
      !Number.isInteger(pageNumber) ||
      pageNumber <= 0 ||
      pageNumber > this._numPages
    ) {
      return Promise.reject(new Error("Invalid page request."));
    }

    const pageIndex = pageNumber - 1,
      cachedPromise = this.#pagePromises.get(pageIndex);
    if (cachedPromise) {
      return cachedPromise;
    }
    const promise = this.messageHandler
      .sendWithPromise("GetPage", {
        pageIndex,
      })
      .then(pageInfo => {
        if (this.destroyed) {
          throw new Error("Transport destroyed");
        }
        const page = new PDFPageProxy(
          pageIndex,
          pageInfo,
          this,
          this._params.ownerDocument,
          this._params.pdfBug
        );
        this.#pageCache.set(pageIndex, page);
        return page;
      });
    this.#pagePromises.set(pageIndex, promise);
    return promise;
  }

  getPageIndex(ref) {
    if (
      typeof ref !== "object" ||
      ref === null ||
      !Number.isInteger(ref.num) ||
      ref.num < 0 ||
      !Number.isInteger(ref.gen) ||
      ref.gen < 0
    ) {
      return Promise.reject(new Error("Invalid pageIndex request."));
    }
    return this.messageHandler.sendWithPromise("GetPageIndex", {
      num: ref.num,
      gen: ref.gen,
    });
  }

  getAnnotations(pageIndex, intent) {
    return this.messageHandler.sendWithPromise("GetAnnotations", {
      pageIndex,
      intent,
    });
  }

  saveDocument() {
    return this.messageHandler
      .sendWithPromise("SaveDocument", {
        isPureXfa: !!this._htmlForXfa,
        numPages: this._numPages,
        annotationStorage: this.annotationStorage.serializable,
        filename: this._fullReader?.filename ?? null,
      })
      .finally(() => {
        this.annotationStorage.resetModified();
      });
  }

  getFieldObjects() {
    return (this._getFieldObjectsPromise ||=
      this.messageHandler.sendWithPromise("GetFieldObjects", null));
  }

  hasJSActions() {
    return (this._hasJSActionsPromise ||= this.messageHandler.sendWithPromise(
      "HasJSActions",
      null
    ));
  }

  getCalculationOrderIds() {
    return this.messageHandler.sendWithPromise("GetCalculationOrderIds", null);
  }

  getDestinations() {
    return this.messageHandler.sendWithPromise("GetDestinations", null);
  }

  getDestination(id) {
    if (typeof id !== "string") {
      return Promise.reject(new Error("Invalid destination request."));
    }
    return this.messageHandler.sendWithPromise("GetDestination", {
      id,
    });
  }

  getPageLabels() {
    return this.messageHandler.sendWithPromise("GetPageLabels", null);
  }

  getPageLayout() {
    return this.messageHandler.sendWithPromise("GetPageLayout", null);
  }

  getPageMode() {
    return this.messageHandler.sendWithPromise("GetPageMode", null);
  }

  getViewerPreferences() {
    return this.messageHandler.sendWithPromise("GetViewerPreferences", null);
  }

  getOpenAction() {
    return this.messageHandler.sendWithPromise("GetOpenAction", null);
  }

  getAttachments() {
    return this.messageHandler.sendWithPromise("GetAttachments", null);
  }

  getJavaScript() {
    return this.messageHandler.sendWithPromise("GetJavaScript", null);
  }

  getDocJSActions() {
    return this.messageHandler.sendWithPromise("GetDocJSActions", null);
  }

  getPageJSActions(pageIndex) {
    return this.messageHandler.sendWithPromise("GetPageJSActions", {
      pageIndex,
    });
  }

  getStructTree(pageIndex) {
    return this.messageHandler.sendWithPromise("GetStructTree", {
      pageIndex,
    });
  }

  getOutline() {
    return this.messageHandler.sendWithPromise("GetOutline", null);
  }

  getOptionalContentConfig() {
    return this.messageHandler
      .sendWithPromise("GetOptionalContentConfig", null)
      .then(results => {
        return new OptionalContentConfig(results);
      });
  }

  getPermissions() {
    return this.messageHandler.sendWithPromise("GetPermissions", null);
  }

  getMetadata() {
    return (this.#metadataPromise ||= this.messageHandler
      .sendWithPromise("GetMetadata", null)
      .then(results => {
        return {
          info: results[0],
          metadata: results[1] ? new Metadata(results[1]) : null,
          contentDispositionFilename: this._fullReader?.filename ?? null,
          contentLength: this._fullReader?.contentLength ?? null,
        };
      }));
  }

  getMarkInfo() {
    return this.messageHandler.sendWithPromise("GetMarkInfo", null);
  }

  async startCleanup(keepLoadedFonts = false) {
    await this.messageHandler.sendWithPromise("Cleanup", null);

    if (this.destroyed) {
      return; // No need to manually clean-up when destruction has started.
    }
    for (const page of this.#pageCache.values()) {
      const cleanupSuccessful = page.cleanup();

      if (!cleanupSuccessful) {
        throw new Error(
          `startCleanup: Page ${page.pageNumber} is currently rendering.`
        );
      }
    }
    this.commonObjs.clear();
    if (!keepLoadedFonts) {
      this.fontLoader.clear();
    }
    this.#metadataPromise = null;
    this._getFieldObjectsPromise = null;
    this._hasJSActionsPromise = null;
  }

  get loadingParams() {
    const params = this._params;
    return shadow(this, "loadingParams", {
      disableAutoFetch: params.disableAutoFetch,
      enableXfa: params.enableXfa,
    });
  }
}

/**
 * A PDF document and page is built of many objects. E.g. there are objects for
 * fonts, images, rendering code, etc. These objects may get processed inside of
 * a worker. This class implements some basic methods to manage these objects.
 */
class PDFObjects {
  #objs = Object.create(null);

  /**
   * Ensures there is an object defined for `objId`.
   *
   * @param {string} objId
   * @returns {Object}
   */
  #ensureObj(objId) {
    const obj = this.#objs[objId];
    if (obj) {
      return obj;
    }
    return (this.#objs[objId] = {
      capability: createPromiseCapability(),
      data: null,
    });
  }

  /**
   * If called *without* callback, this returns the data of `objId` but the
   * object needs to be resolved. If it isn't, this method throws.
   *
   * If called *with* a callback, the callback is called with the data of the
   * object once the object is resolved. That means, if you call this method
   * and the object is already resolved, the callback gets called right away.
   *
   * @param {string} objId
   * @param {function} [callback]
   * @returns {any}
   */
  get(objId, callback = null) {
    // If there is a callback, then the get can be async and the object is
    // not required to be resolved right now.
    if (callback) {
      const obj = this.#ensureObj(objId);
      obj.capability.promise.then(() => callback(obj.data));
      return null;
    }
    // If there isn't a callback, the user expects to get the resolved data
    // directly.
    const obj = this.#objs[objId];
    // If there isn't an object yet or the object isn't resolved, then the
    // data isn't ready yet!
    if (!obj?.capability.settled) {
      throw new Error(`Requesting object that isn't resolved yet ${objId}.`);
    }
    return obj.data;
  }

  /**
   * @param {string} objId
   * @returns {boolean}
   */
  has(objId) {
    const obj = this.#objs[objId];
    return obj?.capability.settled || false;
  }

  /**
   * Resolves the object `objId` with optional `data`.
   *
   * @param {string} objId
   * @param {any} [data]
   */
  resolve(objId, data = null) {
    const obj = this.#ensureObj(objId);
    obj.data = data;
    obj.capability.resolve();
  }

  clear() {
    this.#objs = Object.create(null);
  }
}

/**
 * Allows controlling of the rendering tasks.
 */
class RenderTask {
  constructor(internalRenderTask) {
    this._internalRenderTask = internalRenderTask;

    /**
     * Callback for incremental rendering -- a function that will be called
     * each time the rendering is paused.  To continue rendering call the
     * function that is the first argument to the callback.
     * @type {function}
     */
    this.onContinue = null;
  }

  /**
   * Promise for rendering task completion.
   * @type {Promise<void>}
   */
  get promise() {
    return this._internalRenderTask.capability.promise;
  }

  /**
   * Cancels the rendering task. If the task is currently rendering it will
   * not be cancelled until graphics pauses with a timeout. The promise that
   * this object extends will be rejected when cancelled.
   */
  cancel() {
    this._internalRenderTask.cancel();
  }
}

/**
 * For internal use only.
 * @ignore
 */
class InternalRenderTask {
  static #canvasInUse = new WeakSet();

  constructor({
    callback,
    params,
    objs,
    commonObjs,
    annotationCanvasMap,
    operatorList,
    pageIndex,
    canvasFactory,
    useRequestAnimationFrame = false,
    pdfBug = false,
    pageColors = null,
  }) {
    this.callback = callback;
    this.params = params;
    this.objs = objs;
    this.commonObjs = commonObjs;
    this.annotationCanvasMap = annotationCanvasMap;
    this.operatorListIdx = null;
    this.operatorList = operatorList;
    this._pageIndex = pageIndex;
    this.canvasFactory = canvasFactory;
    this._pdfBug = pdfBug;
    this.pageColors = pageColors;

    this.running = false;
    this.graphicsReadyCallback = null;
    this.graphicsReady = false;
    this._useRequestAnimationFrame =
      useRequestAnimationFrame === true && typeof window !== "undefined";
    this.cancelled = false;
    this.capability = createPromiseCapability();
    this.task = new RenderTask(this);
    // caching this-bound methods
    this._cancelBound = this.cancel.bind(this);
    this._continueBound = this._continue.bind(this);
    this._scheduleNextBound = this._scheduleNext.bind(this);
    this._nextBound = this._next.bind(this);
    this._canvas = params.canvasContext.canvas;
  }

  get completed() {
    return this.capability.promise.catch(function () {
      // Ignoring errors, since we only want to know when rendering is
      // no longer pending.
    });
  }

  initializeGraphics({ transparency = false, optionalContentConfig }) {
    if (this.cancelled) {
      return;
    }
    if (this._canvas) {
      if (InternalRenderTask.#canvasInUse.has(this._canvas)) {
        throw new Error(
          "Cannot use the same canvas during multiple render() operations. " +
            "Use different canvas or ensure previous operations were " +
            "cancelled or completed."
        );
      }
      InternalRenderTask.#canvasInUse.add(this._canvas);
    }

    if (this._pdfBug && globalThis.StepperManager?.enabled) {
      this.stepper = globalThis.StepperManager.create(this._pageIndex);
      this.stepper.init(this.operatorList);
      this.stepper.nextBreakPoint = this.stepper.getNextBreakPoint();
    }
    const { canvasContext, viewport, transform, imageLayer, background, backgroundColorToReplace} =
      this.params;

    this.gfx = new CanvasGraphics(
      canvasContext,
      this.commonObjs,
      this.objs,
      this.canvasFactory,
      imageLayer,
      optionalContentConfig,
      this.annotationCanvasMap,
      this.pageColors
    );
    this.gfx.beginDrawing({
      transform,
      viewport,
      transparency,
      background,
      backgroundColorToReplace,
    });
    this.operatorListIdx = 0;
    this.graphicsReady = true;
    if (this.graphicsReadyCallback) {
      this.graphicsReadyCallback();
    }
  }

  cancel(error = null) {
    this.running = false;
    this.cancelled = true;
    if (this.gfx) {
      this.gfx.endDrawing();
    }
    if (this._canvas) {
      InternalRenderTask.#canvasInUse.delete(this._canvas);
    }
    this.callback(
      error ||
        new RenderingCancelledException(
          `Rendering cancelled, page ${this._pageIndex + 1}`,
          "canvas"
        )
    );
  }

  operatorListChanged() {
    if (!this.graphicsReady) {
      if (!this.graphicsReadyCallback) {
        this.graphicsReadyCallback = this._continueBound;
      }
      return;
    }

    if (this.stepper) {
      this.stepper.updateOperatorList(this.operatorList);
    }

    if (this.running) {
      return;
    }
    this._continue();
  }

  _continue() {
    this.running = true;
    if (this.cancelled) {
      return;
    }
    if (this.task.onContinue) {
      this.task.onContinue(this._scheduleNextBound);
    } else {
      this._scheduleNext();
    }
  }

  _scheduleNext() {
    window.ngxZone.runOutsideAngular(() => {
      if (this._useRequestAnimationFrame) {
        window.requestAnimationFrame(() => {
          this._nextBound().catch(this._cancelBound);
        });
      } else {
        Promise.resolve().then(this._nextBound).catch(this._cancelBound);
      }
    });
  }

  async _next() {
    if (this.cancelled) {
      return;
    }
    this.operatorListIdx = this.gfx.executeOperatorList(
      this.operatorList,
      this.operatorListIdx,
      this._continueBound,
      this.stepper
    );
    if (this.operatorListIdx === this.operatorList.argsArray.length) {
      this.running = false;
      if (this.operatorList.lastChunk) {
        this.gfx.endDrawing();
        if (this._canvas) {
          InternalRenderTask.#canvasInUse.delete(this._canvas);
        }
        this.callback();
      }
    }
  }
}

/** @type {string} */
const version =
  typeof PDFJSDev !== "undefined" ? PDFJSDev.eval("BUNDLE_VERSION") : null;
/** @type {string} */
const build =
  typeof PDFJSDev !== "undefined" ? PDFJSDev.eval("BUNDLE_BUILD") : null;

export {
  build,
  DefaultCanvasFactory,
  DefaultCMapReaderFactory,
  DefaultStandardFontDataFactory,
  getDocument,
  LoopbackPort,
  PDFDataRangeTransport,
  PDFDocumentLoadingTask,
  PDFDocumentProxy,
  PDFPageProxy,
  PDFWorker,
  PDFWorkerUtil,
  RenderTask,
  setPDFNetworkStreamFactory,
  version,
};<|MERGE_RESOLUTION|>--- conflicted
+++ resolved
@@ -62,28 +62,13 @@
 const DEFAULT_RANGE_CHUNK_SIZE = 65536; // 2^16 = 65536
 const RENDERING_CANCELLED_TIMEOUT = 100; // ms
 
-<<<<<<< HEAD
 // #171 receive options from ngx-extended-pdf-viewer
 const ServiceWorkerOptions = {
   showUnverifiedSignatures: false,
 };
-
 window.ServiceWorkerOptions = ServiceWorkerOptions;
 // #171 end
 
-const DefaultCanvasFactory =
-  (typeof PDFJSDev === "undefined" || PDFJSDev.test("GENERIC")) && isNodeJS
-    ? NodeCanvasFactory
-    : DOMCanvasFactory;
-const DefaultCMapReaderFactory =
-  (typeof PDFJSDev === "undefined" || PDFJSDev.test("GENERIC")) && isNodeJS
-    ? NodeCMapReaderFactory
-    : DOMCMapReaderFactory;
-const DefaultStandardFontDataFactory =
-  (typeof PDFJSDev === "undefined" || PDFJSDev.test("GENERIC")) && isNodeJS
-    ? NodeStandardFontDataFactory
-    : DOMStandardFontDataFactory;
-=======
 let DefaultCanvasFactory = DOMCanvasFactory;
 let DefaultCMapReaderFactory = DOMCMapReaderFactory;
 let DefaultStandardFontDataFactory = DOMStandardFontDataFactory;
@@ -99,7 +84,6 @@
   DefaultCMapReaderFactory = NodeCMapReaderFactory;
   DefaultStandardFontDataFactory = NodeStandardFontDataFactory;
 }
->>>>>>> 46e4a305
 
 /**
  * @typedef {function} IPDFStreamFactory
