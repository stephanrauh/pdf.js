--- conflicted
+++ resolved
@@ -71,11 +71,9 @@
 
   #zIndex = AnnotationEditor._zIndex++;
 
-<<<<<<< HEAD
   doNotMove = false; // #1825 modified by ngx-extended-pdf-viewer
-=======
+
   static _borderLineWidth = -1;
->>>>>>> 587a3a2e
 
   static _colorManager = new ColorManager();
 
