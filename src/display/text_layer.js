/* Copyright 2015 Mozilla Foundation
 *
 * Licensed under the Apache License, Version 2.0 (the "License");
 * you may not use this file except in compliance with the License.
 * You may obtain a copy of the License at
 *
 *     http://www.apache.org/licenses/LICENSE-2.0
 *
 * Unless required by applicable law or agreed to in writing, software
 * distributed under the License is distributed on an "AS IS" BASIS,
 * WITHOUT WARRANTIES OR CONDITIONS OF ANY KIND, either express or implied.
 * See the License for the specific language governing permissions and
 * limitations under the License.
 */

/** @typedef {import("./display_utils").PageViewport} PageViewport */
/** @typedef {import("./api").TextContent} TextContent */

import { AbortException, Util, warn } from "../shared/util.js";
import { setLayerDimensions } from "./display_utils.js";

/**
 * Text layer render parameters.
 *
 * @typedef {Object} TextLayerRenderParameters
 * @property {ReadableStream | TextContent} textContentSource - Text content to
 *   render, i.e. the value returned by the page's `streamTextContent` or
 *   `getTextContent` method.
 * @property {HTMLElement} container - The DOM node that will contain the text
 *   runs.
 * @property {PageViewport} viewport - The target viewport to properly layout
 *   the text runs.
 * @property {Array<HTMLElement>} [textDivs] - HTML elements that correspond to
 *   the text items of the textContent input.
 *   This is output and shall initially be set to an empty array.
 * @property {WeakMap<HTMLElement,Object>} [textDivProperties] - Some properties
 *   weakly mapped to the HTML elements used to render the text.
 * @property {Array<string>} [textContentItemsStr] - Strings that correspond to
 *   the `str` property of the text items of the textContent input.
 *   This is output and shall initially be set to an empty array.
 */

/**
 * Text layer update parameters.
 *
 * @typedef {Object} TextLayerUpdateParameters
 * @property {HTMLElement} container - The DOM node that will contain the text
 *   runs.
 * @property {PageViewport} viewport - The target viewport to properly layout
 *   the text runs.
 * @property {Array<HTMLElement>} [textDivs] - HTML elements that correspond to
 *   the text items of the textContent input.
 *   This is output and shall initially be set to an empty array.
 * @property {WeakMap<HTMLElement,Object>} [textDivProperties] - Some properties
 *   weakly mapped to the HTML elements used to render the text.
 * @property {boolean} [mustRotate] true if the text layer must be rotated.
 * @property {boolean} [mustRescale] true if the text layer contents must be
 *   rescaled.
 */

const MAX_TEXT_DIVS_TO_RENDER = 100000;
const DEFAULT_FONT_SIZE = 30;
const DEFAULT_FONT_ASCENT = 0.8;
const ascentCache = new Map();
let _canvasContext = null;

function getCtx(lang = null) {
  if (!_canvasContext) {
    // We don't use an OffscreenCanvas here because we use serif/sans serif
    // fonts with it and they depends on the locale.
    // In Firefox, the <html> element get a lang attribute that depends on what
    // Fluent returns for the locale and the OffscreenCanvas uses the OS locale.
    // Those two locales can be different and consequently the used fonts will
    // be different (see bug 1869001).
    // Ideally, we should use in the text layer the fonts we've in the pdf (or
    // their replacements when they aren't embedded) and then we can use an
    // OffscreenCanvas.
      // #1659 modified by ngx-extended-pdf-viewer
    const options = window.pdfDefaultOptions.activateWillReadFrequentlyFlag ? { willReadFrequently: true, alpha: false } : { alpha: false };

    const canvas = document.createElement("canvas");
    canvas.className = "hiddenCanvasElement";
    document.body.append(canvas);
    _canvasContext = canvas.getContext("2d", options);
    // #1659 end of modification by ngx-extended-pdf-viewer
  }

  return _canvasContext;
}

function cleanupTextLayer() {
  _canvasContext?.canvas.remove();
  _canvasContext = null;
}

function getAscent(fontFamily, lang) {
  const cachedAscent = ascentCache.get(fontFamily);
  if (cachedAscent) {
    return cachedAscent;
  }

  const ctx = getCtx(lang);

  const savedFont = ctx.font;
  ctx.canvas.width = ctx.canvas.height = DEFAULT_FONT_SIZE;
  ctx.font = `${DEFAULT_FONT_SIZE}px ${fontFamily}`;
  const metrics = ctx.measureText("");

  // Both properties aren't available by default in Firefox.
    let ascent = metrics?.fontBoundingBoxAscent; // #707 modified by ngx-extended-pdf-viewer
    let descent = Math.abs(metrics?.fontBoundingBoxDescent); // #707 modified by ngx-extended-pdf-viewer
  if (ascent) {
    const ratio = ascent / (ascent + descent);
    ascentCache.set(fontFamily, ratio);

    ctx.canvas.width = ctx.canvas.height = 0;
    ctx.font = savedFont;
    return ratio;
  }

  // Try basic heuristic to guess ascent/descent.
  // Draw a g with baseline at 0,0 and then get the line
  // number where a pixel has non-null red component (starting
  // from bottom).
  ctx.strokeStyle = "red";
  ctx.clearRect(0, 0, DEFAULT_FONT_SIZE, DEFAULT_FONT_SIZE);
  ctx.strokeText("g", 0, 0);
  let pixels = ctx.getImageData(
    0,
    0,
    DEFAULT_FONT_SIZE,
    DEFAULT_FONT_SIZE
  ).data;
  descent = 0;
  for (let i = pixels.length - 1 - 3; i >= 0; i -= 4) {
    if (pixels[i] > 0) {
      descent = Math.ceil(i / 4 / DEFAULT_FONT_SIZE);
      break;
    }
  }

  // Draw an A with baseline at 0,DEFAULT_FONT_SIZE and then get the line
  // number where a pixel has non-null red component (starting
  // from top).
  ctx.clearRect(0, 0, DEFAULT_FONT_SIZE, DEFAULT_FONT_SIZE);
  ctx.strokeText("A", 0, DEFAULT_FONT_SIZE);
  pixels = ctx.getImageData(0, 0, DEFAULT_FONT_SIZE, DEFAULT_FONT_SIZE).data;
  ascent = 0;
  for (let i = 0, ii = pixels.length; i < ii; i += 4) {
    if (pixels[i] > 0) {
      ascent = DEFAULT_FONT_SIZE - Math.floor(i / 4 / DEFAULT_FONT_SIZE);
      break;
    }
  }

  ctx.canvas.width = ctx.canvas.height = 0;
  ctx.font = savedFont;

  if (ascent) {
    const ratio = ascent / (ascent + descent);
    ascentCache.set(fontFamily, ratio);
    return ratio;
  }

  ascentCache.set(fontFamily, DEFAULT_FONT_ASCENT);
  return DEFAULT_FONT_ASCENT;
}

function layout(params) {
  const { div, scale, properties, ctx, prevFontSize, prevFontFamily } = params;
  const { style } = div;
  let transform = "";
  if (properties.canvasWidth !== 0 && properties.hasText) {
    const { fontFamily } = style;
    const { canvasWidth, fontSize } = properties;

    if (prevFontSize !== fontSize || prevFontFamily !== fontFamily) {
      ctx.font = `${fontSize * scale}px ${fontFamily}`;
      params.prevFontSize = fontSize;
      params.prevFontFamily = fontFamily;
    }

    // Only measure the width for multi-char text divs, see `appendText`.
    try { // #707 modified by ngx-extended-pdf-viewer
      const { width } = ctx.measureText(div.textContent);
      if (width > 0) {
        transform = `scaleX(${(canvasWidth * scale) / width})`;
      }
    } catch (fingerprintIsBlockedException) {} // #707 modified by ngx-extended-pdf-viewer
  }

  if (properties.angle !== 0) {
    transform = `rotate(${properties.angle}deg) ${transform}`;
  }
  if (transform.length > 0) {
    style.transform = transform;
  }
}

class TextLayerRenderTask {
  #disableProcessItems = false;

  #reader = null;

  #textContentSource = null;

  constructor({
    textContentSource,
    container,
    viewport,
    textDivs,
    textDivProperties,
    textContentItemsStr,
  }) {
    if (textContentSource instanceof ReadableStream) {
      this.#textContentSource = textContentSource;
    } else if (
      (typeof PDFJSDev === "undefined" || PDFJSDev.test("GENERIC")) &&
      typeof textContentSource === "object"
    ) {
      this.#textContentSource = new ReadableStream({
        start(controller) {
          controller.enqueue(textContentSource);
          controller.close();
        },
      });
    } else {
      throw new Error('No "textContentSource" parameter specified.');
    }
    this._container = this._rootContainer = container;
    this._textDivs = textDivs || [];
    this._textContentItemsStr = textContentItemsStr || [];
    this._fontInspectorEnabled = !!globalThis.FontInspector?.enabled;

    this._textDivProperties = textDivProperties || new WeakMap();
    this._canceled = false;
    this._capability = Promise.withResolvers();
    this._layoutTextParams = {
      prevFontSize: null,
      prevFontFamily: null,
      div: null,
      scale: viewport.scale * (globalThis.devicePixelRatio || 1),
      properties: null,
      ctx: null,
    };
    this._styleCache = Object.create(null);
    const { pageWidth, pageHeight, pageX, pageY } = viewport.rawDims;
    this._transform = [1, 0, 0, -1, -pageX, pageY + pageHeight];
    this._pageWidth = pageWidth;
    this._pageHeight = pageHeight;

    setLayerDimensions(container, viewport);

    // Always clean-up the temporary canvas once rendering is no longer pending.
    this._capability.promise
      .finally(() => {
        this._layoutTextParams = null;
        this._styleCache = null;
      })
      .catch(() => {
        // Avoid "Uncaught promise" messages in the globalThis.ngxConsole.
      });
  }

  /**
   * Promise for textLayer rendering task completion.
   * @type {Promise<void>}
   */
  get promise() {
    return this._capability.promise;
  }

  /**
   * Cancel rendering of the textLayer.
   */
  cancel() {
    this._canceled = true;
<<<<<<< HEAD
    if (this._reader) {
      this._reader
        .cancel(new AbortException("TextLayer task cancelled."))
        .catch(() => {
          // Avoid "Uncaught promise" messages in the globalThis.ngxConsole.
        });
      this._reader = null;
    }
    this._capability.reject(new AbortException("TextLayer task cancelled."));
=======
    const abortEx = new AbortException("TextLayer task cancelled.");

    this.#reader?.cancel(abortEx).catch(() => {
      // Avoid "Uncaught promise" messages in the console.
    });
    this.#reader = null;

    this._capability.reject(abortEx);
>>>>>>> ab9574fc
  }

  #processItems(items, lang) {
    if (this.#disableProcessItems) {
      return;
    }
    if (!this._layoutTextParams.ctx) {
      this._textDivProperties.set(this._rootContainer, { lang });
      this._layoutTextParams.ctx = getCtx(lang);
    }
    const textDivs = this._textDivs,
      textContentItemsStr = this._textContentItemsStr;

    for (const item of items) {
      // No point in rendering many divs as it would make the browser
      // unusable even after the divs are rendered.
      if (textDivs.length > MAX_TEXT_DIVS_TO_RENDER) {
        warn("Ignoring additional textDivs for performance reasons.");

        this.#disableProcessItems = true; // Avoid multiple warnings for one page.
        return;
      }

      if (item.str === undefined) {
        if (
          item.type === "beginMarkedContentProps" ||
          item.type === "beginMarkedContent"
        ) {
          const parent = this._container;
          this._container = document.createElement("span");
          this._container.classList.add("markedContent");
          if (item.id !== null) {
            this._container.setAttribute("id", `${item.id}`);
          }
          parent.append(this._container);
        } else if (item.type === "endMarkedContent") {
          this._container = this._container.parentNode;
        }
        continue;
      }
      textContentItemsStr.push(item.str);
      this.#appendText(item, lang);
    }
  }

  #appendText(geom, lang) {
    // Initialize all used properties to keep the caches monomorphic.
    const textDiv = document.createElement("span");
    const textDivProperties = {
      angle: 0,
      canvasWidth: 0,
      hasText: geom.str !== "",
      hasEOL: geom.hasEOL,
      fontSize: 0,
    };
    this._textDivs.push(textDiv);

    const tx = Util.transform(this._transform, geom.transform);
    let angle = Math.atan2(tx[1], tx[0]);
    const style = this._styleCache[geom.fontName];
    if (style.vertical) {
      angle += Math.PI / 2;
    }

    const fontFamily =
      (this._fontInspectorEnabled && style.fontSubstitution) ||
      style.fontFamily;
    const fontHeight = Math.hypot(tx[2], tx[3]);
    const fontAscent = fontHeight * getAscent(fontFamily, lang);

    let left, top;
    if (angle === 0) {
      left = tx[4];
      top = tx[5] - fontAscent;
    } else {
      left = tx[4] + fontAscent * Math.sin(angle);
      top = tx[5] - fontAscent * Math.cos(angle);
    }

    const scaleFactorStr = "calc(var(--scale-factor)*";
    const divStyle = textDiv.style;
    // Setting the style properties individually, rather than all at once,
    // should be OK since the `textDiv` isn't appended to the document yet.
    if (this._container === this._rootContainer) {
      divStyle.left = `${((100 * left) / this._pageWidth).toFixed(2)}%`;
      divStyle.top = `${((100 * top) / this._pageHeight).toFixed(2)}%`;
    } else {
      // We're in a marked content span, hence we can't use percents.
      divStyle.left = `${scaleFactorStr}${left.toFixed(2)}px)`;
      divStyle.top = `${scaleFactorStr}${top.toFixed(2)}px)`;
    }
    divStyle.fontSize = `${scaleFactorStr}${fontHeight.toFixed(2)}px)`;
    divStyle.fontFamily = fontFamily;

    textDivProperties.fontSize = fontHeight;

    // Keeps screen readers from pausing on every new text span.
    textDiv.setAttribute("role", "presentation");

    textDiv.textContent = geom.str;
    // geom.dir may be 'ttb' for vertical texts.
    textDiv.dir = geom.dir;

    // `fontName` is only used by the FontInspector, and we only use `dataset`
    // here to make the font name available in the debugger.
    if (this._fontInspectorEnabled) {
      textDiv.dataset.fontName =
        style.fontSubstitutionLoadedName || geom.fontName;
    }
    if (angle !== 0) {
      textDivProperties.angle = angle * (180 / Math.PI);
    }
    // We don't bother scaling single-char text divs, because it has very
    // little effect on text highlighting. This makes scrolling on docs with
    // lots of such divs a lot faster.
    let shouldScaleText = false;
    if (geom.str.length > 1) {
      shouldScaleText = true;
    } else if (geom.str !== " " && geom.transform[0] !== geom.transform[3]) {
      const absScaleX = Math.abs(geom.transform[0]),
        absScaleY = Math.abs(geom.transform[3]);
      // When the horizontal/vertical scaling differs significantly, also scale
      // even single-char text to improve highlighting (fixes issue11713.pdf).
      if (
        absScaleX !== absScaleY &&
        Math.max(absScaleX, absScaleY) / Math.min(absScaleX, absScaleY) > 1.5
      ) {
        shouldScaleText = true;
      }
    }
    if (shouldScaleText) {
      textDivProperties.canvasWidth = style.vertical ? geom.height : geom.width;
    }
    this._textDivProperties.set(textDiv, textDivProperties);
    this.#layoutText(textDiv, textDivProperties);
  }

  #layoutText(textDiv, textDivProperties) {
    this._layoutTextParams.div = textDiv;
    this._layoutTextParams.properties = textDivProperties;
    layout(this._layoutTextParams);

    if (textDivProperties.hasText) {
      this._container.append(textDiv);
    }
    if (textDivProperties.hasEOL) {
      const br = document.createElement("br");
      br.setAttribute("role", "presentation");
      this._container.append(br);
    }
  }

  /**
   * @private
   */
  _render() {
    const styleCache = this._styleCache;

    const pump = () => {
      this.#reader.read().then(({ value, done }) => {
        if (done) {
          this._capability.resolve();
          return;
        }

        Object.assign(styleCache, value.styles);
        this.#processItems(value.items, value.lang);
        pump();
      }, this._capability.reject);
    };
    this.#reader = this.#textContentSource.getReader();
    pump();
  }
}

/**
 * @param {TextLayerRenderParameters} params
 * @returns {TextLayerRenderTask}
 */
function renderTextLayer(params) {
  const task = new TextLayerRenderTask(params);
  task._render();
  return task;
}

/**
 * @param {TextLayerUpdateParameters} params
 * @returns {undefined}
 */
function updateTextLayer({
  container,
  viewport,
  textDivs,
  textDivProperties,
  mustRotate = true,
  mustRescale = true,
}) {
  if (mustRotate) {
    setLayerDimensions(container, { rotation: viewport.rotation });
  }

  if (mustRescale) {
    const ctx = getCtx(textDivProperties.get(container)?.lang);
    const scale = viewport.scale * (globalThis.devicePixelRatio || 1);
    const params = {
      prevFontSize: null,
      prevFontFamily: null,
      div: null,
      scale,
      properties: null,
      ctx,
    };
    for (const div of textDivs) {
      params.properties = textDivProperties.get(div);
      params.div = div;
      layout(params);
    }
  }
}

export {
  cleanupTextLayer,
  renderTextLayer,
  TextLayerRenderTask,
  updateTextLayer,
};<|MERGE_RESOLUTION|>--- conflicted
+++ resolved
@@ -275,17 +275,6 @@
    */
   cancel() {
     this._canceled = true;
-<<<<<<< HEAD
-    if (this._reader) {
-      this._reader
-        .cancel(new AbortException("TextLayer task cancelled."))
-        .catch(() => {
-          // Avoid "Uncaught promise" messages in the globalThis.ngxConsole.
-        });
-      this._reader = null;
-    }
-    this._capability.reject(new AbortException("TextLayer task cancelled."));
-=======
     const abortEx = new AbortException("TextLayer task cancelled.");
 
     this.#reader?.cancel(abortEx).catch(() => {
@@ -294,7 +283,6 @@
     this.#reader = null;
 
     this._capability.reject(abortEx);
->>>>>>> ab9574fc
   }
 
   #processItems(items, lang) {
