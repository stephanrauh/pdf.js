/* Copyright 2015 Mozilla Foundation
 *
 * Licensed under the Apache License, Version 2.0 (the "License");
 * you may not use this file except in compliance with the License.
 * You may obtain a copy of the License at
 *
 *     http://www.apache.org/licenses/LICENSE-2.0
 *
 * Unless required by applicable law or agreed to in writing, software
 * distributed under the License is distributed on an "AS IS" BASIS,
 * WITHOUT WARRANTIES OR CONDITIONS OF ANY KIND, either express or implied.
 * See the License for the specific language governing permissions and
 * limitations under the License.
 */

/** @typedef {import("./display_utils").PageViewport} PageViewport */
/** @typedef {import("./api").TextContent} TextContent */

import { AbortException, Util, warn } from "../shared/util.js";
import { deprecated, setLayerDimensions } from "./display_utils.js";

/**
 * @typedef {Object} TextLayerParameters
 * @property {ReadableStream | TextContent} textContentSource - Text content to
 *   render, i.e. the value returned by the page's `streamTextContent` or
 *   `getTextContent` method.
 * @property {HTMLElement} container - The DOM node that will contain the text
 *   runs.
 * @property {PageViewport} viewport - The target viewport to properly layout
 *   the text runs.
 */

/**
 * @typedef {Object} TextLayerUpdateParameters
 * @property {PageViewport} viewport - The target viewport to properly layout
 *   the text runs.
 * @property {function} [onBefore] - Callback invoked before the textLayer is
 *   updated in the DOM.
 */

const MAX_TEXT_DIVS_TO_RENDER = 100000;
const DEFAULT_FONT_SIZE = 30;
const DEFAULT_FONT_ASCENT = 0.8;

class TextLayer {
  #capability = Promise.withResolvers();

  #container = null;

  #disableProcessItems = false;

  #fontInspectorEnabled = !!globalThis.FontInspector?.enabled;

  #lang = null;

  #layoutTextParams = null;

  #pageHeight = 0;

  #pageWidth = 0;

  #reader = null;

  #rootContainer = null;

  #rotation = 0;

  #scale = 0;

  #styleCache = Object.create(null);

  #textContentItemsStr = [];

  #textContentSource = null;

  #textDivs = [];

  #textDivProperties = new WeakMap();

  #transform = null;

  static #ascentCache = new Map();

  static #canvasContexts = new Map();

  static #minFontSize = null;

  static #pendingTextLayers = new Set();

  /**
   * @param {TextLayerParameters} options
   */
  constructor({ textContentSource, container, viewport }) {
    if (textContentSource instanceof ReadableStream) {
      this.#textContentSource = textContentSource;
    } else if (
      (typeof PDFJSDev === "undefined" || PDFJSDev.test("GENERIC")) &&
      typeof textContentSource === "object"
    ) {
      this.#textContentSource = new ReadableStream({
        start(controller) {
          controller.enqueue(textContentSource);
          controller.close();
        },
      });
    } else {
      throw new Error('No "textContentSource" parameter specified.');
    }
    this.#container = this.#rootContainer = container;

    this.#scale = viewport.scale * (globalThis.devicePixelRatio || 1);
    this.#rotation = viewport.rotation;
    this.#layoutTextParams = {
      prevFontSize: null,
      prevFontFamily: null,
      div: null,
      properties: null,
      ctx: null,
    };
    const { pageWidth, pageHeight, pageX, pageY } = viewport.rawDims;
    this.#transform = [1, 0, 0, -1, -pageX, pageY + pageHeight];
    this.#pageWidth = pageWidth;
    this.#pageHeight = pageHeight;

    TextLayer.#ensureMinFontSizeComputed();

    setLayerDimensions(container, viewport);

    // Always clean-up the temporary canvas once rendering is no longer pending.
    this.#capability.promise
      .catch(() => {
        // Avoid "Uncaught promise" messages in the console.
      })
      .then(() => {
        TextLayer.#pendingTextLayers.delete(this);
        this.#layoutTextParams = null;
        this.#styleCache = null;
      });

    if (typeof PDFJSDev === "undefined" || PDFJSDev.test("TESTING")) {
      // For testing purposes.
      Object.defineProperty(this, "pageWidth", {
        get() {
          return this.#pageWidth;
        },
      });
      Object.defineProperty(this, "pageHeight", {
        get() {
          return this.#pageHeight;
        },
      });
    }
  }

  /**
   * Render the textLayer.
   * @returns {Promise}
   */
  render() {
    const pump = () => {
      this.#reader.read().then(({ value, done }) => {
        if (done) {
          this.#capability.resolve();
          return;
        }
        this.#lang ??= value.lang;
        Object.assign(this.#styleCache, value.styles);
        this.#processItems(value.items);
        pump();
      }, this.#capability.reject);
    };
    this.#reader = this.#textContentSource.getReader();
    TextLayer.#pendingTextLayers.add(this);
    pump();

    return this.#capability.promise;
  }

  /**
   * Update a previously rendered textLayer, if necessary.
   * @param {TextLayerUpdateParameters} options
   * @returns {undefined}
   */
  update({ viewport, onBefore = null }) {
    const scale = viewport.scale * (globalThis.devicePixelRatio || 1);
    const rotation = viewport.rotation;

    if (rotation !== this.#rotation) {
      onBefore?.();
      this.#rotation = rotation;
      setLayerDimensions(this.#rootContainer, { rotation });
    }

    if (scale !== this.#scale) {
      onBefore?.();
      this.#scale = scale;
      const params = {
        prevFontSize: null,
        prevFontFamily: null,
        div: null,
        properties: null,
        ctx: TextLayer.#getCtx(this.#lang),
      };
      for (const div of this.#textDivs) {
        params.properties = this.#textDivProperties.get(div);
        params.div = div;
        this.#layout(params);
      }
    }
  }

  /**
   * Cancel rendering of the textLayer.
   * @returns {undefined}
   */
  cancel() {
    const abortEx = new AbortException("TextLayer task cancelled.");

    this.#reader?.cancel(abortEx).catch(() => {
      // Avoid "Uncaught promise" messages in the console.
    });
    this.#reader = null;

    this.#capability.reject(abortEx);
  }

  /**
   * @type {Array<HTMLElement>} HTML elements that correspond to the text items
   *   of the textContent input.
   *   This is output and will initially be set to an empty array.
   */
  get textDivs() {
    return this.#textDivs;
  }

  /**
   * @type {Array<string>} Strings that correspond to the `str` property of
   *   the text items of the textContent input.
   *   This is output and will initially be set to an empty array
   */
  get textContentItemsStr() {
    return this.#textContentItemsStr;
  }

  #processItems(items) {
    if (this.#disableProcessItems) {
      return;
    }
    this.#layoutTextParams.ctx ??= TextLayer.#getCtx(this.#lang);

    const textDivs = this.#textDivs,
      textContentItemsStr = this.#textContentItemsStr;

    for (const item of items) {
      // No point in rendering many divs as it would make the browser
      // unusable even after the divs are rendered.
      if (textDivs.length > MAX_TEXT_DIVS_TO_RENDER) {
        warn("Ignoring additional textDivs for performance reasons.");

        this.#disableProcessItems = true; // Avoid multiple warnings for one page.
        return;
      }

      if (item.str === undefined) {
        if (
          item.type === "beginMarkedContentProps" ||
          item.type === "beginMarkedContent"
        ) {
          const parent = this.#container;
          this.#container = document.createElement("span");
          this.#container.classList.add("markedContent");
          if (item.id !== null) {
            this.#container.setAttribute("id", `${item.id}`);
          }
          parent.append(this.#container);
        } else if (item.type === "endMarkedContent") {
          this.#container = this.#container.parentNode;
        }
        continue;
      }
      textContentItemsStr.push(item.str);
      this.#appendText(item);
    }
  }

  #appendText(geom) {
    // Initialize all used properties to keep the caches monomorphic.
    const textDiv = document.createElement("span");
    const textDivProperties = {
      angle: 0,
      canvasWidth: 0,
      hasText: geom.str !== "",
      hasEOL: geom.hasEOL,
      fontSize: 0,
    };
    this.#textDivs.push(textDiv);

    const tx = Util.transform(this.#transform, geom.transform);
    let angle = Math.atan2(tx[1], tx[0]);
    const style = this.#styleCache[geom.fontName];
    if (style.vertical) {
      angle += Math.PI / 2;
    }

    const fontFamily =
      (this.#fontInspectorEnabled && style.fontSubstitution) ||
      style.fontFamily;
    const fontHeight = Math.hypot(tx[2], tx[3]);
    const fontAscent =
      fontHeight * TextLayer.#getAscent(fontFamily, this.#lang);

    let left, top;
    if (angle === 0) {
      left = tx[4];
      top = tx[5] - fontAscent;
    } else {
      left = tx[4] + fontAscent * Math.sin(angle);
      top = tx[5] - fontAscent * Math.cos(angle);
    }

    const scaleFactorStr = "calc(var(--scale-factor)*";
    const divStyle = textDiv.style;
    // Setting the style properties individually, rather than all at once,
    // should be OK since the `textDiv` isn't appended to the document yet.
    if (this.#container === this.#rootContainer) {
      divStyle.left = `${((100 * left) / this.#pageWidth).toFixed(2)}%`;
      divStyle.top = `${((100 * top) / this.#pageHeight).toFixed(2)}%`;
    } else {
      // We're in a marked content span, hence we can't use percents.
      divStyle.left = `${scaleFactorStr}${left.toFixed(2)}px)`;
      divStyle.top = `${scaleFactorStr}${top.toFixed(2)}px)`;
    }
    // We multiply the font size by #minFontSize, and then #layout will
    // scale the element by 1/#minFontSize. This allows us to effectively
    // ignore the minimum font size enforced by the browser, so that the text
    // layer <span>s can always match the size of the text in the canvas.
    divStyle.fontSize = `${scaleFactorStr}${(TextLayer.#minFontSize * fontHeight).toFixed(2)}px)`;
    divStyle.fontFamily = fontFamily;

    textDivProperties.fontSize = fontHeight;

    // Keeps screen readers from pausing on every new text span.
    textDiv.setAttribute("role", "presentation");

    textDiv.textContent = geom.str;
    // geom.dir may be 'ttb' for vertical texts.
    textDiv.dir = geom.dir;

    // `fontName` is only used by the FontInspector, and we only use `dataset`
    // here to make the font name available in the debugger.
    if (this.#fontInspectorEnabled) {
      textDiv.dataset.fontName =
        style.fontSubstitutionLoadedName || geom.fontName;
    }
    if (angle !== 0) {
      textDivProperties.angle = angle * (180 / Math.PI);
    }
    // We don't bother scaling single-char text divs, because it has very
    // little effect on text highlighting. This makes scrolling on docs with
    // lots of such divs a lot faster.
    let shouldScaleText = false;
    if (geom.str.length > 1) {
      shouldScaleText = true;
    } else if (geom.str !== " " && geom.transform[0] !== geom.transform[3]) {
      const absScaleX = Math.abs(geom.transform[0]),
        absScaleY = Math.abs(geom.transform[3]);
      // When the horizontal/vertical scaling differs significantly, also scale
      // even single-char text to improve highlighting (fixes issue11713.pdf).
      if (
        absScaleX !== absScaleY &&
        Math.max(absScaleX, absScaleY) / Math.min(absScaleX, absScaleY) > 1.5
      ) {
        shouldScaleText = true;
      }
    }
    if (shouldScaleText) {
      textDivProperties.canvasWidth = style.vertical ? geom.height : geom.width;
    }
    this.#textDivProperties.set(textDiv, textDivProperties);

    // Finally, layout and append the text to the DOM.
    this.#layoutTextParams.div = textDiv;
    this.#layoutTextParams.properties = textDivProperties;
    this.#layout(this.#layoutTextParams);

    if (textDivProperties.hasText) {
      this.#container.append(textDiv);
    }
    if (textDivProperties.hasEOL) {
      const br = document.createElement("br");
      br.setAttribute("role", "presentation");
      this.#container.append(br);
    }
  }

  #layout(params) {
    const { div, properties, ctx, prevFontSize, prevFontFamily } = params;
    const { style } = div;

    let transform = "";
    if (TextLayer.#minFontSize > 1) {
      transform = `scale(${1 / TextLayer.#minFontSize})`;
    }

    if (properties.canvasWidth !== 0 && properties.hasText) {
      const { fontFamily } = style;
      const { canvasWidth, fontSize } = properties;

      if (prevFontSize !== fontSize || prevFontFamily !== fontFamily) {
        ctx.font = `${fontSize * this.#scale}px ${fontFamily}`;
        params.prevFontSize = fontSize;
        params.prevFontFamily = fontFamily;
      }

      // Only measure the width for multi-char text divs, see `appendText`.
      try { // #707 modified by ngx-extended-pdf-viewer
        const { width } = ctx.measureText(div.textContent);

<<<<<<< HEAD
        if (width > 0) {
          transform = `scaleX(${(canvasWidth * this.#scale) / width})`;
        }
      } catch (fingerprintIsBlockedException) {} // #707 modified by ngx-extended-pdf-viewer
 
=======
      if (width > 0) {
        transform = `scaleX(${(canvasWidth * this.#scale) / width}) ${transform}`;
      }
>>>>>>> a609bd89
    }
    if (properties.angle !== 0) {
      transform = `rotate(${properties.angle}deg) ${transform}`;
    }
    if (transform.length > 0) {
      style.transform = transform;
    }
  }

  /**
   * Clean-up global textLayer data.
   * @returns {undefined}
   */
  static cleanup() {
    if (this.#pendingTextLayers.size > 0) {
      return;
    }
    this.#ascentCache.clear();

    for (const { canvas } of this.#canvasContexts.values()) {
      canvas.remove();
    }
    this.#canvasContexts.clear();
  }

  static #getCtx(lang = null) {
    let canvasContext = this.#canvasContexts.get((lang ||= ""));
    if (!canvasContext) {
      // We don't use an OffscreenCanvas here because we use serif/sans serif
      // fonts with it and they depends on the locale.
      // In Firefox, the <html> element get a lang attribute that depends on
      // what Fluent returns for the locale and the OffscreenCanvas uses
      // the OS locale.
      // Those two locales can be different and consequently the used fonts will
      // be different (see bug 1869001).
      // Ideally, we should use in the text layer the fonts we've in the pdf (or
      // their replacements when they aren't embedded) and then we can use an
      // OffscreenCanvas.
      const canvas = document.createElement("canvas");
      canvas.className = "hiddenCanvasElement";
      canvas.lang = lang;
      document.body.append(canvas);
      canvasContext = canvas.getContext("2d", {
        alpha: false,
        willReadFrequently: true,
      });
      this.#canvasContexts.set(lang, canvasContext);
    }
    return canvasContext;
  }

  /**
   * Compute the minimum font size enforced by the browser.
   */
  static #ensureMinFontSizeComputed() {
    if (this.#minFontSize !== null) {
      return;
    }
    const div = document.createElement("div");
    div.style.opacity = 0;
    div.style.lineHeight = 1;
    div.style.fontSize = "1px";
    div.textContent = "X";
    document.body.append(div);
    // In `display:block` elements contain a single line of text,
    // the height matches the line height (which, when set to 1,
    // matches the actual font size).
    this.#minFontSize = div.getBoundingClientRect().height;
    div.remove();
  }

  static #getAscent(fontFamily, lang) {
    const cachedAscent = this.#ascentCache.get(fontFamily);
    if (cachedAscent) {
      return cachedAscent;
    }
    const ctx = this.#getCtx(lang);

    const savedFont = ctx.font;
    ctx.canvas.width = ctx.canvas.height = DEFAULT_FONT_SIZE;
    ctx.font = `${DEFAULT_FONT_SIZE}px ${fontFamily}`;
    const metrics = ctx.measureText("");

    // Both properties aren't available by default in Firefox.
    let ascent = metrics?.fontBoundingBoxAscent; // #707 modified by ngx-extended-pdf-viewer
    let descent = Math.abs(metrics?.fontBoundingBoxDescent); // #707 modified by ngx-extended-pdf-viewer

    if (ascent) {
      const ratio = ascent / (ascent + descent);
      this.#ascentCache.set(fontFamily, ratio);

      ctx.canvas.width = ctx.canvas.height = 0;
      ctx.font = savedFont;
      return ratio;
    }

    // Try basic heuristic to guess ascent/descent.
    // Draw a g with baseline at 0,0 and then get the line
    // number where a pixel has non-null red component (starting
    // from bottom).
    ctx.strokeStyle = "red";
    ctx.clearRect(0, 0, DEFAULT_FONT_SIZE, DEFAULT_FONT_SIZE);
    ctx.strokeText("g", 0, 0);
    let pixels = ctx.getImageData(
      0,
      0,
      DEFAULT_FONT_SIZE,
      DEFAULT_FONT_SIZE
    ).data;
    descent = 0;
    for (let i = pixels.length - 1 - 3; i >= 0; i -= 4) {
      if (pixels[i] > 0) {
        descent = Math.ceil(i / 4 / DEFAULT_FONT_SIZE);
        break;
      }
    }

    // Draw an A with baseline at 0,DEFAULT_FONT_SIZE and then get the line
    // number where a pixel has non-null red component (starting
    // from top).
    ctx.clearRect(0, 0, DEFAULT_FONT_SIZE, DEFAULT_FONT_SIZE);
    ctx.strokeText("A", 0, DEFAULT_FONT_SIZE);
    pixels = ctx.getImageData(0, 0, DEFAULT_FONT_SIZE, DEFAULT_FONT_SIZE).data;
    ascent = 0;
    for (let i = 0, ii = pixels.length; i < ii; i += 4) {
      if (pixels[i] > 0) {
        ascent = DEFAULT_FONT_SIZE - Math.floor(i / 4 / DEFAULT_FONT_SIZE);
        break;
      }
    }

    ctx.canvas.width = ctx.canvas.height = 0;
    ctx.font = savedFont;

    const ratio = ascent ? ascent / (ascent + descent) : DEFAULT_FONT_ASCENT;
    this.#ascentCache.set(fontFamily, ratio);
    return ratio;
  }
}

function renderTextLayer() {
  if (typeof PDFJSDev !== "undefined" && PDFJSDev.test("MOZCENTRAL")) {
    return;
  }
  deprecated("`renderTextLayer`, please use `TextLayer` instead.");

  const { textContentSource, container, viewport, ...rest } = arguments[0];
  const restKeys = Object.keys(rest);
  if (restKeys.length > 0) {
    warn("Ignoring `renderTextLayer` parameters: " + restKeys.join(", "));
  }

  const textLayer = new TextLayer({
    textContentSource,
    container,
    viewport,
  });

  const { textDivs, textContentItemsStr } = textLayer;
  const promise = textLayer.render();

  // eslint-disable-next-line consistent-return
  return {
    promise,
    textDivs,
    textContentItemsStr,
  };
}

function updateTextLayer() {
  if (typeof PDFJSDev !== "undefined" && PDFJSDev.test("MOZCENTRAL")) {
    return;
  }
  deprecated("`updateTextLayer`, please use `TextLayer` instead.");
}

export { renderTextLayer, TextLayer, updateTextLayer };<|MERGE_RESOLUTION|>--- conflicted
+++ resolved
@@ -416,17 +416,11 @@
       try { // #707 modified by ngx-extended-pdf-viewer
         const { width } = ctx.measureText(div.textContent);
 
-<<<<<<< HEAD
         if (width > 0) {
-          transform = `scaleX(${(canvasWidth * this.#scale) / width})`;
+          transform = `scaleX(${(canvasWidth * this.#scale) / width}) ${transform}`;
         }
       } catch (fingerprintIsBlockedException) {} // #707 modified by ngx-extended-pdf-viewer
  
-=======
-      if (width > 0) {
-        transform = `scaleX(${(canvasWidth * this.#scale) / width}) ${transform}`;
-      }
->>>>>>> a609bd89
     }
     if (properties.angle !== 0) {
       transform = `rotate(${properties.angle}deg) ${transform}`;
