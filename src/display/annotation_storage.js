/* Copyright 2020 Mozilla Foundation
 *
 * Licensed under the Apache License, Version 2.0 (the "License");
 * you may not use this file except in compliance with the License.
 * You may obtain a copy of the License at
 *
 *     http://www.apache.org/licenses/LICENSE-2.0
 *
 * Unless required by applicable law or agreed to in writing, software
 * distributed under the License is distributed on an "AS IS" BASIS,
 * WITHOUT WARRANTIES OR CONDITIONS OF ANY KIND, either express or implied.
 * See the License for the specific language governing permissions and
 * limitations under the License.
 */

import { objectFromMap, unreachable } from "../shared/util.js";
import { AnnotationEditor } from "./editor/editor.js";
import { MurmurHash3_64 } from "../shared/murmurhash3.js";

/**
 * Key/value storage for annotation data in forms.
 */
class AnnotationStorage {
  #modified = false;

  #storage = new Map();

  constructor() {
    // Callbacks to signal when the modification state is set or reset.
    // This is used by the viewer to only bind on `beforeunload` if forms
    // are actually edited to prevent doing so unconditionally since that
    // can have undesirable effects.
    this.onSetModified = null;
    this.onResetModified = null;
    this.onAnnotationEditor = null;
  }

  /**
   * Get the value for a given key if it exists, or return the default value.
   * @param {string} key
   * @param {string} fieldName name of the input field
   * @param {Object} defaultValue
   * @returns {Object}
   */
<<<<<<< HEAD
  // #718 modified by ngx-extended-pdf-viewer
  getValue(key, fieldname, defaultValue, radioButtonField = undefined) {
    let obj = this._storage.get(key);
    if (obj === undefined) {
      if (window.getFormValue) {
        window.assignFormIdAndFieldName(key, fieldname, radioButtonField);
        // necessary because radio buttons don't have a reference to their field
        const ngObj = window.getFormValue(fieldname);
        if (ngObj !== undefined && ngObj.value !== undefined) {
          if (radioButtonField) {
            const value = { value: ngObj.value === radioButtonField };
            obj = value;
          } else {
            obj = ngObj;
          }
          // ngx-extended-pdf-viewer #1054 consider values from
          // window.getFormValues as default value
          this.setValue(key, undefined, obj, undefined, true); // second parameter is undefined to prevent infinite loops
        }
        if (obj === undefined && defaultValue !== undefined && defaultValue.value !== undefined && defaultValue.value !== "") {
          // send the pre-filled form value to Angular via (formDataChange)
          if (radioButtonField) {
            if (defaultValue.value) {
              window.setFormValue(fieldname, radioButtonField);
            }
          } else {
            window.setFormValue(fieldname, defaultValue.value);
          }
        }
      }
    }
    // #718 end of modification by ngx-extended-pdf-viewer
    if (obj === undefined) {
=======
  getValue(key, defaultValue) {
    const value = this.#storage.get(key);
    if (value === undefined) {
>>>>>>> 0766898d
      return defaultValue;
    }
    return Object.assign(defaultValue, obj);
  }

  /**
   * Get the value for a given key.
   * @param {string} key
   * @returns {Object}
   */
  getRawValue(key) {
    return this.#storage.get(key);
  }

  /**
   * Remove a value from the storage.
   * @param {string} key
   */
  remove(key) {
    this.#storage.delete(key);

    if (this.#storage.size === 0) {
      this.resetModified();
    }

    if (typeof this.onAnnotationEditor === "function") {
      for (const value of this.#storage.values()) {
        if (value instanceof AnnotationEditor) {
          return;
        }
      }
      this.onAnnotationEditor(null);
    }
  }

  /**
   * Set the value for a given key
   * @param {string} key
   * @param {string} fieldName name of the input field
   * @param {Object} value
   */
<<<<<<< HEAD
  // #718, #1054 modified by ngx-extended-pdf-viewer
  setValue(key, fieldname, value, radioButtonField = undefined, isDefaultValue = false) {
    // #718 end of modification by ngx-extended-pdf-viewer
    const obj = this._storage.get(key);
=======
  setValue(key, value) {
    const obj = this.#storage.get(key);
>>>>>>> 0766898d
    let modified = false;
    if (obj !== undefined) {
      for (const [entry, val] of Object.entries(value)) {
        if (
          entry !== "radioValue" && // #718 modified by ngx-extended-pdf-viewer
          entry !== "emitMessage" && // #718 modified by ngx-extended-pdf-viewer
          obj[entry] !== val
        ) {
          modified = true;
          obj[entry] = val;
        }
      }
    } else {
<<<<<<< HEAD
      // #1054 modified by ngx-extended-pdf-viewer
      if (!isDefaultValue) {
        modified = true;
      }
      // #1054 end of modification by ngx-extended-pdf-viewer
      this._storage.set(key, value);
=======
      modified = true;
      this.#storage.set(key, value);
>>>>>>> 0766898d
    }
    if (modified) {
      this.#setModified();
      // #718 modified by ngx-extended-pdf-viewer
      if (fieldname?.constructor.name !== "FreeTextEditor") {
        if (fieldname || radioButtonField) {
          if (window.setFormValue) {
            if (value.items) {
              window.setFormValue(fieldname, value.items);
            } else if (value.emitMessage === false) {
              // ignore this field
            } else if (value.radioValue) {
              window.setFormValue(fieldname, value.radioValue);
            } else if (value.exportValue) { // #1183 modified by ngx-extended-pdf-viewer
              window.setFormValue(fieldname, value.exportValue);
            } else {
              for (const val of Object.values(value)) {
                window.setFormValue(fieldname, val);
              }
            }
          }
        }
      }
      // #718 end of modification by ngx-extended-pdf-viewer
    }

    if (
      value instanceof AnnotationEditor &&
      typeof this.onAnnotationEditor === "function"
    ) {
      this.onAnnotationEditor(value.constructor._type);
    }
  }

  /**
   * Check if the storage contains the given key.
   * @param {string} key
   * @returns {boolean}
   */
  has(key) {
    return this.#storage.has(key);
  }

  getAll() {
    return this.#storage.size > 0 ? objectFromMap(this.#storage) : null;
  }

  get size() {
    return this.#storage.size;
  }

  #setModified() {
    if (!this.#modified) {
      this.#modified = true;
      if (typeof this.onSetModified === "function") {
        this.onSetModified();
      }
    }
  }

  resetModified() {
    if (this.#modified) {
      this.#modified = false;
      if (typeof this.onResetModified === "function") {
        this.onResetModified();
      }
    }
  }

  /**
   * @returns {PrintAnnotationStorage}
   */
  get print() {
    return new PrintAnnotationStorage(this);
  }

  /**
   * PLEASE NOTE: Only intended for usage within the API itself.
   * @ignore
   */
  get serializable() {
    if (this.#storage.size === 0) {
      return null;
    }
    const clone = new Map();

    for (const [key, val] of this.#storage) {
      const serialized =
        val instanceof AnnotationEditor ? val.serialize() : val;
      if (serialized) {
        clone.set(key, serialized);
      }
    }
    return clone;
  }

  /**
   * PLEASE NOTE: Only intended for usage within the API itself.
   * @ignore
   */
  static getHash(map) {
    if (!map) {
      return "";
    }
    const hash = new MurmurHash3_64();

    for (const [key, val] of map) {
      hash.update(`${key}:${JSON.stringify(val)}`);
    }
    return hash.hexdigest();
  }
}

/**
 * A special `AnnotationStorage` for use during printing, where the serializable
 * data is *frozen* upon initialization, to prevent scripting from modifying its
 * contents. (Necessary since printing is triggered synchronously in browsers.)
 */
class PrintAnnotationStorage extends AnnotationStorage {
  #serializable = null;

  constructor(parent) {
    super();
    // Create a *copy* of the data, since Objects are passed by reference in JS.
    this.#serializable = structuredClone(parent.serializable);
  }

  /**
   * @returns {PrintAnnotationStorage}
   */
  // eslint-disable-next-line getter-return
  get print() {
    unreachable("Should not call PrintAnnotationStorage.print");
  }

  /**
   * PLEASE NOTE: Only intended for usage within the API itself.
   * @ignore
   */
  get serializable() {
    return this.#serializable;
  }
}

export { AnnotationStorage, PrintAnnotationStorage };<|MERGE_RESOLUTION|>--- conflicted
+++ resolved
@@ -42,10 +42,9 @@
    * @param {Object} defaultValue
    * @returns {Object}
    */
-<<<<<<< HEAD
   // #718 modified by ngx-extended-pdf-viewer
   getValue(key, fieldname, defaultValue, radioButtonField = undefined) {
-    let obj = this._storage.get(key);
+    let obj = this.#storage.get(key);
     if (obj === undefined) {
       if (window.getFormValue) {
         window.assignFormIdAndFieldName(key, fieldname, radioButtonField);
@@ -76,11 +75,6 @@
     }
     // #718 end of modification by ngx-extended-pdf-viewer
     if (obj === undefined) {
-=======
-  getValue(key, defaultValue) {
-    const value = this.#storage.get(key);
-    if (value === undefined) {
->>>>>>> 0766898d
       return defaultValue;
     }
     return Object.assign(defaultValue, obj);
@@ -122,15 +116,10 @@
    * @param {string} fieldName name of the input field
    * @param {Object} value
    */
-<<<<<<< HEAD
   // #718, #1054 modified by ngx-extended-pdf-viewer
   setValue(key, fieldname, value, radioButtonField = undefined, isDefaultValue = false) {
     // #718 end of modification by ngx-extended-pdf-viewer
-    const obj = this._storage.get(key);
-=======
-  setValue(key, value) {
     const obj = this.#storage.get(key);
->>>>>>> 0766898d
     let modified = false;
     if (obj !== undefined) {
       for (const [entry, val] of Object.entries(value)) {
@@ -144,17 +133,12 @@
         }
       }
     } else {
-<<<<<<< HEAD
       // #1054 modified by ngx-extended-pdf-viewer
       if (!isDefaultValue) {
         modified = true;
       }
       // #1054 end of modification by ngx-extended-pdf-viewer
-      this._storage.set(key, value);
-=======
-      modified = true;
       this.#storage.set(key, value);
->>>>>>> 0766898d
     }
     if (modified) {
       this.#setModified();
