/* Copyright 2014 Mozilla Foundation
 *
 * Licensed under the Apache License, Version 2.0 (the "License");
 * you may not use this file except in compliance with the License.
 * You may obtain a copy of the License at
 *
 *     http://www.apache.org/licenses/LICENSE-2.0
 *
 * Unless required by applicable law or agreed to in writing, software
 * distributed under the License is distributed on an "AS IS" BASIS,
 * WITHOUT WARRANTIES OR CONDITIONS OF ANY KIND, either express or implied.
 * See the License for the specific language governing permissions and
 * limitations under the License.
 */

import {
  AnnotationBorderStyleType,
  AnnotationType,
  assert,
  shadow,
  stringToPDFString,
  unreachable,
  Util,
  warn,
} from "../shared/util.js";
import {
  DOMSVGFactory,
  getFilenameFromUrl,
  PDFDateString,
} from "./display_utils.js";
import { AnnotationStorage } from "./annotation_storage.js";
import { ColorConverters } from "../shared/scripting_utils.js";

const DEFAULT_TAB_INDEX = 1000;
const GetElementsByNameSet = new WeakSet();

/**
 * @typedef {Object} AnnotationElementParameters
 * @property {Object} data
 * @property {HTMLDivElement} layer
 * @property {PDFPage} page
 * @property {PageViewport} viewport
 * @property {IPDFLinkService} linkService
 * @property {DownloadManager} downloadManager
 * @property {AnnotationStorage} [annotationStorage]
 * @property {string} [imageResourcesPath] - Path for image resources, mainly
 *   for annotation icons. Include trailing slash.
 * @property {boolean} renderForms
 * @property {Object} svgFactory
 * @property {boolean} [enableScripting]
 * @property {boolean} [hasJSActions]
 * @property {Object} [fieldObjects]
 * @property {Object} [mouseState]
 */

class AnnotationElementFactory {
  /**
   * @param {AnnotationElementParameters} parameters
   * @returns {AnnotationElement}
   */
  static create(parameters) {
    const subtype = parameters.data.annotationType;

    switch (subtype) {
      case AnnotationType.LINK:
        return new LinkAnnotationElement(parameters);

      case AnnotationType.TEXT:
        return new TextAnnotationElement(parameters);

      case AnnotationType.WIDGET:
        const fieldType = parameters.data.fieldType;

        switch (fieldType) {
          case "Tx":
            return new TextWidgetAnnotationElement(parameters);
          case "Btn":
            if (parameters.data.radioButton) {
              return new RadioButtonWidgetAnnotationElement(parameters);
            } else if (parameters.data.checkBox) {
              return new CheckboxWidgetAnnotationElement(parameters);
            }
            return new PushButtonWidgetAnnotationElement(parameters);
          case "Ch":
            return new ChoiceWidgetAnnotationElement(parameters);
        }
        return new WidgetAnnotationElement(parameters);

      case AnnotationType.POPUP:
        return new PopupAnnotationElement(parameters);

      case AnnotationType.FREETEXT:
        return new FreeTextAnnotationElement(parameters);

      case AnnotationType.LINE:
        return new LineAnnotationElement(parameters);

      case AnnotationType.SQUARE:
        return new SquareAnnotationElement(parameters);

      case AnnotationType.CIRCLE:
        return new CircleAnnotationElement(parameters);

      case AnnotationType.POLYLINE:
        return new PolylineAnnotationElement(parameters);

      case AnnotationType.CARET:
        return new CaretAnnotationElement(parameters);

      case AnnotationType.INK:
        return new InkAnnotationElement(parameters);

      case AnnotationType.POLYGON:
        return new PolygonAnnotationElement(parameters);

      case AnnotationType.HIGHLIGHT:
        return new HighlightAnnotationElement(parameters);

      case AnnotationType.UNDERLINE:
        return new UnderlineAnnotationElement(parameters);

      case AnnotationType.SQUIGGLY:
        return new SquigglyAnnotationElement(parameters);

      case AnnotationType.STRIKEOUT:
        return new StrikeOutAnnotationElement(parameters);

      case AnnotationType.STAMP:
        return new StampAnnotationElement(parameters);

      case AnnotationType.FILEATTACHMENT:
        return new FileAttachmentAnnotationElement(parameters);

      default:
        return new AnnotationElement(parameters);
    }
  }
}

class AnnotationElement {
  constructor(
    parameters,
    {
      isRenderable = false,
      ignoreBorder = false,
      createQuadrilaterals = false,
    } = {}
  ) {
    this.isRenderable = isRenderable;
    this.data = parameters.data;
    this.layer = parameters.layer;
    this.page = parameters.page;
    this.viewport = parameters.viewport;
    this.linkService = parameters.linkService;
    this.downloadManager = parameters.downloadManager;
    this.imageResourcesPath = parameters.imageResourcesPath;
    this.renderForms = parameters.renderForms;
    this.svgFactory = parameters.svgFactory;
    this.annotationStorage = parameters.annotationStorage;
    this.enableScripting = parameters.enableScripting;
    this.hasJSActions = parameters.hasJSActions;
    this._fieldObjects = parameters.fieldObjects;
    this._mouseState = parameters.mouseState;

    if (isRenderable) {
      this.container = this._createContainer(ignoreBorder);
    }
    if (createQuadrilaterals) {
      this.quadrilaterals = this._createQuadrilaterals(ignoreBorder);
    }
  }

  /**
   * Create an empty container for the annotation's HTML element.
   *
   * @private
   * @param {boolean} ignoreBorder
   * @memberof AnnotationElement
   * @returns {HTMLSectionElement}
   */
  _createContainer(ignoreBorder = false) {
    const data = this.data,
      page = this.page,
      viewport = this.viewport;
    const container = document.createElement("section");
    let width = data.rect[2] - data.rect[0];
    let height = data.rect[3] - data.rect[1];

    container.setAttribute("data-annotation-id", data.id);

    // Do *not* modify `data.rect`, since that will corrupt the annotation
    // position on subsequent calls to `_createContainer` (see issue 6804).
    const rect = Util.normalizeRect([
      data.rect[0],
      page.view[3] - data.rect[1] + page.view[1],
      data.rect[2],
      page.view[3] - data.rect[3] + page.view[1],
    ]);

    container.style.transform = `matrix(${viewport.transform.join(",")})`;
    container.style.transformOrigin = `${-rect[0]}px ${-rect[1]}px`;

    if (!ignoreBorder && data.borderStyle.width > 0) {
      container.style.borderWidth = `${data.borderStyle.width}px`;
      if (data.borderStyle.style !== AnnotationBorderStyleType.UNDERLINE) {
        // Underline styles only have a bottom border, so we do not need
        // to adjust for all borders. This yields a similar result as
        // Adobe Acrobat/Reader.
        width -= 2 * data.borderStyle.width;
        height -= 2 * data.borderStyle.width;
      }

      const horizontalRadius = data.borderStyle.horizontalCornerRadius;
      const verticalRadius = data.borderStyle.verticalCornerRadius;
      if (horizontalRadius > 0 || verticalRadius > 0) {
        const radius = `${horizontalRadius}px / ${verticalRadius}px`;
        container.style.borderRadius = radius;
      }

      switch (data.borderStyle.style) {
        case AnnotationBorderStyleType.SOLID:
          container.style.borderStyle = "solid";
          break;

        case AnnotationBorderStyleType.DASHED:
          container.style.borderStyle = "dashed";
          break;

        case AnnotationBorderStyleType.BEVELED:
          warn("Unimplemented border style: beveled");
          break;

        case AnnotationBorderStyleType.INSET:
          warn("Unimplemented border style: inset");
          break;

        case AnnotationBorderStyleType.UNDERLINE:
          container.style.borderBottomStyle = "solid";
          break;

        default:
          break;
      }

      const borderColor = data.borderColor || data.color || null;
      if (borderColor) {
        container.style.borderColor = Util.makeHexColor(
          data.color[0] | 0,
          data.color[1] | 0,
          data.color[2] | 0
        );
      } else {
        // Transparent (invisible) border, so do not draw it at all.
        container.style.borderWidth = 0;
      }
    }

    container.style.left = `${rect[0]}px`;
    container.style.top = `${rect[1]}px`;
    container.style.width = `${width}px`;
    container.style.height = `${height}px`;
    return container;
  }

  /**
   * Create quadrilaterals from the annotation's quadpoints.
   *
   * @private
   * @param {boolean} ignoreBorder
   * @memberof AnnotationElement
   * @returns {Array<HTMLSectionElement>}
   */
  _createQuadrilaterals(ignoreBorder = false) {
    if (!this.data.quadPoints) {
      return null;
    }

    const quadrilaterals = [];
    const savedRect = this.data.rect;
    for (const quadPoint of this.data.quadPoints) {
      this.data.rect = [
        quadPoint[2].x,
        quadPoint[2].y,
        quadPoint[1].x,
        quadPoint[1].y,
      ];
      quadrilaterals.push(this._createContainer(ignoreBorder));
    }
    this.data.rect = savedRect;
    return quadrilaterals;
  }

  /**
   * Create a popup for the annotation's HTML element. This is used for
   * annotations that do not have a Popup entry in the dictionary, but
   * are of a type that works with popups (such as Highlight annotations).
   *
   * @private
   * @param {HTMLDivElement|HTMLImageElement|null} trigger
   * @param {Object} data
   * @memberof AnnotationElement
   */
  _createPopup(trigger, data) {
    let container = this.container;
    if (this.quadrilaterals) {
      trigger = trigger || this.quadrilaterals;
      container = this.quadrilaterals[0];
    }

    // If no trigger element is specified, create it.
    if (!trigger) {
      trigger = document.createElement("div");
      trigger.style.height = container.style.height;
      trigger.style.width = container.style.width;
      container.appendChild(trigger);
    }

    const popupElement = new PopupElement({
      container,
      trigger,
      color: data.color,
      titleObj: data.titleObj,
      modificationDate: data.modificationDate,
      contentsObj: data.contentsObj,
      hideWrapper: true,
    });
    const popup = popupElement.render();

    // Position the popup next to the annotation's container.
    popup.style.left = container.style.width;

    container.appendChild(popup);
  }

  /**
   * Render the quadrilaterals of the annotation.
   *
   * @private
   * @param {string} className
   * @memberof AnnotationElement
   * @returns {Array<HTMLSectionElement>}
   */
  _renderQuadrilaterals(className) {
    if (
      typeof PDFJSDev === "undefined" ||
      PDFJSDev.test("!PRODUCTION || TESTING")
    ) {
      assert(this.quadrilaterals, "Missing quadrilaterals during rendering");
    }

    for (const quadrilateral of this.quadrilaterals) {
      quadrilateral.className = className;
    }
    return this.quadrilaterals;
  }

  /**
   * Render the annotation's HTML element(s).
   *
   * @public
   * @memberof AnnotationElement
   * @returns {HTMLSectionElement|Array<HTMLSectionElement>}
   */
  render() {
    unreachable("Abstract method `AnnotationElement.render` called");
  }

  /**
   * @private
   * @returns {Array}
   */
  _getElementsByName(name, skipId = null) {
    const fields = [];

    if (this._fieldObjects) {
      const fieldObj = this._fieldObjects[name];
      if (fieldObj) {
        for (const { page, id, exportValues } of fieldObj) {
          if (page === -1) {
            continue;
          }
          if (id === skipId) {
            continue;
          }
          const exportValue =
            typeof exportValues === "string" ? exportValues : null;

          const domElement = document.getElementById(id);
          if (domElement && !GetElementsByNameSet.has(domElement)) {
            warn(`_getElementsByName - element not allowed: ${id}`);
            continue;
          }
          fields.push({ id, exportValue, domElement });
        }
      }
      return fields;
    }
    // Fallback to a regular DOM lookup, to ensure that the standalone
    // viewer components won't break.
    for (const domElement of document.getElementsByName(name)) {
      const { id, exportValue } = domElement;
      if (id === skipId) {
        continue;
      }
      if (!GetElementsByNameSet.has(domElement)) {
        continue;
      }
      fields.push({ id, exportValue, domElement });
    }
    return fields;
  }

  static get platform() {
    const platform = typeof navigator !== "undefined" ? navigator.platform : "";

    return shadow(this, "platform", {
      isWin: platform.includes("Win"),
      isMac: platform.includes("Mac"),
    });
  }
}

class LinkAnnotationElement extends AnnotationElement {
  constructor(parameters) {
    const isRenderable = !!(
      parameters.data.url ||
      parameters.data.dest ||
      parameters.data.action ||
      parameters.data.isTooltipOnly ||
      parameters.data.resetForm ||
      (parameters.data.actions &&
        (parameters.data.actions.Action ||
          parameters.data.actions["Mouse Up"] ||
          parameters.data.actions["Mouse Down"]))
    );
    super(parameters, { isRenderable, createQuadrilaterals: true });
  }

  render() {
    const { data, linkService } = this;
    const link = document.createElement("a");

    if (data.url) {
      if (
        (typeof PDFJSDev === "undefined" || PDFJSDev.test("GENERIC")) &&
        !linkService.addLinkAttributes
      ) {
        warn(
          "LinkAnnotationElement.render - missing `addLinkAttributes`-method on the `linkService`-instance."
        );
      }
      linkService.addLinkAttributes?.(link, data.url, data.newWindow);
    } else if (data.action) {
      this._bindNamedAction(link, data.action);
    } else if (data.dest) {
      this._bindLink(link, data.dest);
    } else {
      let hasClickAction = false;
      if (
        data.actions &&
        (data.actions.Action ||
          data.actions["Mouse Up"] ||
          data.actions["Mouse Down"]) &&
        this.enableScripting &&
        this.hasJSActions
      ) {
        hasClickAction = true;
        this._bindJSAction(link, data);
      }

      if (data.resetForm) {
        this._bindResetFormAction(link, data.resetForm);
      } else if (!hasClickAction) {
        this._bindLink(link, "");
      }
    }

    if (this.quadrilaterals) {
      return this._renderQuadrilaterals("linkAnnotation").map(
        (quadrilateral, index) => {
          const linkElement = index === 0 ? link : link.cloneNode();
          quadrilateral.appendChild(linkElement);
          return quadrilateral;
        }
      );
    }

    this.container.className = "linkAnnotation";
    this.container.appendChild(link);
    return this.container;
  }

  /**
   * Bind internal links to the link element.
   *
   * @private
   * @param {Object} link
   * @param {Object} destination
   * @memberof LinkAnnotationElement
   */
  _bindLink(link, destination) {
    link.href = this.linkService.getDestinationHash(destination);
    link.onclick = () => {
      if (destination) {
        this.linkService.goToDestination(destination);
      }
      return false;
    };
    if (destination || destination === /* isTooltipOnly = */ "") {
      link.className = "internalLink";
    }
  }

  /**
   * Bind named actions to the link element.
   *
   * @private
   * @param {Object} link
   * @param {Object} action
   * @memberof LinkAnnotationElement
   */
  _bindNamedAction(link, action) {
    link.href = this.linkService.getAnchorUrl("");
    link.onclick = () => {
      this.linkService.executeNamedAction(action);
      return false;
    };
    link.className = "internalLink";
  }

  /**
   * Bind JS actions to the link element.
   *
   * @private
   * @param {Object} link
   * @param {Object} data
   * @memberof LinkAnnotationElement
   */
  _bindJSAction(link, data) {
    link.href = this.linkService.getAnchorUrl("");
    const map = new Map([
      ["Action", "onclick"],
      ["Mouse Up", "onmouseup"],
      ["Mouse Down", "onmousedown"],
    ]);
    for (const name of Object.keys(data.actions)) {
      const jsName = map.get(name);
      if (!jsName) {
        continue;
      }
      link[jsName] = () => {
        this.linkService.eventBus?.dispatch("dispatcheventinsandbox", {
          source: this,
          detail: {
            id: data.id,
            name,
          },
        });
        return false;
      };
    }

    if (!link.onclick) {
      link.onclick = () => false;
    }
    link.className = "internalLink";
  }

  _bindResetFormAction(link, resetForm) {
    const otherClickAction = link.onclick;
    if (!otherClickAction) {
      link.href = this.linkService.getAnchorUrl("");
    }
    link.className = "internalLink";

    if (!this._fieldObjects) {
      warn(
        `_bindResetFormAction - "resetForm" action not supported, ` +
          "ensure that the `fieldObjects` parameter is provided."
      );
      if (!otherClickAction) {
        link.onclick = () => false;
      }
      return;
    }

    link.onclick = () => {
      if (otherClickAction) {
        otherClickAction();
      }

      const {
        fields: resetFormFields,
        refs: resetFormRefs,
        include,
      } = resetForm;

      const allFields = [];
      if (resetFormFields.length !== 0 || resetFormRefs.length !== 0) {
        const fieldIds = new Set(resetFormRefs);
        for (const fieldName of resetFormFields) {
          const fields = this._fieldObjects[fieldName] || [];
          for (const { id } of fields) {
            fieldIds.add(id);
          }
        }
        for (const fields of Object.values(this._fieldObjects)) {
          for (const field of fields) {
            if (fieldIds.has(field.id) === include) {
              allFields.push(field);
            }
          }
        }
      } else {
        for (const fields of Object.values(this._fieldObjects)) {
          allFields.push(...fields);
        }
      }

      const storage = this.annotationStorage;
      const allIds = [];
      for (const field of allFields) {
        const { id } = field;
        allIds.push(id);
        switch (field.type) {
          case "text": {
            const value = field.defaultValue || "";
            storage.setValue(id, { value, valueAsString: value });
            break;
          }
          case "checkbox":
          case "radiobutton": {
            const value = field.defaultValue === field.exportValues;
            storage.setValue(id, { value });
            break;
          }
          case "combobox":
          case "listbox": {
            const value = field.defaultValue || "";
            storage.setValue(id, { value });
            break;
          }
          default:
            continue;
        }
        const domElement = document.getElementById(id);
        if (!domElement || !GetElementsByNameSet.has(domElement)) {
          continue;
        }
        domElement.dispatchEvent(new Event("resetform"));
      }

      if (this.enableScripting) {
        // Update the values in the sandbox.
        this.linkService.eventBus?.dispatch("dispatcheventinsandbox", {
          source: this,
          detail: {
            id: "app",
            ids: allIds,
            name: "ResetForm",
          },
        });
      }

      return false;
    };
  }
}

class TextAnnotationElement extends AnnotationElement {
  constructor(parameters) {
    const isRenderable = !!(
      parameters.data.hasPopup ||
      parameters.data.titleObj?.str ||
      parameters.data.contentsObj?.str
    );
    super(parameters, { isRenderable });
  }

  render() {
    this.container.className = "textAnnotation";

    const image = document.createElement("img");
    image.style.height = this.container.style.height;
    image.style.width = this.container.style.width;
    image.src =
      this.imageResourcesPath +
      "annotation-" +
      this.data.name.toLowerCase() +
      ".svg";
    image.alt = "[{{type}} Annotation]";
    image.dataset.l10nId = "text_annotation_type";
    image.dataset.l10nArgs = JSON.stringify({ type: this.data.name });

    if (!this.data.hasPopup) {
      this._createPopup(image, this.data);
    }

    this.container.appendChild(image);
    return this.container;
  }
}

class WidgetAnnotationElement extends AnnotationElement {
  render() {
    // Show only the container for unsupported field types.
    if (this.data.alternativeText) {
      this.container.title = this.data.alternativeText;
    }

    return this.container;
  }

  _getKeyModifier(event) {
    const { isWin, isMac } = AnnotationElement.platform;
    return (isWin && event.ctrlKey) || (isMac && event.metaKey);
  }

  _setEventListener(element, baseName, eventName, valueGetter) {
    if (baseName.includes("mouse")) {
      // Mouse events
      element.addEventListener(baseName, event => {
        this.linkService.eventBus?.dispatch("dispatcheventinsandbox", {
          source: this,
          detail: {
            id: this.data.id,
            name: eventName,
            value: valueGetter(event),
            shift: event.shiftKey,
            modifier: this._getKeyModifier(event),
          },
        });
      });
    } else {
      // Non mouse event
      element.addEventListener(baseName, event => {
        this.linkService.eventBus?.dispatch("dispatcheventinsandbox", {
          source: this,
          detail: {
            id: this.data.id,
            name: eventName,
            value: event.target.checked,
          },
        });
      });
    }
  }

  _setEventListeners(element, names, getter) {
    for (const [baseName, eventName] of names) {
      if (eventName === "Action" || this.data.actions?.[eventName]) {
        this._setEventListener(element, baseName, eventName, getter);
      }
    }
  }

  _setBackgroundColor(element) {
    const color = this.data.backgroundColor || null;
    element.style.backgroundColor =
      color === null
        ? "transparent"
        : Util.makeHexColor(color[0], color[1], color[2]);
  }

  _dispatchEventFromSandbox(actions, jsEvent) {
    const setColor = (jsName, styleName, event) => {
      const color = event.detail[jsName];
      event.target.style[styleName] = ColorConverters[`${color[0]}_HTML`](
        color.slice(1)
      );
    };

    const commonActions = {
      display: event => {
        const hidden = event.detail.display % 2 === 1;
        event.target.style.visibility = hidden ? "hidden" : "visible";
        this.annotationStorage.setValue(this.data.id, this.data.fieldName, { // #868 modified by ngx-extended-pdf-viewer
          hidden,
          print: event.detail.display === 0 || event.detail.display === 3,
        });
      },
      print: event => {
        this.annotationStorage.setValue(this.data.id, this.data.fieldName, { // #868 modified by ngx-extended-pdf-viewer
          print: event.detail.print,
        });
      },
      hidden: event => {
        event.target.style.visibility = event.detail.hidden
          ? "hidden"
          : "visible";
        this.annotationStorage.setValue(this.data.id, this.data.fieldName, { // #868 modified by ngx-extended-pdf-viewer
          hidden: event.detail.hidden,
        });
      },
      focus: event => {
        setTimeout(() => event.target.focus({ preventScroll: false }), 0);
      },
      userName: event => {
        // tooltip
        event.target.title = event.detail.userName;
      },
      readonly: event => {
        if (event.detail.readonly) {
          event.target.setAttribute("readonly", "");
        } else {
          event.target.removeAttribute("readonly");
        }
      },
      required: event => {
        if (event.detail.required) {
          event.target.setAttribute("required", "");
        } else {
          event.target.removeAttribute("required");
        }
      },
      bgColor: event => {
        setColor("bgColor", "backgroundColor", event);
      },
      fillColor: event => {
        setColor("fillColor", "backgroundColor", event);
      },
      fgColor: event => {
        setColor("fgColor", "color", event);
      },
      textColor: event => {
        setColor("textColor", "color", event);
      },
      borderColor: event => {
        setColor("borderColor", "borderColor", event);
      },
      strokeColor: event => {
        setColor("strokeColor", "borderColor", event);
      },
    };

    for (const name of Object.keys(jsEvent.detail)) {
      const action = actions[name] || commonActions[name];
      if (action) {
        action(jsEvent);
      }
    }
  }
}

class TextWidgetAnnotationElement extends WidgetAnnotationElement {
  constructor(parameters) {
    const isRenderable =
      parameters.renderForms ||
      (!parameters.data.hasAppearance && !!parameters.data.fieldValue);
    super(parameters, { isRenderable });
  }

  setPropertyOnSiblings(base, key, value, keyInStorage) {
    const storage = this.annotationStorage;
    for (const element of this._getElementsByName(
      base.name,
      /* skipId = */ base.id
    )) {
      if (element.domElement) {
        element.domElement[key] = value;
      }
      storage.setValue(element.id,  this.data.fieldName, { [keyInStorage]: value });
    }
  }

  render() {
    const storage = this.annotationStorage;
    const id = this.data.id;

    this.container.className = "textWidgetAnnotation";

    let element = null;
    if (this.renderForms) {
      // NOTE: We cannot set the values using `element.value` below, since it
      //       prevents the AnnotationLayer rasterizer in `test/driver.js`
      //       from parsing the elements correctly for the reference tests.
      const storedData = storage.getValue(id, this.data.fieldName, { // #718 modified by ngx-extended-pdf-viewer
        value: this.data.fieldValue,
        valueAsString: this.data.fieldValue,
      });
      const textContent = storedData.valueAsString || storedData.value || "";
      const elementData = {
        userValue: null,
        formattedValue: null,
        beforeInputSelectionRange: null,
        beforeInputValue: null,
      };

      if (this.data.multiLine) {
        element = document.createElement("textarea");
        element.textContent = textContent;
      } else {
        element = document.createElement("input");
        element.type = "text";
        element.setAttribute("value", textContent);
      }
      GetElementsByNameSet.add(element);
      element.disabled = this.data.readOnly;
      element.name = this.data.fieldName;
      element.tabIndex = DEFAULT_TAB_INDEX;

      elementData.userValue = textContent;
      element.setAttribute("id", id);

      element.addEventListener("input", event => {
        storage.setValue(id, this.data.fieldName, { // #718 modified by ngx-extended-pdf-viewer
          value: event.target.value,
        });
        this.setPropertyOnSiblings(
          element,
          "value",
          event.target.value,
          "value"
        );
      });

      element.addEventListener("resetform", event => {
        const defaultValue = this.data.defaultFieldValue || "";
        element.value = elementData.userValue = defaultValue;
        delete elementData.formattedValue;
      });

      let blurListener = event => {
        if (elementData.formattedValue) {
          event.target.value = elementData.formattedValue;
        }
        // Reset the cursor position to the start of the field (issue 12359).
        event.target.scrollLeft = 0;
        elementData.beforeInputSelectionRange = null;
      };

      if (this.enableScripting && this.hasJSActions) {
        element.addEventListener("focus", event => {
          if (elementData.userValue) {
            event.target.value = elementData.userValue;
          }
        });

        const fieldName = this.data.fieldName; // #868 modified by ngx-extended-pdf-viewer
        element.addEventListener("updatefromsandbox", jsEvent => {
          const actions = {
            value(event) {
              elementData.userValue = event.detail.value || "";
              storage.setValue(id, fieldName, { // #718 / #868 modified by ngx-extended-pdf-viewer
                value: elementData.userValue.toString(),
              });
              if (!elementData.formattedValue) {
                event.target.value = elementData.userValue;
              }
            },
            valueAsString(event) {
              elementData.formattedValue = event.detail.valueAsString || "";
              if (event.target !== document.activeElement) {
                // Input hasn't the focus so display formatted string
                event.target.value = elementData.formattedValue;
              }
              storage.setValue(id, fieldName, { // #718 / #868 modified by ngx-extended-pdf-viewer
                formattedValue: elementData.formattedValue,
              });
            },
            selRange(event) {
              const [selStart, selEnd] = event.detail.selRange;
              if (selStart >= 0 && selEnd < event.target.value.length) {
                event.target.setSelectionRange(selStart, selEnd);
              }
            },
          };
          this._dispatchEventFromSandbox(actions, jsEvent);
        });

        // Even if the field hasn't any actions
        // leaving it can still trigger some actions with Calculate
        element.addEventListener("keydown", event => {
          elementData.beforeInputValue = event.target.value;
          // if the key is one of Escape, Enter or Tab
          // then the data are committed
          let commitKey = -1;
          if (event.key === "Escape") {
            commitKey = 0;
          } else if (event.key === "Enter") {
            commitKey = 2;
          } else if (event.key === "Tab") {
            commitKey = 3;
          }
          if (commitKey === -1) {
            return;
          }
          // Save the entered value
          elementData.userValue = event.target.value;
          this.linkService.eventBus?.dispatch("dispatcheventinsandbox", {
            source: this,
            detail: {
              id,
              name: "Keystroke",
              value: event.target.value,
              willCommit: true,
              commitKey,
              selStart: event.target.selectionStart,
              selEnd: event.target.selectionEnd,
            },
          });
        });
        const _blurListener = blurListener;
        blurListener = null;
        element.addEventListener("blur", event => {
          if (this._mouseState.isDown) {
            // Focus out using the mouse: data are committed
            elementData.userValue = event.target.value;
            this.linkService.eventBus?.dispatch("dispatcheventinsandbox", {
              source: this,
              detail: {
                id,
                name: "Keystroke",
                value: event.target.value,
                willCommit: true,
                commitKey: 1,
                selStart: event.target.selectionStart,
                selEnd: event.target.selectionEnd,
              },
            });
          }
          _blurListener(event);
        });
        element.addEventListener("mousedown", event => {
          elementData.beforeInputValue = event.target.value;
          elementData.beforeInputSelectionRange = null;
        });
        element.addEventListener("keyup", event => {
          // keyup is triggered after input
          if (event.target.selectionStart === event.target.selectionEnd) {
            elementData.beforeInputSelectionRange = null;
          }
        });
        element.addEventListener("select", event => {
          elementData.beforeInputSelectionRange = [
            event.target.selectionStart,
            event.target.selectionEnd,
          ];
        });

        if (this.data.actions?.Keystroke) {
          // We should use beforeinput but this
          // event isn't available in Firefox
          element.addEventListener("input", event => {
            let selStart = -1;
            let selEnd = -1;
            if (elementData.beforeInputSelectionRange) {
              [selStart, selEnd] = elementData.beforeInputSelectionRange;
            }
            this.linkService.eventBus?.dispatch("dispatcheventinsandbox", {
              source: this,
              detail: {
                id,
                name: "Keystroke",
                value: elementData.beforeInputValue,
                change: event.data,
                willCommit: false,
                selStart,
                selEnd,
              },
            });
          });
        }

        this._setEventListeners(
          element,
          [
            ["focus", "Focus"],
            ["blur", "Blur"],
            ["mousedown", "Mouse Down"],
            ["mouseenter", "Mouse Enter"],
            ["mouseleave", "Mouse Exit"],
            ["mouseup", "Mouse Up"],
          ],
          event => event.target.value
        );
      }

      if (blurListener) {
        element.addEventListener("blur", blurListener);
      }

      if (this.data.maxLen !== null) {
        element.maxLength = this.data.maxLen;
      }

      if (this.data.comb) {
        const fieldWidth = this.data.rect[2] - this.data.rect[0];
        const combWidth = fieldWidth / this.data.maxLen;

        element.classList.add("comb");
        element.style.letterSpacing = `calc(${combWidth}px - 1ch)`;
      }
    } else {
      element = document.createElement("div");
      element.textContent = this.data.fieldValue;
      element.style.verticalAlign = "middle";
      element.style.display = "table-cell";
    }

    this._setTextStyle(element);
    this._setBackgroundColor(element);

    this.container.appendChild(element);
    return this.container;
  }

  /**
   * Apply text styles to the text in the element.
   *
   * @private
   * @param {HTMLDivElement} element
   * @memberof TextWidgetAnnotationElement
   */
  _setTextStyle(element) {
    const TEXT_ALIGNMENT = ["left", "center", "right"];
    const { fontSize, fontColor } = this.data.defaultAppearanceData;
    const style = element.style;

    // TODO: If the font-size is zero, calculate it based on the height and
    //       width of the element.
    // Not setting `style.fontSize` will use the default font-size for now.
    if (fontSize) {
      style.fontSize = `${fontSize}px`;
    }

    style.color = Util.makeHexColor(fontColor[0], fontColor[1], fontColor[2]);

    if (this.data.textAlignment !== null) {
      style.textAlign = TEXT_ALIGNMENT[this.data.textAlignment];
    }
  }
}

class CheckboxWidgetAnnotationElement extends WidgetAnnotationElement {
  constructor(parameters) {
    super(parameters, { isRenderable: parameters.renderForms });
  }

  render() {
    const storage = this.annotationStorage;
    const data = this.data;
    const id = data.id;
    let value = storage.getValue(id, this.data.fieldName, { // #718 modified by ngx-extended-pdf-viewer
      value: data.exportValue === data.fieldValue,
    }).value;
    if (typeof value === "string") {
      // The value has been changed through js and set in annotationStorage.
      value = value !== "Off";
      storage.setValue(id, this.data.fieldName, { value }); // #868 modified by ngx-extended-pdf-viewer
    }

    this.container.className = "buttonWidgetAnnotation checkBox";

    const element = document.createElement("input");
    GetElementsByNameSet.add(element);
    element.disabled = data.readOnly;
    element.type = "checkbox";
    element.name = data.fieldName;
    if (value) {
      element.setAttribute("checked", true);
    }
    element.setAttribute("id", id);
    element.setAttribute("exportValue", data.exportValue);
    element.tabIndex = DEFAULT_TAB_INDEX;

    element.addEventListener("change", event => {
      const { name, checked } = event.target;
      for (const checkbox of this._getElementsByName(name, /* skipId = */ id)) {
        const curChecked = checked && checkbox.exportValue === data.exportValue;
        if (checkbox.domElement) {
          checkbox.domElement.checked = curChecked;
        }
        storage.setValue(checkbox.id,
          this.data.fieldName, // #718 modified by ngx-extended-pdf-viewer
          { value: curChecked });
      }
      storage.setValue(id, this.data.fieldName, { // #718 modified by ngx-extended-pdf-viewer
        value: checked
      });
    });

    element.addEventListener("resetform", event => {
      const defaultValue = data.defaultFieldValue || "Off";
      event.target.checked = defaultValue === data.exportValue;
    });

    if (this.enableScripting && this.hasJSActions) {
      const fieldName = this.data.fieldName; // #868 modified by ngx-extended-pdf-viewer
      element.addEventListener("updatefromsandbox", jsEvent => {
        const actions = {
          value(event) {
            event.target.checked = event.detail.value !== "Off";
            storage.setValue(id, fieldName, { // #718 / #868 modified by ngx-extended-pdf-viewer
              value: event.target.checked
            });
          },
        };
        this._dispatchEventFromSandbox(actions, jsEvent);
      });

      this._setEventListeners(
        element,
        [
          ["change", "Validate"],
          ["change", "Action"],
          ["focus", "Focus"],
          ["blur", "Blur"],
          ["mousedown", "Mouse Down"],
          ["mouseenter", "Mouse Enter"],
          ["mouseleave", "Mouse Exit"],
          ["mouseup", "Mouse Up"],
        ],
        event => event.target.checked
      );
    }

    this._setBackgroundColor(element);

    this.container.appendChild(element);
    return this.container;
  }
}

class RadioButtonWidgetAnnotationElement extends WidgetAnnotationElement {
  constructor(parameters) {
    super(parameters, { isRenderable: parameters.renderForms });
  }

  render() {
    this.container.className = "buttonWidgetAnnotation radioButton";
    const storage = this.annotationStorage;
    const data = this.data;
    const id = data.id;
    let value = storage.getValue(
      id,
      this.data.fieldName,
      {
        // #718 modified by ngx-extended-pdf-viewer
        value: data.fieldValue === data.buttonValue,
      },
      this.data.buttonValue // #718 modified by ngx-extended-pdf-viewer
    ).value;
    if (typeof value === "string") {
      // The value has been changed through js and set in annotationStorage.
      value = value !== data.buttonValue;
      storage.setValue(id, this.data.fieldName, { value }, this.data.buttonValue);  // #718 modified by ngx-extended-pdf-viewer
    }

    const element = document.createElement("input");
    GetElementsByNameSet.add(element);
    element.disabled = data.readOnly;
    element.type = "radio";
    element.name = data.fieldName;
    if (value) {
      element.setAttribute("checked", true);
    }
    element.setAttribute("id", id);
    element.tabIndex = DEFAULT_TAB_INDEX;

    element.addEventListener("change", event => {
      const { name, checked } = event.target;
      for (const radio of this._getElementsByName(name, /* skipId = */ id)) {
        storage.setValue(radio.id, this.data.fieldName, {
          value: false,
          emitMessage: false, // #718 modified by ngx-extended-pdf-viewer
        });
      }
      storage.setValue(id, this.data.fieldName, {
        value: checked,
        radioValue: this.data.buttonValue, // #718 modified by ngx-extended-pdf-viewer
      });
    });

    element.addEventListener("resetform", event => {
      const defaultValue = data.defaultFieldValue;
      event.target.checked =
        defaultValue !== null &&
        defaultValue !== undefined &&
        defaultValue === data.buttonValue;
    });

    if (this.enableScripting && this.hasJSActions) {
      const pdfButtonValue = data.buttonValue;
      element.addEventListener("updatefromsandbox", jsEvent => {
        const fieldName = this.data.fieldName; // #868 modified by ngx-extended-pdf-viewer
        const actions = {
          value: event => {
            const checked = pdfButtonValue === event.detail.value;
            for (const radio of this._getElementsByName(event.target.name)) {
              const curChecked = checked && radio.id === id;
              if (radio.domElement) {
                radio.domElement.checked = curChecked;
              }
              storage.setValue(
                radio.id,
                fieldName, // #718 / #868 modified by ngx-extended-pdf-viewer
                { value: curChecked }
              );
            }
          },
        };
        this._dispatchEventFromSandbox(actions, jsEvent);
      });

      this._setEventListeners(
        element,
        [
          ["change", "Validate"],
          ["change", "Action"],
          ["focus", "Focus"],
          ["blur", "Blur"],
          ["mousedown", "Mouse Down"],
          ["mouseenter", "Mouse Enter"],
          ["mouseleave", "Mouse Exit"],
          ["mouseup", "Mouse Up"],
        ],
        event => event.target.checked
      );
    }

    this._setBackgroundColor(element);

    this.container.appendChild(element);
    return this.container;
  }
}

class PushButtonWidgetAnnotationElement extends LinkAnnotationElement {
  render() {
    // The rendering and functionality of a push button widget annotation is
    // equal to that of a link annotation, but may have more functionality, such
    // as performing actions on form fields (resetting, submitting, et cetera).
    const container = super.render();
    container.className = "buttonWidgetAnnotation pushButton";

    if (this.data.alternativeText) {
      container.title = this.data.alternativeText;
    }

    return container;
  }
}

class ChoiceWidgetAnnotationElement extends WidgetAnnotationElement {
  constructor(parameters) {
    super(parameters, { isRenderable: parameters.renderForms });
  }

  render() {
    this.container.className = "choiceWidgetAnnotation";
    const storage = this.annotationStorage;
    const id = this.data.id;

    // For printing/saving we currently only support choice widgets with one
    // option selection. Therefore, listboxes (#12189) and comboboxes (#12224)
    // are not properly printed/saved yet, so we only store the first item in
    // the field value array instead of the entire array. Once support for those
    // two field types is implemented, we should use the same pattern as the
    // other interactive widgets where the return value of `getValue`
    // is used and the full array of field values is stored.
    const value = storage.getValue(id, this.data.fieldName, { // #718 modified by ngx-extended-pdf-viewer
      value: this.data.fieldValue.length > 0 ? this.data.fieldValue[0] : undefined,
    }).value; // #718 modified by ngx-extended-pdf-viewer

    this.data.fieldValue = value; // #718 modified by ngx-extended-pdf-viewer

    let { fontSize } = this.data.defaultAppearanceData;
    if (!fontSize) {
      fontSize = 9;
    }
    const fontSizeStyle = `calc(${fontSize}px * var(--zoom-factor))`;

    const selectElement = document.createElement("select");
    GetElementsByNameSet.add(selectElement);
    selectElement.disabled = this.data.readOnly;
    selectElement.name = this.data.fieldName;
    selectElement.setAttribute("id", id);
    selectElement.tabIndex = DEFAULT_TAB_INDEX;

    selectElement.style.fontSize = `${fontSize}px`;

    if (!this.data.combo) {
      // List boxes have a size and (optionally) multiple selection.
      selectElement.size = this.data.options.length;
      if (this.data.multiSelect) {
        selectElement.multiple = true;
      }
    }

    selectElement.addEventListener("resetform", event => {
      const defaultValue = this.data.defaultFieldValue;
      for (const option of selectElement.options) {
        option.selected = option.value === defaultValue;
      }
    });

    // Insert the options into the choice field.
    for (const option of this.data.options) {
      const optionElement = document.createElement("option");
      optionElement.textContent = option.displayValue;
      optionElement.value = option.exportValue;
      if (this.data.combo) {
        optionElement.style.fontSize = fontSizeStyle;
      }
      if (this.data.fieldValue.includes(option.exportValue)) {
        optionElement.setAttribute("selected", true);
      }
      selectElement.appendChild(optionElement);
    }

    const getValue = (event, isExport) => {
      const name = isExport ? "value" : "textContent";
      const options = event.target.options;
      if (!event.target.multiple) {
        return options.selectedIndex === -1
          ? null
          : options[options.selectedIndex][name];
      }
      return Array.prototype.filter
        .call(options, option => option.selected)
        .map(option => option[name]);
    };

    const getItems = event => {
      const options = event.target.options;
      return Array.prototype.map.call(options, option => {
        return { displayValue: option.textContent, exportValue: option.value };
      });
    };

    if (this.enableScripting && this.hasJSActions) {
      selectElement.addEventListener("updatefromsandbox", jsEvent => {
        const fieldName = this.data.fieldName; // #868 modified by ngx-extended-pdf-viewer
        const actions = {
          value(event) {
            const value = event.detail.value;
            const values = new Set(Array.isArray(value) ? value : [value]);
            for (const option of selectElement.options) {
              option.selected = values.has(option.value);
<<<<<<< HEAD
            });
            storage.setValue(id, fieldName, { // #718 / #868 modified by ngx-extended-pdf-viewer
=======
            }
            storage.setValue(id, {
>>>>>>> dedff3c9
              value: getValue(event, /* isExport */ true),
            });
          },
          multipleSelection(event) {
            selectElement.multiple = true;
          },
          remove(event) {
            const options = selectElement.options;
            const index = event.detail.remove;
            options[index].selected = false;
            selectElement.remove(index);
            if (options.length > 0) {
              const i = Array.prototype.findIndex.call(
                options,
                option => option.selected
              );
              if (i === -1) {
                options[0].selected = true;
              }
            }
            storage.setValue(id, this.data.fieldName, { // #718 modified by ngx-extended-pdf-viewer
              value: getValue(event, /* isExport */ true),
              items: getItems(event),
            });
          },
          clear(event) {
            while (selectElement.length !== 0) {
              selectElement.remove(0);
            }
            storage.setValue(id, this.data.fieldName, { // #718 modified by ngx-extended-pdf-viewer
              value: null,
              items: [],
            });
          },
          insert(event) {
            const { index, displayValue, exportValue } = event.detail.insert;
            const optionElement = document.createElement("option");
            optionElement.textContent = displayValue;
            optionElement.value = exportValue;
            selectElement.insertBefore(
              optionElement,
              selectElement.children[index]
            );
            storage.setValue(id, this.data.fieldName, { // #718 modified by ngx-extended-pdf-viewer
              value: getValue(event, /* isExport */ true),
              items: getItems(event),
            });
          },
          items(event) {
            const { items } = event.detail;
            while (selectElement.length !== 0) {
              selectElement.remove(0);
            }
            for (const item of items) {
              const { displayValue, exportValue } = item;
              const optionElement = document.createElement("option");
              optionElement.textContent = displayValue;
              optionElement.value = exportValue;
              selectElement.appendChild(optionElement);
            }
            if (selectElement.options.length > 0) {
              selectElement.options[0].selected = true;
            }
            storage.setValue(id, this.data.fieldName, { // #718 modified by ngx-extended-pdf-viewer
              value: getValue(event, /* isExport */ true),
              items: getItems(event),
            });
          },
          indices(event) {
            const indices = new Set(event.detail.indices);
<<<<<<< HEAD
            const options = event.target.options;
            Array.prototype.forEach.call(options, (option, i) => {
              option.selected = indices.has(i);
            });
            storage.setValue(id, this.data.fieldName, { // #718 modified by ngx-extended-pdf-viewer
=======
            for (const option of event.target.options) {
              option.selected = indices.has(option.index);
            }
            storage.setValue(id, {
>>>>>>> dedff3c9
              value: getValue(event, /* isExport */ true),
            });
          },
          editable(event) {
            event.target.disabled = !event.detail.editable;
          },
        };
        this._dispatchEventFromSandbox(actions, jsEvent);
      });

      selectElement.addEventListener("input", event => {
        const exportValue = getValue(event, /* isExport */ true);
        const value = getValue(event, /* isExport */ false);
        storage.setValue(id, this.data.fieldName, { value: exportValue }); // #718 modified by ngx-extended-pdf-viewer

        this.linkService.eventBus?.dispatch("dispatcheventinsandbox", {
          source: this,
          detail: {
            id,
            name: "Keystroke",
            value,
            changeEx: exportValue,
            willCommit: true,
            commitKey: 1,
            keyDown: false,
          },
        });
      });

      this._setEventListeners(
        selectElement,
        [
          ["focus", "Focus"],
          ["blur", "Blur"],
          ["mousedown", "Mouse Down"],
          ["mouseenter", "Mouse Enter"],
          ["mouseleave", "Mouse Exit"],
          ["mouseup", "Mouse Up"],
          ["input", "Action"],
        ],
        event => event.target.checked
      );
    } else {
      selectElement.addEventListener("input", event => { // #718 modified by ngx-extended-pdf-viewer
        storage.setValue(id, this.data.fieldName, { // #718 modified by ngx-extended-pdf-viewer
          value: getValue(event),
          radioValue: getValue(event, true), // #718 modified by ngx-extended-pdf-viewer
        });
      });
    }

    this._setBackgroundColor(selectElement);

    this.container.appendChild(selectElement);
    return this.container;
  }
}

class PopupAnnotationElement extends AnnotationElement {
  constructor(parameters) {
    const isRenderable = !!(
      parameters.data.titleObj?.str || parameters.data.contentsObj?.str
    );
    super(parameters, { isRenderable });
  }

  render() {
    // Do not render popup annotations for parent elements with these types as
    // they create the popups themselves (because of custom trigger divs).
    const IGNORE_TYPES = [
      "Line",
      "Square",
      "Circle",
      "PolyLine",
      "Polygon",
      "Ink",
    ];

    this.container.className = "popupAnnotation";

    if (IGNORE_TYPES.includes(this.data.parentType)) {
      return this.container;
    }

    const selector = `[data-annotation-id="${this.data.parentId}"]`;
    const parentElements = this.layer.querySelectorAll(selector);
    if (parentElements.length === 0) {
      return this.container;
    }

    const popup = new PopupElement({
      container: this.container,
      trigger: Array.from(parentElements),
      color: this.data.color,
      titleObj: this.data.titleObj,
      modificationDate: this.data.modificationDate,
      contentsObj: this.data.contentsObj,
    });

    // Position the popup next to the parent annotation's container.
    // PDF viewers ignore a popup annotation's rectangle.
    const page = this.page;
    const rect = Util.normalizeRect([
      this.data.parentRect[0],
      page.view[3] - this.data.parentRect[1] + page.view[1],
      this.data.parentRect[2],
      page.view[3] - this.data.parentRect[3] + page.view[1],
    ]);
    const popupLeft =
      rect[0] + this.data.parentRect[2] - this.data.parentRect[0];
    const popupTop = rect[1];

    this.container.style.transformOrigin = `${-popupLeft}px ${-popupTop}px`;
    this.container.style.left = `${popupLeft}px`;
    this.container.style.top = `${popupTop}px`;

    this.container.appendChild(popup.render());
    return this.container;
  }
}

class PopupElement {
  constructor(parameters) {
    this.container = parameters.container;
    this.trigger = parameters.trigger;
    this.color = parameters.color;
    this.titleObj = parameters.titleObj;
    this.modificationDate = parameters.modificationDate;
    this.contentsObj = parameters.contentsObj;
    this.hideWrapper = parameters.hideWrapper || false;

    this.pinned = false;
  }

  render() {
    const BACKGROUND_ENLIGHT = 0.7;

    const wrapper = document.createElement("div");
    wrapper.className = "popupWrapper";

    // For Popup annotations we hide the entire section because it contains
    // only the popup. However, for Text annotations without a separate Popup
    // annotation, we cannot hide the entire container as the image would
    // disappear too. In that special case, hiding the wrapper suffices.
    this.hideElement = this.hideWrapper ? wrapper : this.container;
    this.hideElement.hidden = true;

    const popup = document.createElement("div");
    popup.className = "popup";

    const color = this.color;
    if (color) {
      // Enlighten the color.
      const r = BACKGROUND_ENLIGHT * (255 - color[0]) + color[0];
      const g = BACKGROUND_ENLIGHT * (255 - color[1]) + color[1];
      const b = BACKGROUND_ENLIGHT * (255 - color[2]) + color[2];
      popup.style.backgroundColor = Util.makeHexColor(r | 0, g | 0, b | 0);
    }

    const title = document.createElement("h1");
    title.dir = this.titleObj.dir;
    title.textContent = this.titleObj.str;
    popup.appendChild(title);

    // The modification date is shown in the popup instead of the creation
    // date if it is available and can be parsed correctly, which is
    // consistent with other viewers such as Adobe Acrobat.
    const dateObject = PDFDateString.toDateObject(this.modificationDate);
    if (dateObject) {
      const modificationDate = document.createElement("span");
      modificationDate.textContent = "{{date}}, {{time}}";
      modificationDate.dataset.l10nId = "annotation_date_string";
      modificationDate.dataset.l10nArgs = JSON.stringify({
        date: dateObject.toLocaleDateString(),
        time: dateObject.toLocaleTimeString(),
      });
      popup.appendChild(modificationDate);
    }

    const contents = this._formatContents(this.contentsObj);
    popup.appendChild(contents);

    if (!Array.isArray(this.trigger)) {
      this.trigger = [this.trigger];
    }

    // Attach the event listeners to the trigger element.
    for (const element of this.trigger) {
      element.addEventListener("click", this._toggle.bind(this));
      element.addEventListener("mouseover", this._show.bind(this, false));
      element.addEventListener("mouseout", this._hide.bind(this, false));
    }
    popup.addEventListener("click", this._hide.bind(this, true));

    wrapper.appendChild(popup);
    return wrapper;
  }

  /**
   * Format the contents of the popup by adding newlines where necessary.
   *
   * @private
   * @param {Object<string, string>} contentsObj
   * @memberof PopupElement
   * @returns {HTMLParagraphElement}
   */
  _formatContents({ str, dir }) {
    const p = document.createElement("p");
    p.dir = dir;
    const lines = str.split(/(?:\r\n?|\n)/);
    for (let i = 0, ii = lines.length; i < ii; ++i) {
      const line = lines[i];
      p.appendChild(document.createTextNode(line));
      if (i < ii - 1) {
        p.appendChild(document.createElement("br"));
      }
    }
    return p;
  }

  /**
   * Toggle the visibility of the popup.
   *
   * @private
   * @memberof PopupElement
   */
  _toggle() {
    if (this.pinned) {
      this._hide(true);
    } else {
      this._show(true);
    }
  }

  /**
   * Show the popup.
   *
   * @private
   * @param {boolean} pin
   * @memberof PopupElement
   */
  _show(pin = false) {
    if (pin) {
      this.pinned = true;
    }
    if (this.hideElement.hidden) {
      this.hideElement.hidden = false;
      this.container.style.zIndex += 1;
    }
  }

  /**
   * Hide the popup.
   *
   * @private
   * @param {boolean} unpin
   * @memberof PopupElement
   */
  _hide(unpin = true) {
    if (unpin) {
      this.pinned = false;
    }
    if (!this.hideElement.hidden && !this.pinned) {
      this.hideElement.hidden = true;
      this.container.style.zIndex -= 1;
    }
  }
}

class FreeTextAnnotationElement extends AnnotationElement {
  constructor(parameters) {
    const isRenderable = !!(
      parameters.data.hasPopup ||
      parameters.data.titleObj?.str ||
      parameters.data.contentsObj?.str
    );
    super(parameters, { isRenderable, ignoreBorder: true });
  }

  render() {
    this.container.className = "freeTextAnnotation";

    if (!this.data.hasPopup) {
      this._createPopup(null, this.data);
    }
    return this.container;
  }
}

class LineAnnotationElement extends AnnotationElement {
  constructor(parameters) {
    const isRenderable = !!(
      parameters.data.hasPopup ||
      parameters.data.titleObj?.str ||
      parameters.data.contentsObj?.str
    );
    super(parameters, { isRenderable, ignoreBorder: true });
  }

  render() {
    this.container.className = "lineAnnotation";

    // Create an invisible line with the same starting and ending coordinates
    // that acts as the trigger for the popup. Only the line itself should
    // trigger the popup, not the entire container.
    const data = this.data;
    const width = data.rect[2] - data.rect[0];
    const height = data.rect[3] - data.rect[1];
    const svg = this.svgFactory.create(width, height);

    // PDF coordinates are calculated from a bottom left origin, so transform
    // the line coordinates to a top left origin for the SVG element.
    const line = this.svgFactory.createElement("svg:line");
    line.setAttribute("x1", data.rect[2] - data.lineCoordinates[0]);
    line.setAttribute("y1", data.rect[3] - data.lineCoordinates[1]);
    line.setAttribute("x2", data.rect[2] - data.lineCoordinates[2]);
    line.setAttribute("y2", data.rect[3] - data.lineCoordinates[3]);
    // Ensure that the 'stroke-width' is always non-zero, since otherwise it
    // won't be possible to open/close the popup (note e.g. issue 11122).
    line.setAttribute("stroke-width", data.borderStyle.width || 1);
    line.setAttribute("stroke", "transparent");

    svg.appendChild(line);
    this.container.append(svg);

    // Create the popup ourselves so that we can bind it to the line instead
    // of to the entire container (which is the default).
    this._createPopup(line, data);

    return this.container;
  }
}

class SquareAnnotationElement extends AnnotationElement {
  constructor(parameters) {
    const isRenderable = !!(
      parameters.data.hasPopup ||
      parameters.data.titleObj?.str ||
      parameters.data.contentsObj?.str
    );
    super(parameters, { isRenderable, ignoreBorder: true });
  }

  render() {
    this.container.className = "squareAnnotation";

    // Create an invisible square with the same rectangle that acts as the
    // trigger for the popup. Only the square itself should trigger the
    // popup, not the entire container.
    const data = this.data;
    const width = data.rect[2] - data.rect[0];
    const height = data.rect[3] - data.rect[1];
    const svg = this.svgFactory.create(width, height);

    // The browser draws half of the borders inside the square and half of
    // the borders outside the square by default. This behavior cannot be
    // changed programmatically, so correct for that here.
    const borderWidth = data.borderStyle.width;
    const square = this.svgFactory.createElement("svg:rect");
    square.setAttribute("x", borderWidth / 2);
    square.setAttribute("y", borderWidth / 2);
    square.setAttribute("width", width - borderWidth);
    square.setAttribute("height", height - borderWidth);
    // Ensure that the 'stroke-width' is always non-zero, since otherwise it
    // won't be possible to open/close the popup (note e.g. issue 11122).
    square.setAttribute("stroke-width", borderWidth || 1);
    square.setAttribute("stroke", "transparent");
    square.setAttribute("fill", "none");

    svg.appendChild(square);
    this.container.append(svg);

    // Create the popup ourselves so that we can bind it to the square instead
    // of to the entire container (which is the default).
    this._createPopup(square, data);

    return this.container;
  }
}

class CircleAnnotationElement extends AnnotationElement {
  constructor(parameters) {
    const isRenderable = !!(
      parameters.data.hasPopup ||
      parameters.data.titleObj?.str ||
      parameters.data.contentsObj?.str
    );
    super(parameters, { isRenderable, ignoreBorder: true });
  }

  render() {
    this.container.className = "circleAnnotation";

    // Create an invisible circle with the same ellipse that acts as the
    // trigger for the popup. Only the circle itself should trigger the
    // popup, not the entire container.
    const data = this.data;
    const width = data.rect[2] - data.rect[0];
    const height = data.rect[3] - data.rect[1];
    const svg = this.svgFactory.create(width, height);

    // The browser draws half of the borders inside the circle and half of
    // the borders outside the circle by default. This behavior cannot be
    // changed programmatically, so correct for that here.
    const borderWidth = data.borderStyle.width;
    const circle = this.svgFactory.createElement("svg:ellipse");
    circle.setAttribute("cx", width / 2);
    circle.setAttribute("cy", height / 2);
    circle.setAttribute("rx", width / 2 - borderWidth / 2);
    circle.setAttribute("ry", height / 2 - borderWidth / 2);
    // Ensure that the 'stroke-width' is always non-zero, since otherwise it
    // won't be possible to open/close the popup (note e.g. issue 11122).
    circle.setAttribute("stroke-width", borderWidth || 1);
    circle.setAttribute("stroke", "transparent");
    circle.setAttribute("fill", "none");

    svg.appendChild(circle);
    this.container.append(svg);

    // Create the popup ourselves so that we can bind it to the circle instead
    // of to the entire container (which is the default).
    this._createPopup(circle, data);

    return this.container;
  }
}

class PolylineAnnotationElement extends AnnotationElement {
  constructor(parameters) {
    const isRenderable = !!(
      parameters.data.hasPopup ||
      parameters.data.titleObj?.str ||
      parameters.data.contentsObj?.str
    );
    super(parameters, { isRenderable, ignoreBorder: true });

    this.containerClassName = "polylineAnnotation";
    this.svgElementName = "svg:polyline";
  }

  render() {
    this.container.className = this.containerClassName;

    // Create an invisible polyline with the same points that acts as the
    // trigger for the popup. Only the polyline itself should trigger the
    // popup, not the entire container.
    const data = this.data;
    const width = data.rect[2] - data.rect[0];
    const height = data.rect[3] - data.rect[1];
    const svg = this.svgFactory.create(width, height);

    // Convert the vertices array to a single points string that the SVG
    // polyline element expects ("x1,y1 x2,y2 ..."). PDF coordinates are
    // calculated from a bottom left origin, so transform the polyline
    // coordinates to a top left origin for the SVG element.
    let points = [];
    for (const coordinate of data.vertices) {
      const x = coordinate.x - data.rect[0];
      const y = data.rect[3] - coordinate.y;
      points.push(x + "," + y);
    }
    points = points.join(" ");

    const polyline = this.svgFactory.createElement(this.svgElementName);
    polyline.setAttribute("points", points);
    // Ensure that the 'stroke-width' is always non-zero, since otherwise it
    // won't be possible to open/close the popup (note e.g. issue 11122).
    polyline.setAttribute("stroke-width", data.borderStyle.width || 1);
    polyline.setAttribute("stroke", "transparent");
    polyline.setAttribute("fill", "none");

    svg.appendChild(polyline);
    this.container.append(svg);

    // Create the popup ourselves so that we can bind it to the polyline
    // instead of to the entire container (which is the default).
    this._createPopup(polyline, data);

    return this.container;
  }
}

class PolygonAnnotationElement extends PolylineAnnotationElement {
  constructor(parameters) {
    // Polygons are specific forms of polylines, so reuse their logic.
    super(parameters);

    this.containerClassName = "polygonAnnotation";
    this.svgElementName = "svg:polygon";
  }
}

class CaretAnnotationElement extends AnnotationElement {
  constructor(parameters) {
    const isRenderable = !!(
      parameters.data.hasPopup ||
      parameters.data.titleObj?.str ||
      parameters.data.contentsObj?.str
    );
    super(parameters, { isRenderable, ignoreBorder: true });
  }

  render() {
    this.container.className = "caretAnnotation";

    if (!this.data.hasPopup) {
      this._createPopup(null, this.data);
    }
    return this.container;
  }
}

class InkAnnotationElement extends AnnotationElement {
  constructor(parameters) {
    const isRenderable = !!(
      parameters.data.hasPopup ||
      parameters.data.titleObj?.str ||
      parameters.data.contentsObj?.str
    );
    super(parameters, { isRenderable, ignoreBorder: true });

    this.containerClassName = "inkAnnotation";

    // Use the polyline SVG element since it allows us to use coordinates
    // directly and to draw both straight lines and curves.
    this.svgElementName = "svg:polyline";
  }

  render() {
    this.container.className = this.containerClassName;

    // Create an invisible polyline with the same points that acts as the
    // trigger for the popup.
    const data = this.data;
    const width = data.rect[2] - data.rect[0];
    const height = data.rect[3] - data.rect[1];
    const svg = this.svgFactory.create(width, height);

    for (const inkList of data.inkLists) {
      // Convert the ink list to a single points string that the SVG
      // polyline element expects ("x1,y1 x2,y2 ..."). PDF coordinates are
      // calculated from a bottom left origin, so transform the polyline
      // coordinates to a top left origin for the SVG element.
      let points = [];
      for (const coordinate of inkList) {
        const x = coordinate.x - data.rect[0];
        const y = data.rect[3] - coordinate.y;
        points.push(`${x},${y}`);
      }
      points = points.join(" ");

      const polyline = this.svgFactory.createElement(this.svgElementName);
      polyline.setAttribute("points", points);
      // Ensure that the 'stroke-width' is always non-zero, since otherwise it
      // won't be possible to open/close the popup (note e.g. issue 11122).
      polyline.setAttribute("stroke-width", data.borderStyle.width || 1);
      polyline.setAttribute("stroke", "transparent");
      polyline.setAttribute("fill", "none");

      // Create the popup ourselves so that we can bind it to the polyline
      // instead of to the entire container (which is the default).
      this._createPopup(polyline, data);

      svg.appendChild(polyline);
    }

    this.container.append(svg);
    return this.container;
  }
}

class HighlightAnnotationElement extends AnnotationElement {
  constructor(parameters) {
    const isRenderable = !!(
      parameters.data.hasPopup ||
      parameters.data.titleObj?.str ||
      parameters.data.contentsObj?.str
    );
    super(parameters, {
      isRenderable,
      ignoreBorder: true,
      createQuadrilaterals: true,
    });
  }

  render() {
    if (!this.data.hasPopup) {
      this._createPopup(null, this.data);
    }

    if (this.quadrilaterals) {
      return this._renderQuadrilaterals("highlightAnnotation");
    }

    this.container.className = "highlightAnnotation";
    return this.container;
  }
}

class UnderlineAnnotationElement extends AnnotationElement {
  constructor(parameters) {
    const isRenderable = !!(
      parameters.data.hasPopup ||
      parameters.data.titleObj?.str ||
      parameters.data.contentsObj?.str
    );
    super(parameters, {
      isRenderable,
      ignoreBorder: true,
      createQuadrilaterals: true,
    });
  }

  render() {
    if (!this.data.hasPopup) {
      this._createPopup(null, this.data);
    }

    if (this.quadrilaterals) {
      return this._renderQuadrilaterals("underlineAnnotation");
    }

    this.container.className = "underlineAnnotation";
    return this.container;
  }
}

class SquigglyAnnotationElement extends AnnotationElement {
  constructor(parameters) {
    const isRenderable = !!(
      parameters.data.hasPopup ||
      parameters.data.titleObj?.str ||
      parameters.data.contentsObj?.str
    );
    super(parameters, {
      isRenderable,
      ignoreBorder: true,
      createQuadrilaterals: true,
    });
  }

  render() {
    if (!this.data.hasPopup) {
      this._createPopup(null, this.data);
    }

    if (this.quadrilaterals) {
      return this._renderQuadrilaterals("squigglyAnnotation");
    }

    this.container.className = "squigglyAnnotation";
    return this.container;
  }
}

class StrikeOutAnnotationElement extends AnnotationElement {
  constructor(parameters) {
    const isRenderable = !!(
      parameters.data.hasPopup ||
      parameters.data.titleObj?.str ||
      parameters.data.contentsObj?.str
    );
    super(parameters, {
      isRenderable,
      ignoreBorder: true,
      createQuadrilaterals: true,
    });
  }

  render() {
    if (!this.data.hasPopup) {
      this._createPopup(null, this.data);
    }

    if (this.quadrilaterals) {
      return this._renderQuadrilaterals("strikeoutAnnotation");
    }

    this.container.className = "strikeoutAnnotation";
    return this.container;
  }
}

class StampAnnotationElement extends AnnotationElement {
  constructor(parameters) {
    const isRenderable = !!(
      parameters.data.hasPopup ||
      parameters.data.titleObj?.str ||
      parameters.data.contentsObj?.str
    );
    super(parameters, { isRenderable, ignoreBorder: true });
  }

  render() {
    this.container.className = "stampAnnotation";

    if (!this.data.hasPopup) {
      this._createPopup(null, this.data);
    }
    return this.container;
  }
}

class FileAttachmentAnnotationElement extends AnnotationElement {
  constructor(parameters) {
    super(parameters, { isRenderable: true });

    const { filename, content } = this.data.file;
    this.filename = getFilenameFromUrl(filename);
    this.content = content;

    this.linkService.eventBus?.dispatch("fileattachmentannotation", {
      source: this,
      id: stringToPDFString(filename),
      filename,
      content,
    });
  }

  render() {
    this.container.className = "fileAttachmentAnnotation";

    const trigger = document.createElement("div");
    trigger.style.height = this.container.style.height;
    trigger.style.width = this.container.style.width;
    trigger.addEventListener("dblclick", this._download.bind(this));

    if (
      !this.data.hasPopup &&
      (this.data.titleObj?.str || this.data.contentsObj?.str)
    ) {
      this._createPopup(trigger, this.data);
    }

    this.container.appendChild(trigger);
    return this.container;
  }

  /**
   * Download the file attachment associated with this annotation.
   *
   * @private
   * @memberof FileAttachmentAnnotationElement
   */
  _download() {
    this.downloadManager?.openOrDownloadData(
      this.container,
      this.content,
      this.filename
    );
  }
}

/**
 * @typedef {Object} AnnotationLayerParameters
 * @property {PageViewport} viewport
 * @property {HTMLDivElement} div
 * @property {Array} annotations
 * @property {PDFPage} page
 * @property {IPDFLinkService} linkService
 * @property {DownloadManager} downloadManager
 * @property {string} [imageResourcesPath] - Path for image resources, mainly
 *   for annotation icons. Include trailing slash.
 * @property {boolean} renderForms
 * @property {boolean} [enableScripting] - Enable embedded script execution.
 * @property {boolean} [hasJSActions] - Some fields have JS actions.
 *   The default value is `false`.
 */

class AnnotationLayer {
  /**
   * Render a new annotation layer with all annotation elements.
   *
   * @public
   * @param {AnnotationLayerParameters} parameters
   * @memberof AnnotationLayer
   */
  static render(parameters) {
    const sortedAnnotations = [],
      popupAnnotations = [];
    // Ensure that Popup annotations are handled last, since they're dependant
    // upon the parent annotation having already been rendered (please refer to
    // the `PopupAnnotationElement.render` method); fixes issue 11362.
    for (const data of parameters.annotations) {
      if (!data) {
        continue;
      }
      if (data.annotationType === AnnotationType.POPUP) {
        popupAnnotations.push(data);
        continue;
      }
      sortedAnnotations.push(data);
    }
    if (popupAnnotations.length) {
      sortedAnnotations.push(...popupAnnotations);
    }

    for (const data of sortedAnnotations) {
      const element = AnnotationElementFactory.create({
        data,
        layer: parameters.div,
        page: parameters.page,
        viewport: parameters.viewport,
        linkService: parameters.linkService,
        downloadManager: parameters.downloadManager,
        imageResourcesPath: parameters.imageResourcesPath || "",
        renderForms: parameters.renderForms !== false,
        svgFactory: new DOMSVGFactory(),
        annotationStorage:
          parameters.annotationStorage || new AnnotationStorage(),
        enableScripting: parameters.enableScripting,
        hasJSActions: parameters.hasJSActions,
        fieldObjects: parameters.fieldObjects,
        mouseState: parameters.mouseState || { isDown: false },
      });
      if (element.isRenderable) {
        const rendered = element.render();
        if (data.hidden) {
          rendered.style.visibility = "hidden";
        }
        if (Array.isArray(rendered)) {
          for (const renderedElement of rendered) {
            parameters.div.appendChild(renderedElement);
          }
        } else {
          if (element instanceof PopupAnnotationElement) {
            // Popup annotation elements should not be on top of other
            // annotation elements to prevent interfering with mouse events.
            parameters.div.prepend(rendered);
          } else {
            parameters.div.appendChild(rendered);
          }
        }
      }
    }
  }

  /**
   * Update the annotation elements on existing annotation layer.
   *
   * @public
   * @param {AnnotationLayerParameters} parameters
   * @memberof AnnotationLayer
   */
  static update(parameters) {
    const transform = `matrix(${parameters.viewport.transform.join(",")})`;
    for (const data of parameters.annotations) {
      const elements = parameters.div.querySelectorAll(
        `[data-annotation-id="${data.id}"]`
      );
      if (elements) {
        for (const element of elements) {
          element.style.transform = transform;
        }
      }
    }
    parameters.div.hidden = false;
  }
}

export { AnnotationLayer };<|MERGE_RESOLUTION|>--- conflicted
+++ resolved
@@ -1438,13 +1438,8 @@
             const values = new Set(Array.isArray(value) ? value : [value]);
             for (const option of selectElement.options) {
               option.selected = values.has(option.value);
-<<<<<<< HEAD
             });
             storage.setValue(id, fieldName, { // #718 / #868 modified by ngx-extended-pdf-viewer
-=======
-            }
-            storage.setValue(id, {
->>>>>>> dedff3c9
               value: getValue(event, /* isExport */ true),
             });
           },
@@ -1515,18 +1510,10 @@
           },
           indices(event) {
             const indices = new Set(event.detail.indices);
-<<<<<<< HEAD
-            const options = event.target.options;
-            Array.prototype.forEach.call(options, (option, i) => {
-              option.selected = indices.has(i);
-            });
-            storage.setValue(id, this.data.fieldName, { // #718 modified by ngx-extended-pdf-viewer
-=======
             for (const option of event.target.options) {
               option.selected = indices.has(option.index);
             }
-            storage.setValue(id, {
->>>>>>> dedff3c9
+            storage.setValue(id, this.data.fieldName, { // #718 modified by ngx-extended-pdf-viewer
               value: getValue(event, /* isExport */ true),
             });
           },
