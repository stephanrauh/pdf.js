--- conflicted
+++ resolved
@@ -160,12 +160,7 @@
                                                 IRQueue, fonts) {
       var self = this;
       this.IRQueue = IRQueue;
-<<<<<<< HEAD
       var gfx = new CanvasGraphics(this.ctx, this.objs, this.textLayer);
-      var startTime = Date.now();
-=======
-      var gfx = new CanvasGraphics(this.ctx, this.objs);
->>>>>>> 085710f9
 
       var displayContinuation = function pageDisplayContinuation() {
         // Always defer call to display() to work around bug in
