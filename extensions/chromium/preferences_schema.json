{
  "type": "object",
  "properties": {
    "showPreviousViewOnLoad": {
      "description": "DEPRECATED. Set viewOnLoad to 1 to disable showing the last page/position on load.",
      "type": "boolean",
      "default": true
    },
    "viewOnLoad": {
      "title": "View position on load",
      "description": "The position in the document upon load.\n -1 = Default (uses OpenAction if available, otherwise equal to `viewOnLoad = 0`).\n 0 = The last viewed page/position.\n 1 = The initial page/position.",
      "type": "integer",
      "enum": [
        -1,
        0,
        1
      ],
      "default": 0
    },
    "defaultZoomValue": {
      "title": "Default zoom level",
      "description": "Default zoom level of the viewer. Accepted values: 'auto', 'page-actual', 'page-width', 'page-height', 'page-fit', or a zoom level in percents.",
      "type": "string",
      "pattern": "|auto|page-actual|page-width|page-height|page-fit|[0-9]+\\.?[0-9]*(,[0-9]+\\.?[0-9]*){0,2}",
      "default": ""
    },
    "sidebarViewOnLoad": {
      "title": "Sidebar state on load",
      "description": "Controls the state of the sidebar upon load.\n -1 = Default (uses PageMode if available, otherwise the last position if available/enabled).\n 0 = Do not show sidebar.\n 1 = Show thumbnails in sidebar.\n 2 = Show document outline in sidebar.\n 3 = Show attachments in sidebar.",
      "type": "integer",
      "enum": [
        -1,
        0,
        1,
        2,
        3
      ],
      "default": -1
    },
    "enableHandToolOnLoad": {
      "description": "DEPRECATED. Set cursorToolOnLoad to 1 to enable the hand tool by default.",
      "type": "boolean",
      "default": false
    },
    "cursorToolOnLoad": {
      "title": "Cursor tool on load",
      "description": "The cursor tool that is enabled upon load.\n 0 = Text selection tool.\n 1 = Hand tool.",
      "type": "integer",
      "enum": [
        0,
        1
      ],
      "default": 0
    },
    "pdfBugEnabled": {
      "title": "Enable debugging tools",
      "description": "Whether to enable debugging tools.",
      "type": "boolean",
      "default": false
    },
    "disableRange": {
      "title": "Disable range requests",
      "description": "Whether to disable range requests (not recommended).",
      "type": "boolean",
      "default": false
    },
    "disableStream": {
      "title": "Disable streaming for requests",
      "description": "Whether to disable streaming for requests (not recommended).",
      "type": "boolean",
      "default": false
    },
    "disableAutoFetch": {
      "type": "boolean",
      "default": false
    },
    "disableFontFace": {
      "title": "Disable @font-face",
      "description": "Whether to disable @font-face and fall back to canvas rendering (this is more resource-intensive).",
      "type": "boolean",
      "default": false
    },
    "disableTextLayer": {
      "description": "DEPRECATED. Set textLayerMode to 0 to disable the text selection layer by default.",
      "type": "boolean",
      "default": false
    },
    "enhanceTextSelection": {
      "description": "DEPRECATED. Set textLayerMode to 2 to use the enhanced text selection layer by default.",
      "type": "boolean",
      "default": false
    },
    "textLayerMode": {
      "title": "Text layer mode",
      "description": "Controls if the text layer is enabled, and the selection mode that is used.\n 0 = Disabled.\n 1 = Enabled.\n 2 = (Experimental) Enabled, with enhanced text selection.",
      "type": "integer",
      "enum": [
        0,
        1,
        2
      ],
      "default": 1
    },
    "useOnlyCssZoom": {
      "type": "boolean",
      "default": false
    },
    "externalLinkTarget": {
      "title": "External links target window",
      "description": "Controls how external links will be opened.\n 0 = default.\n 1 = replaces current window.\n 2 = new window/tab.\n 3 = parent.\n 4 = in top window.",
      "type": "integer",
      "enum": [
        0,
        1,
        2,
        3,
        4
      ],
      "default": 0
    },
    "disablePageLabels": {
      "type": "boolean",
      "default": false
    },
    "disablePageMode": {
      "description": "DEPRECATED.",
      "type": "boolean",
      "default": false
    },
    "disableTelemetry": {
      "title": "Disable telemetry",
      "type": "boolean",
      "description": "Whether to prevent the extension from reporting the extension and browser version to the extension developers.",
      "default": false
    },
<<<<<<< HEAD
    "removePageBorders": {
      "title": "Omit page borders",
      "type": "boolean",
      "description": "Display the PDF without page borders",
      "default": "false"
    },    "renderer": {
      "type": "string",
      "enum": [
        "canvas",
        "svg"
      ],
      "default": "canvas"
    },
=======
>>>>>>> d285580f
    "renderInteractiveForms": {
      "type": "boolean",
      "default": true
    },
    "enableScripting": {
      "type": "boolean",
      "default": true
    },
    "enablePermissions": {
      "type": "boolean",
      "default": false
    },
    "enableXfa": {
      "type": "boolean",
      "default": false
    },
    "historyUpdateUrl": {
      "type": "boolean",
      "default": false
    },
    "ignoreDestinationZoom": {
      "title": "Ignore the zoom argument in destinations",
      "description": "When enabled it will maintain the currently active zoom level, rather than letting the PDF document modify it, when navigating to internal destinations.",
      "type": "boolean",
      "default": false
    },
    "enablePrintAutoRotate": {
      "title": "Automatically rotate printed pages",
      "description": "When enabled, landscape pages are rotated when printed.",
      "type": "boolean",
      "default": true
    },
    "scrollModeOnLoad": {
      "title": "Scroll mode on load",
      "description": "Controls how the viewer scrolls upon load.\n -1 = Default (uses the last position if available/enabled).\n 0 = Vertical scrolling.\n 1 = Horizontal scrolling.\n 2 = Wrapped scrolling.",
      "type": "integer",
      "enum": [
        -1,
        0,
        1,
        2
      ],
      "default": -1
    },
    "spreadModeOnLoad": {
      "title": "Spread mode on load",
      "description": "Whether the viewer should join pages into spreads upon load.\n -1 = Default (uses the last position if available/enabled).\n 0 = No spreads.\n 1 = Odd spreads.\n 2 = Even spreads.",
      "type": "integer",
      "enum": [
        -1,
        0,
        1,
        2
      ],
      "default": -1
    },
    "viewerCssTheme": {
      "type": "integer",
      "enum": [
        0,
        1,
        2
      ],
      "default": 0
    }
  }
}<|MERGE_RESOLUTION|>--- conflicted
+++ resolved
@@ -133,22 +133,12 @@
       "description": "Whether to prevent the extension from reporting the extension and browser version to the extension developers.",
       "default": false
     },
-<<<<<<< HEAD
     "removePageBorders": {
       "title": "Omit page borders",
       "type": "boolean",
       "description": "Display the PDF without page borders",
       "default": "false"
-    },    "renderer": {
-      "type": "string",
-      "enum": [
-        "canvas",
-        "svg"
-      ],
-      "default": "canvas"
-    },
-=======
->>>>>>> d285580f
+    },
     "renderInteractiveForms": {
       "type": "boolean",
       "default": true
