--- conflicted
+++ resolved
@@ -38,14 +38,10 @@
  * @property {HTMLButtonElement} next - Button to go to the next page.
  * @property {HTMLButtonElement} zoomIn - Button to zoom in the pages.
  * @property {HTMLButtonElement} zoomOut - Button to zoom out the pages.
-<<<<<<< HEAD
- * @property {HTMLButtonElement} viewFind - Button to open find bar.
  * // #1807 modified by ngx-extended-pdf-viewer
  * @property {HTMLButtonElement} presentationModeButton - Button to switch to
  *   presentation mode.
  * // #1807 end of modication by ngx-extended-pdf-viewer
-=======
->>>>>>> 501da852
  * @property {HTMLButtonElement} editorFreeTextButton - Button to switch to
  *   FreeText editing.
  * @property {HTMLButtonElement} download - Button to download the document.
