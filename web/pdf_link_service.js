--- conflicted
+++ resolved
@@ -160,39 +160,10 @@
       if (!pageNumber) {
         // Fetch the page reference if it's not yet available. This could
         // only occur during loading, before all pages have been resolved.
-<<<<<<< HEAD
-        this.pdfDocument
-          .getPageIndex(destRef)
-          .then(pageIndex => {
-            this.cachePageRef(pageIndex + 1, destRef);
-            this.#goToDestinationHelper(rawDest, namedDest, explicitDest);
-          })
-          .catch(() => {
-            globalThis.ngxConsole.error(
-              `PDFLinkService.#goToDestinationHelper: "${destRef}" is not ` +
-                `a valid page reference, for dest="${rawDest}".`
-            );
-          });
-        return;
-      }
-    } else if (Number.isInteger(destRef)) {
-      pageNumber = destRef + 1;
-    } else {
-      globalThis.ngxConsole.error(
-        `PDFLinkService.#goToDestinationHelper: "${destRef}" is not ` +
-          `a valid destination reference, for dest="${rawDest}".`
-      );
-      return;
-    }
-    if (!pageNumber || pageNumber < 1 || pageNumber > this.pagesCount) {
-      globalThis.ngxConsole.error(
-        `PDFLinkService.#goToDestinationHelper: "${pageNumber}" is not ` +
-          `a valid page number, for dest="${rawDest}".`
-=======
         try {
           pageNumber = (await this.pdfDocument.getPageIndex(destRef)) + 1;
         } catch {
-          console.error(
+          globalThis.ngxConsole.error(
             `goToDestination: "${destRef}" is not a valid page reference, for dest="${dest}".`
           );
           return;
@@ -202,9 +173,8 @@
       pageNumber = destRef + 1;
     }
     if (!pageNumber || pageNumber < 1 || pageNumber > this.pagesCount) {
-      console.error(
+      globalThis.ngxConsole.error(
         `goToDestination: "${pageNumber}" is not a valid page number, for dest="${dest}".`
->>>>>>> ab9574fc
       );
       return;
     }
@@ -226,36 +196,6 @@
   /**
    * This method will, when available, also update the browser history.
    *
-<<<<<<< HEAD
-   * @param {string|Array} dest - The named, or explicit, PDF destination.
-   */
-  async goToDestination(dest) {
-    if (!this.pdfDocument) {
-      return;
-    }
-    let namedDest, explicitDest;
-    if (typeof dest === "string") {
-      namedDest = dest;
-      explicitDest = await this.pdfDocument.getDestination(dest);
-    } else {
-      namedDest = null;
-      explicitDest = await dest;
-    }
-    if (!Array.isArray(explicitDest)) {
-      globalThis.ngxConsole.error(
-        `PDFLinkService.goToDestination: "${explicitDest}" is not ` +
-          `a valid destination array, for dest="${dest}".`
-      );
-      return;
-    }
-    this.#goToDestinationHelper(dest, namedDest, explicitDest);
-  }
-
-  /**
-   * This method will, when available, also update the browser history.
-   *
-=======
->>>>>>> ab9574fc
    * @param {number|string} val - The page number, or page label.
    */
   goToPage(val) {
