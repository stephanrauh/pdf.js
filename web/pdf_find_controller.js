--- conflicted
+++ resolved
@@ -50,23 +50,85 @@
   "\n": " ", // #1449 modified by ngx-extended-pdf-viewer
 };
 
-let normalizationRegex = null;
+// These diacritics aren't considered as combining diacritics
+// when searching in a document:
+//   https://searchfox.org/mozilla-central/source/intl/unicharutil/util/is_combining_diacritic.py.
+// The combining class definitions can be found:
+//   https://www.unicode.org/reports/tr44/#Canonical_Combining_Class_Values
+// Category 0 corresponds to [^\p{Mn}].
+const DIACRITICS_EXCEPTION = new Set([
+  // UNICODE_COMBINING_CLASS_KANA_VOICING
+  // https://www.compart.com/fr/unicode/combining/8
+  0x3099, 0x309a,
+  // UNICODE_COMBINING_CLASS_VIRAMA (under 0xFFFF)
+  // https://www.compart.com/fr/unicode/combining/9
+  0x094d, 0x09cd, 0x0a4d, 0x0acd, 0x0b4d, 0x0bcd, 0x0c4d, 0x0ccd, 0x0d3b,
+  0x0d3c, 0x0d4d, 0x0dca, 0x0e3a, 0x0eba, 0x0f84, 0x1039, 0x103a, 0x1714,
+  0x1734, 0x17d2, 0x1a60, 0x1b44, 0x1baa, 0x1bab, 0x1bf2, 0x1bf3, 0x2d7f,
+  0xa806, 0xa82c, 0xa8c4, 0xa953, 0xa9c0, 0xaaf6, 0xabed,
+  // 91
+  // https://www.compart.com/fr/unicode/combining/91
+  0x0c56,
+  // 129
+  // https://www.compart.com/fr/unicode/combining/129
+  0x0f71,
+  // 130
+  // https://www.compart.com/fr/unicode/combining/130
+  0x0f72, 0x0f7a, 0x0f7b, 0x0f7c, 0x0f7d, 0x0f80,
+  // 132
+  // https://www.compart.com/fr/unicode/combining/132
+  0x0f74,
+]);
+let DIACRITICS_EXCEPTION_STR; // Lazily initialized, see below.
+
+const DIACRITICS_REG_EXP = /\p{M}+/gu;
+const SPECIAL_CHARS_REG_EXP =
+  /([.*+?^${}()|[\]\\])|(\p{P})|(\s+)|(\p{M})|(\p{L})/gu;
+const NOT_DIACRITIC_FROM_END_REG_EXP = /([^\p{M}])\p{M}*$/u;
+const NOT_DIACRITIC_FROM_START_REG_EXP = /^\p{M}*([^\p{M}])/u;
+
+// The range [AC00-D7AF] corresponds to the Hangul syllables.
+// The few other chars are some CJK Compatibility Ideographs.
+const SYLLABLES_REG_EXP = /[\uAC00-\uD7AF\uFA6C\uFACF-\uFAD1\uFAD5-\uFAD7]+/g;
+const SYLLABLES_LENGTHS = new Map();
+// When decomposed (in using NFD) the above syllables will start
+// with one of the chars in this regexp.
+const FIRST_CHAR_SYLLABLES_REG_EXP =
+  "[\\u1100-\\u1112\\ud7a4-\\ud7af\\ud84a\\ud84c\\ud850\\ud854\\ud857\\ud85f]";
+
+const NFKC_CHARS_TO_NORMALIZE = new Map();
+
+let noSyllablesRegExp = null;
+let withSyllablesRegExp = null;
+
 function normalize(text) {
-  if (!normalizationRegex) {
-    // Compile the regular expression for text normalization once.
+  // The diacritics in the text or in the query can be composed or not.
+  // So we use a decomposed text using NFD (and the same for the query)
+  // in order to be sure that diacritics are in the same order.
+
+  // Collect syllables length and positions.
+  const syllablePositions = [];
+  let m;
+  while ((m = SYLLABLES_REG_EXP.exec(text)) !== null) {
+    let { index } = m;
+    for (const char of m[0]) {
+      let len = SYLLABLES_LENGTHS.get(char);
+      if (!len) {
+        len = char.normalize("NFD").length;
+        SYLLABLES_LENGTHS.set(char, len);
+      }
+      syllablePositions.push([len, index++]);
+    }
+  }
+
+  let normalizationRegex;
+  if (syllablePositions.length === 0 && noSyllablesRegExp) {
+    normalizationRegex = noSyllablesRegExp;
+  } else if (syllablePositions.length > 0 && withSyllablesRegExp) {
+    normalizationRegex = withSyllablesRegExp;
+  } else {
     // Compile the regular expression for text normalization once.
     const replace = Object.keys(CHARACTERS_TO_NORMALIZE).join("");
-<<<<<<< HEAD
-    normalizationRegex = new RegExp(`[${replace}]`, "g");
-  }
-  let diffs = null;
-  const normalizedText = text.replace(normalizationRegex, function (ch, index) {
-    const normalizedCh = CHARACTERS_TO_NORMALIZE[ch];
-    // #1449 modified by ngx-extended-pdf-viewer
-    const diff = normalizedCh.length - ch.length;
-    if (ch === "\n") {
-      (diffs ||= []).push([index - 1, 1]);
-=======
     const toNormalizeWithNFKC =
       "\u2460-\u2473" + // Circled numbers.
       "\u24b6-\u24ff" + // Circled letters/numbers.
@@ -270,16 +332,12 @@
         shiftOrigin += newCharLen;
       }
       return p8;
->>>>>>> 13af3f34
-    }
-    // #1449 end of modification by ngx-extended-pdf-viewer
-    else if (diff !== 0) {
-      (diffs ||= []).push([index, diff]);
-    }
-    return normalizedCh;
-  });
-
-  return [normalizedText, diffs];
+    }
+  );
+
+  positions.push([normalized.length, shift]);
+
+  return [normalized, positions, hasDiacritics];
 }
 
 // Determine the original, non-normalized, match index such that highlighting of
