--- conflicted
+++ resolved
@@ -16,19 +16,12 @@
 /** @typedef {import("../src/display/api").PDFDocumentProxy} PDFDocumentProxy */
 /** @typedef {import("./event_utils").EventBus} EventBus */
 /** @typedef {import("./interfaces").IPDFLinkService} IPDFLinkService */
-<<<<<<< HEAD
 // eslint-disable-next-line no-unused-vars
-import { createPromiseCapability } from "pdfjs-lib";
 import { deburr } from "../external/lodash.deburr/index.js"; // #177
 import { getCharacterType } from "./pdf_find_utils.js";
 import { Levenshtein } from "../external/fast-levenshtein/levenshtein.js";
 import { scrollIntoView } from "./ui_utils.js";
-=======
-
-import { binarySearchFirstItem, scrollIntoView } from "./ui_utils.js";
-import { getCharacterType, getNormalizeWithNFKC } from "./pdf_find_utils.js";
 import { PromiseCapability } from "pdfjs-lib";
->>>>>>> 4d3dfe25
 
 const FindState = {
   FOUND: 0,
@@ -63,65 +56,7 @@
     // Compile the regular expression for text normalization once.
     // Compile the regular expression for text normalization once.
     const replace = Object.keys(CHARACTERS_TO_NORMALIZE).join("");
-<<<<<<< HEAD
     normalizationRegex = new RegExp(`[${replace}]`, "g");
-=======
-    const toNormalizeWithNFKC = getNormalizeWithNFKC();
-
-    // 3040-309F: Hiragana
-    // 30A0-30FF: Katakana
-    const CJK = "(?:\\p{Ideographic}|[\u3040-\u30FF])";
-    const HKDiacritics = "(?:\u3099|\u309A)";
-    const regexp = `([${replace}])|([${toNormalizeWithNFKC}])|(${HKDiacritics}\\n)|(\\p{M}+(?:-\\n)?)|(\\S-\\n)|(${CJK}\\n)|(\\n)`;
-
-    if (syllablePositions.length === 0) {
-      // Most of the syllables belong to Hangul so there are no need
-      // to search for them in a non-Hangul document.
-      // We use the \0 in order to have the same number of groups.
-      normalizationRegex = noSyllablesRegExp = new RegExp(
-        regexp + "|(\\u0000)",
-        "gum"
-      );
-    } else {
-      normalizationRegex = withSyllablesRegExp = new RegExp(
-        regexp + `|(${FIRST_CHAR_SYLLABLES_REG_EXP})`,
-        "gum"
-      );
-    }
-  }
-
-  // The goal of this function is to normalize the string and
-  // be able to get from an index in the new string the
-  // corresponding index in the old string.
-  // For example if we have: abCd12ef456gh where C is replaced by ccc
-  // and numbers replaced by nothing (it's the case for diacritics), then
-  // we'll obtain the normalized string: abcccdefgh.
-  // So here the reverse map is: [0,1,2,2,2,3,6,7,11,12].
-
-  // The goal is to obtain the array: [[0, 0], [3, -1], [4, -2],
-  // [6, 0], [8, 3]].
-  // which can be used like this:
-  //  - let say that i is the index in new string and j the index
-  //    the old string.
-  //  - if i is in [0; 3[ then j = i + 0
-  //  - if i is in [3; 4[ then j = i - 1
-  //  - if i is in [4; 6[ then j = i - 2
-  //  ...
-  // Thanks to a binary search it's easy to know where is i and what's the
-  // shift.
-  // Let say that the last entry in the array is [x, s] and we have a
-  // substitution at index y (old string) which will replace o chars by n chars.
-  // Firstly, if o === n, then no need to add a new entry: the shift is
-  // the same.
-  // Secondly, if o < n, then we push the n - o elements:
-  // [y - (s - 1), s - 1], [y - (s - 2), s - 2], ...
-  // Thirdly, if o > n, then we push the element: [y - (s - n), o + s - n]
-
-  // Collect diacritics length and positions.
-  const rawDiacriticsPositions = [];
-  while ((m = DIACRITICS_REG_EXP.exec(text)) !== null) {
-    rawDiacriticsPositions.push([m[0].length, m.index]);
->>>>>>> 4d3dfe25
   }
   let diffs = null;
   const normalizedText = text.replace(normalizationRegex, function (ch, index) {
@@ -146,20 +81,7 @@
 // characters; essentially "inverting" the result of the `normalize` function.
 function getOriginalIndex(matchIndex, diffs = null) {
   if (!diffs) {
-<<<<<<< HEAD
     return matchIndex;
-=======
-    return [pos, len];
-  }
-
-  // First char in the new string.
-  const start = pos;
-  // Last char in the new string.
-  const end = pos + len - 1;
-  let i = binarySearchFirstItem(diffs, x => x[0] >= start);
-  if (diffs[i][0] > start) {
-    --i;
->>>>>>> 4d3dfe25
   }
   let totalDiff = 0;
   for (const [index, diff] of diffs) {
@@ -174,19 +96,7 @@
     }
     totalDiff += diff;
   }
-<<<<<<< HEAD
   return matchIndex - totalDiff;
-=======
-
-  // First char in the old string.
-  const oldStart = start + diffs[i][1];
-
-  // Last char in the old string.
-  const oldEnd = end + diffs[j][1];
-  const oldLen = oldEnd + 1 - oldStart;
-
-  return [oldStart, oldLen];
->>>>>>> 4d3dfe25
 }
 
 /**
@@ -199,15 +109,6 @@
  * Provides search functionality to find a given string in a PDF document.
  */
 class PDFFindController {
-<<<<<<< HEAD
-=======
-  #state = null;
-
-  #updateMatchesCountOnProgress = true;
-
-  #visitedPagesCount = 0;
-
->>>>>>> 4d3dfe25
   /**
    * @param {PDFFindControllerOptions} options
    */
@@ -258,7 +159,7 @@
   }
 
   get state() {
-    return this.#state;
+    return this._state;
   }
 
   /**
@@ -285,29 +186,13 @@
     if (!state) {
       return;
     }
-    if (
-      (typeof PDFJSDev === "undefined" || PDFJSDev.test("GENERIC")) &&
-      state.phraseSearch === false
-    ) {
-      console.error(
-        "The `phraseSearch`-parameter was removed, please provide " +
-          "an Array of strings in the `query`-parameter instead."
-      );
-      if (typeof state.query === "string") {
-        state.query = state.query.match(/\S+/g);
-      }
-    }
     const pdfDocument = this._pdfDocument;
     const { type } = state;
 
-<<<<<<< HEAD
     if (this._state === null || this._shouldDirtyMatch(state)) {
-=======
-    if (this.#state === null || this.#shouldDirtyMatch(state)) {
->>>>>>> 4d3dfe25
       this._dirtyMatch = true;
     }
-    this.#state = state;
+    this._state = state;
     if (type !== "highlightallchange") {
       this._updateUIState(FindState.PENDING);
     }
@@ -346,13 +231,8 @@
 
         // When the findbar was previously closed, and `highlightAll` is set,
         // ensure that the matches on all active pages are highlighted again.
-<<<<<<< HEAD
         if (findbarClosed && this._state.highlightAll) {
           this._updateAllPages();
-=======
-        if (findbarClosed && this.#state.highlightAll) {
-          this.#updateAllPages();
->>>>>>> 4d3dfe25
         }
       } else if (type === "highlightallchange") {
         // If there was a pending search operation, synchronously trigger a new
@@ -369,18 +249,6 @@
     });
   }
 
-  /**
-   * @typedef {Object} PDFFindControllerScrollMatchIntoViewParams
-   * @property {HTMLElement} element
-   * @property {number} selectedLeft
-   * @property {number} pageIndex
-   * @property {number} matchIndex
-   */
-
-  /**
-   * Scroll the current match into view.
-   * @param {PDFFindControllerScrollMatchIntoViewParams}
-   */
   scrollMatchIntoView({
     element = null,
     selectedLeft = 0,
@@ -411,13 +279,8 @@
     this._pdfDocument = null;
     this._pageMatches = [];
     this._pageMatchesLength = [];
-<<<<<<< HEAD
     this._pageMatchesColor = []; // #201
     this._state = null;
-=======
-    this.#visitedPagesCount = 0;
-    this.#state = null;
->>>>>>> 4d3dfe25
     // Currently selected match.
     this._selected = {
       pageIdx: -1,
@@ -444,53 +307,24 @@
   }
 
   /**
-   * @type {string|Array} The (current) normalized search query.
+   * @type {string} The (current) normalized search query.
    */
-<<<<<<< HEAD
   get _query() {
     if (this._state.query !== this._rawQuery) {
       this._rawQuery = this._state.query;
       const queries = this._state.query.split("\n");
       const normalizedQueries = queries.map(q => normalize(q)[0]);
       this._normalizedQuery = normalizedQueries.join("\n");
-=======
-  get #query() {
-    const { query } = this.#state;
-    if (typeof query === "string") {
-      if (query !== this._rawQuery) {
-        this._rawQuery = query;
-        [this._normalizedQuery] = normalize(query);
-      }
-      return this._normalizedQuery;
->>>>>>> 4d3dfe25
-    }
-    // We don't bother caching the normalized search query in the Array-case,
-    // since this code-path is *essentially* unused in the default viewer.
-    return (query || []).filter(q => !!q).map(q => normalize(q)[0]);
+    }
+    return this._normalizedQuery;
   }
 
   _shouldDirtyMatch(state) {
     // When the search query changes, regardless of the actual search command
     // used, always re-calculate matches to avoid errors (fixes bug 1030622).
-    const newQuery = state.query,
-      prevQuery = this.#state.query;
-    const newType = typeof newQuery,
-      prevType = typeof prevQuery;
-
-    if (newType !== prevType) {
+    if (state.query !== this._state.query) {
       return true;
     }
-    if (newType === "string") {
-      if (newQuery !== prevQuery) {
-        return true;
-      }
-    } else {
-      // Array
-      if (JSON.stringify(newQuery) !== JSON.stringify(prevQuery)) {
-        return true;
-      }
-    }
-
     switch (state.type) {
       case "again":
         const pageNumber = this._selected.pageIdx + 1;
@@ -687,7 +521,6 @@
     this._pageMatchesLength[pageIndex] = matchesLength;
   }
 
-<<<<<<< HEAD
   _calculateWordMatch(
     query,
     pageIndex,
@@ -715,39 +548,6 @@
       if (subqueryLen === 0) {
         continue;
       }
-=======
-  #convertToRegExpString(query, hasDiacritics) {
-    const { matchDiacritics } = this.#state;
-    let isUnicode = false;
-    query = query.replaceAll(
-      SPECIAL_CHARS_REG_EXP,
-      (
-        match,
-        p1 /* to escape */,
-        p2 /* punctuation */,
-        p3 /* whitespaces */,
-        p4 /* diacritics */,
-        p5 /* letters */
-      ) => {
-        // We don't need to use a \s for whitespaces since all the different
-        // kind of whitespaces are replaced by a single " ".
-
-        if (p1) {
-          // Escape characters like *+?... to not interfer with regexp syntax.
-          return `[ ]*\\${p1}[ ]*`;
-        }
-        if (p2) {
-          // Allow whitespaces around punctuation signs.
-          return `[ ]*${p2}[ ]*`;
-        }
-        if (p3) {
-          // Replace spaces by \s+ to be sure to match any spaces.
-          return "[ ]+";
-        }
-        if (matchDiacritics) {
-          return p4 || p5;
-        }
->>>>>>> 4d3dfe25
 
       let matchIdx = -subqueryLen;
       while (true) {
@@ -840,7 +640,6 @@
   }
   // #832 end of modification by ngx-extended-pdf-viewer
 
-<<<<<<< HEAD
   _calculateMatch(pageIndex) {
     if (!this.state) {
       return;
@@ -866,35 +665,6 @@
         ignoreCurrentPage = true;
         this._pageMatches[pageIndex] = [];
       }
-=======
-  #calculateMatch(pageIndex) {
-    let query = this.#query;
-    if (query.length === 0) {
-      return; // Do nothing: the matches should be wiped out already.
-    }
-    const { caseSensitive, entireWord } = this.#state;
-    const pageContent = this._pageContents[pageIndex];
-    const hasDiacritics = this._hasDiacritics[pageIndex];
-
-    let isUnicode = false;
-    if (typeof query === "string") {
-      [isUnicode, query] = this.#convertToRegExpString(query, hasDiacritics);
-    } else {
-      // Words are sorted in reverse order to be sure that "foobar" is matched
-      // before "foo" in case the query is "foobar foo".
-      query = query
-        .sort()
-        .reverse()
-        .map(q => {
-          const [isUnicodePart, queryPart] = this.#convertToRegExpString(
-            q,
-            hasDiacritics
-          );
-          isUnicode ||= isUnicodePart;
-          return `(${queryPart})`;
-        })
-        .join("|");
->>>>>>> 4d3dfe25
     }
     if (!this._isInPageRanges(pageIndex + 1, pageRange)) {
       ignoreCurrentPage = true;
@@ -946,13 +716,8 @@
     } // #832 modification by ngx-extended-pdf-viewer
     // When `highlightAll` is set, ensure that the matches on previously
     // rendered (and still active) pages are correctly highlighted.
-<<<<<<< HEAD
     if (this._state.highlightAll) {
       this._updatePage(pageIndex);
-=======
-    if (this.#state.highlightAll) {
-      this.#updatePage(pageIndex);
->>>>>>> 4d3dfe25
     }
     if (this._resumePageIdx === pageIndex) {
       this._resumePageIdx = null;
@@ -980,13 +745,11 @@
     }
 
     let promise = Promise.resolve();
-    const textOptions = { disableNormalization: true };
     for (let i = 0, ii = this._linkService.pagesCount; i < ii; i++) {
       const extractTextCapability = new PromiseCapability();
       this._extractTextPromises[i] = extractTextCapability.promise;
 
       promise = promise.then(() => {
-<<<<<<< HEAD
         if (this._pdfDocument && this._extractTextPromises.length > 0) {
           return this._pdfDocument
             .getPage(i + 1)
@@ -1005,21 +768,6 @@
                     strBuf.push("\n");
                   }
                   // #1449 end of modification by ngx-extended-pdf-viewer
-=======
-        return this._pdfDocument
-          .getPage(i + 1)
-          .then(pdfPage => {
-            return pdfPage.getTextContent(textOptions);
-          })
-          .then(
-            textContent => {
-              const strBuf = [];
-
-              for (const textItem of textContent.items) {
-                strBuf.push(textItem.str);
-                if (textItem.hasEOL) {
-                  strBuf.push("\n");
->>>>>>> 4d3dfe25
                 }
 
                 // Store the normalized page content (text items) as one string.
@@ -1068,13 +816,8 @@
     });
   }
 
-<<<<<<< HEAD
   _nextMatch() {
     const previous = this._state.findPrevious;
-=======
-  #nextMatch() {
-    const previous = this.#state.findPrevious;
->>>>>>> 4d3dfe25
     const currentPageIndex = this._linkService.page - 1;
     const numPages = this._linkService.pagesCount;
 
@@ -1120,14 +863,8 @@
     }
 
     // If there's no query there's no point in searching.
-<<<<<<< HEAD
     if (this._query === "") {
       this._updateUIState(FindState.FOUND);
-=======
-    const query = this.#query;
-    if (query.length === 0) {
-      this.#updateUIState(FindState.FOUND);
->>>>>>> 4d3dfe25
       return;
     }
     // If we're waiting on a page, we return since we can't do anything else.
@@ -1174,7 +911,7 @@
   _matchesReady(matches) {
     const offset = this._offset;
     const numMatches = matches.length;
-    const previous = this.#state.findPrevious;
+    const previous = this._state.findPrevious;
 
     if (numMatches) {
       // There were matches for the page, so initialize `matchIdx`.
@@ -1247,11 +984,7 @@
       }
     }
 
-<<<<<<< HEAD
     this._updateUIState(state, this._state.findPrevious);
-=======
-    this.#updateUIState(state, this.#state.findPrevious);
->>>>>>> 4d3dfe25
     if (this._selected.pageIdx !== -1) {
       // Ensure that the match will be scrolled into view.
       this._scrollMatches = true;
@@ -1325,13 +1058,8 @@
       source: this,
       state,
       previous,
-<<<<<<< HEAD
       matchesCount: this._requestMatchesCount(),
       rawQuery: this._state?.query ?? null,
-=======
-      matchesCount: this.#requestMatchesCount(),
-      rawQuery: this.#state?.query ?? null,
->>>>>>> 4d3dfe25
     });
   }
 }
