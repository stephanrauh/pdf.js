/* Copyright 2016 Mozilla Foundation
 *
 * Licensed under the Apache License, Version 2.0 (the "License");
 * you may not use this file except in compliance with the License.
 * You may obtain a copy of the License at
 *
 *     http://www.apache.org/licenses/LICENSE-2.0
 *
 * Unless required by applicable law or agreed to in writing, software
 * distributed under the License is distributed on an "AS IS" BASIS,
 * WITHOUT WARRANTIES OR CONDITIONS OF ANY KIND, either express or implied.
 * See the License for the specific language governing permissions and
 * limitations under the License.
 */

import canvasSize from "canvas-size";
import { AnnotationMode, PixelsPerInch, shadow } from "pdfjs-lib";
import { getXfaHtmlForPrinting } from "./print_utils.js";
import { warn } from "../src/shared/util.js";

let activeService = null;
let dialog = null;
let overlayManager = null;
let viewerApp = { initialized: false };

// Renders the page to the canvas of the given print service, and returns
// the suggested dimensions of the output page.
function renderPage(
  activeServiceOnEntry,
  pdfDocument,
  pageNumber,
  size,
  printResolution,
  optionalContentConfigPromise,
  printAnnotationStoragePromise
) {
  const scratchCanvas = activeService.scratchCanvas;

  // The size of the canvas in pixels for printing.
  let PRINT_UNITS = printResolution / PixelsPerInch.PDF;

  // modified by ngx-extended-pdf-viewer #530
  let scale = 1;

  const canvasWidth = Math.floor(size.width * PRINT_UNITS);
  const canvasHeight = Math.floor(size.height * PRINT_UNITS);
  if (canvasWidth >= 4096 || canvasHeight >= 4096) {
    if (!canvasSize.test({ width: canvasWidth, height: canvasHeight })) {
      const max = determineMaxDimensions();
      scale = Math.min(max / canvasWidth, max / canvasHeight) * 0.95;
    }
    warn("Page " + pageNumber + ": Reduced the [printResolution] to " + Math.floor(printResolution * scale) + " because the browser can't render larger canvases. If you see blank page in the print preview, reduce [printResolution] manually to a lower value.");
  }

  PRINT_UNITS *= scale;
  scratchCanvas.width = Math.floor(size.width * PRINT_UNITS);
  scratchCanvas.height = Math.floor(size.height * PRINT_UNITS);

  // #1659 modified by ngx-extended-pdf-viewer
  const options = window.pdfDefaultOptions.activateWillReadFrequentlyFlag ? { willReadFrequently: true } : undefined;
  const ctx = scratchCanvas.getContext("2d", options);
  // #1659 end of modification by ngx-extended-pdf-viewer
  ctx.save();
  ctx.fillStyle = "rgb(255, 255, 255)";
  ctx.fillRect(0, 0, scratchCanvas.width, scratchCanvas.height);
  ctx.restore();

  return Promise.all([
    pdfDocument.getPage(pageNumber),
    printAnnotationStoragePromise,
  ]).then(function ([pdfPage, printAnnotationStorage]) {
    const renderContext = {
      canvasContext: ctx,
      transform: [PRINT_UNITS, 0, 0, PRINT_UNITS, 0, 0],
      viewport: pdfPage.getViewport({ scale: 1, rotation: size.rotation }),
      intent: "print",
      annotationMode: AnnotationMode.ENABLE_STORAGE,
      optionalContentConfigPromise,
      printAnnotationStorage,
    };
    return pdfPage.render(renderContext).promise;
  });
}

 // modified (added) by ngx-extended-pdf-viewer #530
 function determineMaxDimensions() {
  const checklist = [4096, // iOS
    8192, // IE 9-10
    10836, // Android
    11180, // Firefox
    11402, // Android,
    14188,
    16384
  ];
  for (let width of checklist) {
    if (!canvasSize.test({width: width+1, height: width+1})) {
      return width;
    }
  }
  return 16384;
}

class PDFPrintService {
  constructor({
    pdfDocument,
    pagesOverview,
    printContainer,
    printResolution,
    optionalContentConfigPromise = null,
    printAnnotationStoragePromise = null,
<<<<<<< HEAD
    eventBus // #588 modified by ngx-extended-pdf-viewer

  ) {
=======
  }) {
>>>>>>> d96fd80c
    this.pdfDocument = pdfDocument;
    this.pagesOverview = pagesOverview;
    this.printContainer = printContainer;
    this._printResolution = printResolution || 150;
    this._optionalContentConfigPromise =
      optionalContentConfigPromise || pdfDocument.getOptionalContentConfig();
    this._printAnnotationStoragePromise =
      printAnnotationStoragePromise || Promise.resolve();
    this.currentPage = -1;
    // The temporary canvas where renderPage paints one page at a time.
    this.scratchCanvas = document.createElement("canvas");
      // #588 modified by ngx-extended-pdf-viewer
    this.eventBus = eventBus;
    // #588 end of modification
  }

  layout() {
    this.throwIfInactive();

    const body = document.querySelector("body");
    body.setAttribute("data-pdfjsprinting", true);
    // #1131 modified by ngx-extended-pdf-viewer
    const html = document.querySelector("html");
    html.setAttribute("data-pdfjsprinting", true);
    // #1131 end of modification

    const { width, height } = this.pagesOverview[0];
    const hasEqualPageSizes = this.pagesOverview.every(
      size => size.width === width && size.height === height
    );
    if (!hasEqualPageSizes) {
      globalThis.ngxConsole.warn(
        "Not all pages have the same size. The printed result may be incorrect!"
      );
    }

    // Insert a @page + size rule to make sure that the page size is correctly
    // set. Note that we assume that all pages have the same size, because
    // variable-size pages are not supported yet (e.g. in Chrome & Firefox).
    // TODO(robwu): Use named pages when size calculation bugs get resolved
    // (e.g. https://crbug.com/355116) AND when support for named pages is
    // added (http://www.w3.org/TR/css3-page/#using-named-pages).
    // In browsers where @page + size is not supported, the next stylesheet
    // will be ignored and the user has to select the correct paper size in
    // the UI if wanted.
    this.pageStyleSheet = document.createElement("style");
    this.pageStyleSheet.textContent = `@page { size: ${width}pt ${height}pt;}`;
    body.append(this.pageStyleSheet);
  }

  destroy() {
    if (activeService !== this) {
      // |activeService| cannot be replaced without calling destroy() first,
      // so if it differs then an external consumer has a stale reference to us.
      return;
    }
    this.printContainer.textContent = "";

    const body = document.querySelector("body");
    body.removeAttribute("data-pdfjsprinting");
    // #1131 modified by ngx-extended-pdf-viewer
    const html = document.querySelector("html");
    html.removeAttribute("data-pdfjsprinting");
    // #1131 end of modification

    if (this.pageStyleSheet) {
      this.pageStyleSheet.remove();
      this.pageStyleSheet = null;
    }
    this.scratchCanvas.width = this.scratchCanvas.height = 0;
    this.scratchCanvas = null;
    activeService = null;
    ensureOverlay().then(function () {
      if (overlayManager.active === dialog) {
        overlayManager.close(dialog);
      }
    });
  }

  renderPages() {
    if (this.pdfDocument.isPureXfa) {
      getXfaHtmlForPrinting(this.printContainer, this.pdfDocument);
      return Promise.resolve();
    }

    const pageCount = this.pagesOverview.length;
    const renderNextPage = (resolve, reject) => {
      this.throwIfInactive();
      while (true) {
        // #243
        ++this.currentPage; // #243
        if (this.currentPage >= pageCount) {
          // #243
          break; // #243
        } // #243
        if (
          !window.isInPDFPrintRange ||
          window.isInPDFPrintRange(this.currentPage)
        ) {
          // #243
          break; // #243
        } // #243
      } // #243

      if (this.currentPage >= pageCount) {
        renderProgress(
          window.filteredPageCount | pageCount,
          window.filteredPageCount | pageCount,
          this.eventBus // #588 modified by ngx-extended-pdf-viewer
        ); // #243
        resolve();
        return;
      }

      const index = this.currentPage;
      renderProgress(index, window.filteredPageCount | pageCount, this.eventBus); // #243 and #588 modified by ngx-extended-pdf-viewer
      renderPage(
        this,
        this.pdfDocument,
        /* pageNumber = */ index + 1,
        this.pagesOverview[index],
        this._printResolution,
        this._optionalContentConfigPromise,
        this._printAnnotationStoragePromise
      )
        .then(this.useRenderedPage.bind(this))
        .then(function () {
          renderNextPage(resolve, reject);
        }, reject);
    };
    return new Promise(renderNextPage);
  }

  useRenderedPage() {
    this.throwIfInactive();
    const img = document.createElement("img");
    const scratchCanvas = this.scratchCanvas;
    if ("toBlob" in scratchCanvas) {
      scratchCanvas.toBlob(function (blob) {
        img.src = URL.createObjectURL(blob);
      });
    } else {
      img.src = scratchCanvas.toDataURL();
    }

    const wrapper = document.createElement("div");
    wrapper.className = "printedPage";
    wrapper.append(img);
    this.printContainer.append(wrapper);

    return new Promise(function (resolve, reject) {
      img.onload = resolve;
      img.onerror = reject;
    });
  }

  performPrint() {
    this.throwIfInactive();
    return new Promise(resolve => {
      // Push window.print in the macrotask queue to avoid being affected by
      // the deprecation of running print() code in a microtask, see
      // https://github.com/mozilla/pdf.js/issues/7547.
      setTimeout(() => {
        if (!this.active) {
          resolve();
          return;
        }
        print.call(window);
        // Delay promise resolution in case print() was not synchronous.
        // modified by ngx-extended-pdf-viewer #83
        const isIOS = navigator.platform && [
          "iPad Simulator",
          "iPhone Simulator",
          "iPod Simulator",
          "iPad",
          "iPhone",
          "iPod"
        ].includes(navigator.platform)
        // iPad on iOS 13 detection
        || (navigator.userAgent.includes("Mac") && "ontouchend" in document);

        setTimeout(resolve, isIOS ? 1500 : 20); // Tidy-up.
        // end of modification by ngx-extended-pdf-viewer
      }, 0);
    });
  }

  get active() {
    return this === activeService;
  }

  throwIfInactive() {
    if (!this.active) {
      throw new Error("This print request was cancelled or completed.");
    }
  }
}

const print = window.print;
window.printPDF = function printPdf() {
  if (!PDFViewerApplication.enablePrint) {
    return;
  }
  if (activeService) {
    globalThis.ngxConsole.warn("Ignored window.printPDF() because of a pending print job.");
    return;
  }
  ensureOverlay().then(function () {
    if (activeService) {
      overlayManager.open(dialog);
    }
  });

  try {
    dispatchEvent("beforeprint");
  } finally {
    if (!activeService) {
      globalThis.ngxConsole.error("Expected print service to be initialized.");
      ensureOverlay().then(function () {
        if (overlayManager.active === dialog) {
          overlayManager.close(dialog);
        }
      });
      return; // eslint-disable-line no-unsafe-finally
    }
    const activeServiceOnEntry = activeService;
    activeService
      .renderPages()
      .then(function () {
        // #643 modified by ngx-extended-pdf-viewer
        const progressIndicator = document.getElementById("printServiceDialog");
        if (progressIndicator) {
          progressIndicator.classList.add("hidden");
        }
        // #643 end of modification
        return activeServiceOnEntry.performPrint();
      })
      .catch(function () {
        // Ignore any error messages.
      })
      .then(function () {
        // aborts acts on the "active" print request, so we need to check
        // whether the print request (activeServiceOnEntry) is still active.
        // Without the check, an unrelated print request (created after aborting
        // this print request while the pages were being generated) would be
        // aborted.
        if (activeServiceOnEntry.active) {
          abort();
        }
      });
  }
};

function dispatchEvent(eventType) {
  const event = new CustomEvent(eventType, {
    bubbles: false,
    cancelable: false,
    detail: "custom",
  });
  window.dispatchEvent(event);
}

function abort() {
  if (activeService) {
    activeService.destroy();
    dispatchEvent("afterprint");
  }
}

function renderProgress(index, total, eventBus) { // #588 modified by ngx-extended-pdf-viewer
  if (typeof PDFJSDev === "undefined" && window.isGECKOVIEW) {
    return;
  }
  dialog = document.getElementById("printServiceDialog"); // #1434 modified by ngx-extended-pdf-viewer
  const progress = Math.round((100 * index) / total);
  const progressBar = dialog.querySelector("progress");
  const progressPerc = dialog.querySelector(".relative-progress");
  progressBar.value = progress;
  progressPerc.setAttribute("data-l10n-args", JSON.stringify({ progress }));
  // #588 modified by ngx-extended-pdf-viewer
  eventBus.dispatch("progress", {
    source: this,
    type: "print",
    total,
    page: index,
    percent: (100 * index) / total,
  });
  // #588 end of modification

}

window.addEventListener(
  "keydown",
  function (event) {
    // Intercept Cmd/Ctrl + P in all browsers.
    // Also intercept Cmd/Ctrl + Shift + P in Chrome and Opera
    if (
      event.keyCode === /* P= */ 80 &&
      (event.ctrlKey || event.metaKey) &&
      !event.altKey &&
      (!event.shiftKey || window.chrome || window.opera)
    ) {
      window.print();

      event.preventDefault();
      event.stopImmediatePropagation();
    }
  },
  true
);

if ("onbeforeprint" in window) {
  // Do not propagate before/afterprint events when they are not triggered
  // from within this polyfill. (FF / Chrome 63+).
  const stopPropagationIfNeeded = function (event) {
    if (event.detail !== "custom") {
      event.stopImmediatePropagation();
    }
  };
  window.addEventListener("beforeprint", stopPropagationIfNeeded);
  window.addEventListener("afterprint", stopPropagationIfNeeded);
}

let overlayPromise;
function ensureOverlay() {
  if (typeof PDFJSDev === "undefined" && window.isGECKOVIEW) {
    return Promise.reject(
      new Error("ensureOverlay not implemented in GECKOVIEW development mode.")
    );
  }
  if (!overlayPromise) {
    overlayManager = viewerApp.overlayManager;
    if (!overlayManager) {
      throw new Error("The overlay manager has not yet been initialized.");
    }
    dialog = document.getElementById("printServiceDialog"); // #1434 modified by ngx-extended-pdf-viewer

    overlayPromise = overlayManager.register(
      dialog,
      /* canForceClose = */ true
    );

    document.getElementById("printCancel").onclick = abort;
    dialog.addEventListener("close", abort);
  }
  return overlayPromise;
}

/**
 * @implements {IPDFPrintServiceFactory}
 */
class PDFPrintServiceFactory {
  static initGlobals(app) {
    viewerApp = app;
  }

  static get supportsPrinting() {
    return shadow(this, "supportsPrinting", true);
  }

<<<<<<< HEAD
  static createPrintService(
    pdfDocument,
    pagesOverview,
    printContainer,
    printResolution,
    optionalContentConfigPromise,
    printAnnotationStoragePromise,
    eventBus // #588 modified by ngx-extended-pdf-viewer
  ) {
    if (activeService) {
      throw new Error("The print service is created and active.");
    }
    activeService = new PDFPrintService(
      pdfDocument,
      pagesOverview,
      printContainer,
      printResolution,
      optionalContentConfigPromise,
      printAnnotationStoragePromise,
      eventBus // #588 modified by ngx-extended-pdf-viewer
    );
    return activeService;
=======
  static createPrintService(params) {
    if (activeService) {
      throw new Error("The print service is created and active.");
    }
    return (activeService = new PDFPrintService(params));
>>>>>>> d96fd80c
  }
}

export { PDFPrintServiceFactory };<|MERGE_RESOLUTION|>--- conflicted
+++ resolved
@@ -108,13 +108,8 @@
     printResolution,
     optionalContentConfigPromise = null,
     printAnnotationStoragePromise = null,
-<<<<<<< HEAD
-    eventBus // #588 modified by ngx-extended-pdf-viewer
-
-  ) {
-=======
+    eventBus, // #588 modified by ngx-extended-pdf-viewer
   }) {
->>>>>>> d96fd80c
     this.pdfDocument = pdfDocument;
     this.pagesOverview = pagesOverview;
     this.printContainer = printContainer;
@@ -475,36 +470,11 @@
     return shadow(this, "supportsPrinting", true);
   }
 
-<<<<<<< HEAD
-  static createPrintService(
-    pdfDocument,
-    pagesOverview,
-    printContainer,
-    printResolution,
-    optionalContentConfigPromise,
-    printAnnotationStoragePromise,
-    eventBus // #588 modified by ngx-extended-pdf-viewer
-  ) {
-    if (activeService) {
-      throw new Error("The print service is created and active.");
-    }
-    activeService = new PDFPrintService(
-      pdfDocument,
-      pagesOverview,
-      printContainer,
-      printResolution,
-      optionalContentConfigPromise,
-      printAnnotationStoragePromise,
-      eventBus // #588 modified by ngx-extended-pdf-viewer
-    );
-    return activeService;
-=======
   static createPrintService(params) {
     if (activeService) {
       throw new Error("The print service is created and active.");
     }
     return (activeService = new PDFPrintService(params));
->>>>>>> d96fd80c
   }
 }
 
