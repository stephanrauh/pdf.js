--- conflicted
+++ resolved
@@ -13,13 +13,8 @@
  * limitations under the License.
  */
 
-<<<<<<< HEAD
-import { AnnotationMode, PixelsPerInch } from "pdfjs-lib";
-import { PDFPrintServiceFactory, PDFViewerApplication } from "./app.js";
 import canvasSize from "canvas-size";
-=======
 import { AnnotationMode, PixelsPerInch, shadow } from "pdfjs-lib";
->>>>>>> 14874e50
 import { getXfaHtmlForPrinting } from "./print_utils.js";
 import { warn } from "../src/shared/util.js";
 
