--- conflicted
+++ resolved
@@ -215,11 +215,8 @@
             linkService: this.linkService,
             renderingQueue: this.renderingQueue,
             pageColors: this.pageColors,
-<<<<<<< HEAD
             eventBus: this.eventBus,   // #1696 modified by ngx-extended-pdf-viewer
-=======
             enableHWA: this.enableHWA,
->>>>>>> 831a526c
           });
           this._thumbnails.push(thumbnail);
         }
