/* Copyright 2012 Mozilla Foundation
 *
 * Licensed under the Apache License, Version 2.0 (the "License");
 * you may not use this file except in compliance with the License.
 * You may obtain a copy of the License at
 *
 *     http://www.apache.org/licenses/LICENSE-2.0
 *
 * Unless required by applicable law or agreed to in writing, software
 * distributed under the License is distributed on an "AS IS" BASIS,
 * WITHOUT WARRANTIES OR CONDITIONS OF ANY KIND, either express or implied.
 * See the License for the specific language governing permissions and
 * limitations under the License.
 */

/** @typedef {import("../src/display/api").PDFDocumentProxy} PDFDocumentProxy */
/** @typedef {import("./event_utils").EventBus} EventBus */
/** @typedef {import("./interfaces").IL10n} IL10n */
/** @typedef {import("./interfaces").IPDFLinkService} IPDFLinkService */
// eslint-disable-next-line max-len
/** @typedef {import("./pdf_rendering_queue").PDFRenderingQueue} PDFRenderingQueue */

import {
  getVisibleElements,
  isValidRotation,
  RenderingStates,
  scrollIntoView,
  watchScroll,
} from "./ui_utils.js";
import { PDFThumbnailView, TempImageFactory } from "./pdf_thumbnail_view.js";

const THUMBNAIL_SCROLL_MARGIN = -19;
const THUMBNAIL_SELECTED_CLASS = "selected";

/**
 * @typedef {Object} PDFThumbnailViewerOptions
 * @property {HTMLDivElement} container - The container for the thumbnail
 *   elements.
 * @property {EventBus} eventBus - The application event bus.
 * @property {IPDFLinkService} linkService - The navigation/linking service.
 * @property {PDFRenderingQueue} renderingQueue - The rendering queue object.
 * @property {IL10n} l10n - Localization service.
 * @property {Object} [pageColors] - Overwrites background and foreground colors
 *   with user defined ones in order to improve readability in high contrast
 *   mode.
 */

/**
 * Viewer control to display thumbnails for pages in a PDF document.
 */
class PDFThumbnailViewer {
  /**
   * @param {PDFThumbnailViewerOptions} options
   */
  constructor({
    container,
    eventBus,
    linkService,
    renderingQueue,
    l10n,
    pageColors,
  }) {
    this.container = container;
    this.eventBus = eventBus;
    this.linkService = linkService;
    this.renderingQueue = renderingQueue;
    this.l10n = l10n;
    this.pageColors = pageColors || null;

<<<<<<< HEAD
    if (typeof PDFJSDev === "undefined" || !PDFJSDev.test("MOZCENTRAL")) {
      if (
        this.pageColors &&
        !(
          CSS.supports("color", this.pageColors.background) &&
          CSS.supports("color", this.pageColors.foreground)
        )
      ) {
        if (this.pageColors.background || this.pageColors.foreground) {
          globalThis.ngxConsole.warn(
            "PDFThumbnailViewer: Ignoring `pageColors`-option, since the browser doesn't support the values used."
          );
        }
        this.pageColors = null;
      }
    }

=======
>>>>>>> 2c74323e
    this.scroll = watchScroll(this.container, this._scrollUpdated.bind(this));
    this._resetView();
  }

  /**
   * @private
   */
  _scrollUpdated() {
    this.renderingQueue.renderHighestPriority();
  }

  getThumbnail(index) {
    return this._thumbnails[index];
  }

  /**
   * @private
   */
  _getVisibleThumbs() {
    return getVisibleElements({
      scrollEl: this.container,
      views: this._thumbnails,
    });
  }

  scrollThumbnailIntoView(pageNumber) {
    if (!this.pdfDocument) {
      return;
    }
    const thumbnailView = this._thumbnails[pageNumber - 1];

    if (!thumbnailView) {
      globalThis.ngxConsole.error('scrollThumbnailIntoView: Invalid "pageNumber" parameter.');
      return;
    }

    if (pageNumber !== this._currentPageNumber) {
      const prevThumbnailView = this._thumbnails[this._currentPageNumber - 1];
      // Remove the highlight from the previous thumbnail...
      prevThumbnailView.div.classList.remove(THUMBNAIL_SELECTED_CLASS);
      // ... and add the highlight to the new thumbnail.
      thumbnailView.div.classList.add(THUMBNAIL_SELECTED_CLASS);
    }
    const { first, last, views } = this._getVisibleThumbs();

    // If the thumbnail isn't currently visible, scroll it into view.
    if (views.length > 0) {
      let shouldScroll = false;
      if (pageNumber <= first.id || pageNumber >= last.id) {
        shouldScroll = true;
      } else {
        for (const { id, percent } of views) {
          if (id !== pageNumber) {
            continue;
          }
          shouldScroll = percent < 100;
          break;
        }
      }
      if (shouldScroll) {
        scrollIntoView(thumbnailView.div, { top: THUMBNAIL_SCROLL_MARGIN });
      }
    }

    this._currentPageNumber = pageNumber;
  }

  get pagesRotation() {
    return this._pagesRotation;
  }

  set pagesRotation(rotation) {
    if (!isValidRotation(rotation)) {
      throw new Error("Invalid thumbnails rotation angle.");
    }
    if (!this.pdfDocument) {
      return;
    }
    if (this._pagesRotation === rotation) {
      return; // The rotation didn't change.
    }
    this._pagesRotation = rotation;

    const updateArgs = { rotation };
    for (const thumbnail of this._thumbnails) {
      thumbnail.update(updateArgs);
    }
  }

  cleanup() {
    for (const thumbnail of this._thumbnails) {
      if (thumbnail.renderingState !== RenderingStates.FINISHED) {
        thumbnail.reset();
      }
    }
    TempImageFactory.destroyCanvas();
  }

  /**
   * @private
   */
  _resetView() {
    this._thumbnails = [];
    this._currentPageNumber = 1;
    this._pageLabels = null;
    this._pagesRotation = 0;

    // Remove the thumbnails from the DOM.
    this.container.textContent = "";
  }

  /**
   * @param {PDFDocumentProxy} pdfDocument
   */
  setDocument(pdfDocument) {
    this.initialized = false; // #1055 ngx-extended-pdf-viewer
    if (this.pdfDocument) {
      this._cancelRendering();
      this._resetView();
    }

    this.pdfDocument = pdfDocument;
    if (!pdfDocument) {
      return;
    }
    if (this.initialized) {
      return;
    }
    this.initialized = true;
    const firstPagePromise = pdfDocument.getPage(1);
    const optionalContentConfigPromise = pdfDocument.getOptionalContentConfig();

    firstPagePromise
      .then(firstPdfPage => {
        const pagesCount = pdfDocument.numPages;
        const viewport = firstPdfPage.getViewport({ scale: 1 });

        for (let pageNum = 1; pageNum <= pagesCount; ++pageNum) {
          const thumbnail = new PDFThumbnailView({
            container: this.container,
            eventBus: this.eventBus,
            id: pageNum,
            defaultViewport: viewport.clone(),
            optionalContentConfigPromise,
            linkService: this.linkService,
            renderingQueue: this.renderingQueue,
            l10n: this.l10n,
            pageColors: this.pageColors,
            eventBus: this.eventBus,   // #1696 modified by ngx-extended-pdf-viewer
          });
          this._thumbnails.push(thumbnail);
        }
        // Set the first `pdfPage` immediately, since it's already loaded,
        // rather than having to repeat the `PDFDocumentProxy.getPage` call in
        // the `this.#ensurePdfPageLoaded` method before rendering can start.
        this._thumbnails[0]?.setPdfPage(firstPdfPage);

        // Ensure that the current thumbnail is always highlighted on load.
        const thumbnailView = this._thumbnails[this._currentPageNumber - 1];
        thumbnailView.div.classList.add(THUMBNAIL_SELECTED_CLASS);
      })
      .catch(reason => {
        globalThis.ngxConsole.error("Unable to initialize thumbnail viewer", reason);
      });
  }

  /**
   * @private
   */
  _cancelRendering() {
    for (const thumbnail of this._thumbnails) {
      thumbnail.cancelRendering();
    }
  }

  /**
   * @param {Array|null} labels
   */
  setPageLabels(labels) {
    if (!this.pdfDocument) {
      return;
    }
    if (!labels) {
      this._pageLabels = null;
    } else if (
      !(Array.isArray(labels) && this.pdfDocument.numPages === labels.length)
    ) {
      this._pageLabels = null;
      globalThis.ngxConsole.error("PDFThumbnailViewer_setPageLabels: Invalid page labels.");
    } else {
      this._pageLabels = labels;
    }
    // Update all the `PDFThumbnailView` instances.
    for (let i = 0, ii = this._thumbnails.length; i < ii; i++) {
      this._thumbnails[i].setPageLabel(this._pageLabels?.[i] ?? null);
    }
  }

  /**
   * @param {PDFThumbnailView} thumbView
   * @returns {Promise<PDFPageProxy | null>}
   */
  async #ensurePdfPageLoaded(thumbView) {
    if (thumbView.pdfPage) {
      return thumbView.pdfPage;
    }
    try {
      const pdfPage = await this.pdfDocument.getPage(thumbView.id);
      if (!thumbView.pdfPage) {
        thumbView.setPdfPage(pdfPage);
      }
      return pdfPage;
    } catch (reason) {
      globalThis.ngxConsole.error("Unable to get page for thumb view", reason);
      return null; // Page error -- there is nothing that can be done.
    }
  }

  #getScrollAhead(visible) {
    if (visible.first?.id === 1) {
      return true;
    } else if (visible.last?.id === this._thumbnails.length) {
      return false;
    }
    return this.scroll.down;
  }

  forceRendering() {
    const visibleThumbs = this._getVisibleThumbs();
    const scrollAhead = this.#getScrollAhead(visibleThumbs);
    const thumbView = this.renderingQueue.getHighestPriority(
      visibleThumbs,
      this._thumbnails,
      scrollAhead
    );
    if (thumbView) {
      this.#ensurePdfPageLoaded(thumbView).then(() => {
        this.renderingQueue.renderView(thumbView);
      });
      return true;
    }
    return false;
  }

  // #1415 modified by ngx-extended-pdf-viewer
  stopRendering() {
    // this.renderingQueue._stop();
    this._cancelRendering();
  }
  // #1415 end of modification by ngx-extended-pdf-viewer
}

export { PDFThumbnailViewer };<|MERGE_RESOLUTION|>--- conflicted
+++ resolved
@@ -67,26 +67,6 @@
     this.l10n = l10n;
     this.pageColors = pageColors || null;
 
-<<<<<<< HEAD
-    if (typeof PDFJSDev === "undefined" || !PDFJSDev.test("MOZCENTRAL")) {
-      if (
-        this.pageColors &&
-        !(
-          CSS.supports("color", this.pageColors.background) &&
-          CSS.supports("color", this.pageColors.foreground)
-        )
-      ) {
-        if (this.pageColors.background || this.pageColors.foreground) {
-          globalThis.ngxConsole.warn(
-            "PDFThumbnailViewer: Ignoring `pageColors`-option, since the browser doesn't support the values used."
-          );
-        }
-        this.pageColors = null;
-      }
-    }
-
-=======
->>>>>>> 2c74323e
     this.scroll = watchScroll(this.container, this._scrollUpdated.bind(this));
     this._resetView();
   }
