--- conflicted
+++ resolved
@@ -523,24 +523,6 @@
   };
 }
 
-<<<<<<< HEAD
-const userOptions = new Map();
-
-if (typeof PDFJSDev === "undefined" || PDFJSDev.test("GENERIC")) {
-  // Apply any compatibility-values to the user-options.
-  for (const [name, value] of compatParams) {
-    userOptions.set(name, value);
-  }
-}
-
-if (globalThis.pdfDefaultOptions) {
-  for (const key in globalThis.pdfDefaultOptions) {
-    userOptions[key] = globalThis.pdfDefaultOptions[key];
-  }
-}
-
-=======
->>>>>>> 582866ee
 if (typeof PDFJSDev === "undefined" || PDFJSDev.test("TESTING || LIB")) {
   // Ensure that the `defaultOptions` are correctly specified.
   for (const name in defaultOptions) {
