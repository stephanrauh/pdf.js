--- conflicted
+++ resolved
@@ -875,93 +875,7 @@
       cont();
     };
 
-<<<<<<< HEAD
-    const paintTask =
-      (typeof PDFJSDev === "undefined" ||
-        PDFJSDev.test("!PRODUCTION || GENERIC")) &&
-      this.renderer === RendererType.SVG
-        ? this.paintOnSvg(canvasWrapper)
-        : this.paintOnCanvas(canvasWrapper);
-    paintTask.onRenderContinue = renderContinueCallback;
-    this.paintTask = paintTask;
-
-    const resultPromise = paintTask.promise.then(
-      () => {
-        return finishPaintTask(null).then(async () => {
-          this.#renderTextLayer();
-
-          if (this.annotationLayer) {
-            await this.#renderAnnotationLayer();
-          }
-
-          if (!this.annotationEditorLayer) {
-            const { annotationEditorUIManager } = this.#layerProperties();
-
-            if (!annotationEditorUIManager) {
-              return;
-            }
-            this.annotationEditorLayer = new AnnotationEditorLayerBuilder({
-              uiManager: annotationEditorUIManager,
-              pageDiv: div,
-              pdfPage,
-              l10n: this.l10n,
-              accessibilityManager: this._accessibilityManager,
-            });
-          }
-          this.#renderAnnotationEditorLayer();
-        });
-      },
-      function (reason) {
-        return finishPaintTask(reason);
-      }
-    );
-
-    if (pdfPage.isPureXfa) {
-      if (!this.xfaLayer) {
-        const { annotationStorage, linkService } = this.#layerProperties();
-
-        this.xfaLayer = new XfaLayerBuilder({
-          pageDiv: div,
-          pdfPage,
-          annotationStorage,
-          linkService,
-        });
-      } else if (this.xfaLayer.div) {
-        // The xfa layer needs to stay on top.
-        div.append(this.xfaLayer.div);
-      }
-      this.#renderXfaLayer();
-    }
-
-    div.setAttribute("data-loaded", true);
-
-    this.eventBus.dispatch("pagerender", {
-      source: this,
-      pageNumber: this.id,
-    });
-    return resultPromise;
-  }
-
-  paintOnCanvas(canvasWrapper) {
-    const renderCapability = createPromiseCapability();
-    const result = {
-      promise: renderCapability.promise,
-      onRenderContinue(cont) {
-        cont();
-      },
-      cancel(extraDelay = 0) {
-        renderTask.cancel(extraDelay);
-      },
-      get separateAnnots() {
-        return renderTask.separateAnnots;
-      },
-    };
-
-    const viewport = this.viewport;
     let { width, height } = viewport;
-=======
-    const { width, height } = viewport;
->>>>>>> 4d3dfe25
     const canvas = document.createElement("canvas");
     canvas.setAttribute("role", "presentation");
 
@@ -1012,7 +926,6 @@
     const sfx = approximateFraction(outputScale.sx);
     const sfy = approximateFraction(outputScale.sy);
 
-<<<<<<< HEAD
     // modified by ngx-extended-pdf-viewer #387, #1095
     width = roundToDivide(width * outputScale.sx, sfx[0]);
     height = roundToDivide(height * outputScale.sy, sfy[0]);
@@ -1037,17 +950,8 @@
     canvas.width = roundToDivide(viewport.width * outputScale.sx, sfx[0]);
     canvas.height = roundToDivide(viewport.height * outputScale.sy, sfy[0]);
     const { style } = canvas;
-    // #1095 modified by ngx-extended-pdf-viewer: activate CSS zoom on huge scaling factors
-    style.width = roundToDivide(viewport.width * divisor, sfx[1]) + "px";
-    style.height = roundToDivide(viewport.height * divisor, sfy[1]) + "px";
-    // #1095 end of modification by ngx-extended-pdf-viewer
-=======
-    canvas.width = roundToDivide(width * outputScale.sx, sfx[0]);
-    canvas.height = roundToDivide(height * outputScale.sy, sfy[0]);
-    const { style } = canvas;
-    style.width = roundToDivide(width, sfx[1]) + "px";
-    style.height = roundToDivide(height, sfy[1]) + "px";
->>>>>>> 4d3dfe25
+    style.width = roundToDivide(viewport.width, sfx[1]) + "px";
+    style.height = roundToDivide(viewport.height, sfy[1]) + "px";
 
     // Add the viewport so it's known what it was originally drawn with.
     this.#viewportMap.set(canvas, viewport);
@@ -1056,7 +960,6 @@
     const transform = outputScale.scaled
       ? [outputScale.sx, 0, 0, outputScale.sy, 0, 0]
       : null;
-
     const renderContext = {
       canvasContext: ctx,
       transform,
