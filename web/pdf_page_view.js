--- conflicted
+++ resolved
@@ -1103,23 +1103,6 @@
         await this.#renderDrawLayer();
         this.drawLayer.setParent(canvasWrapper);
 
-<<<<<<< HEAD
-        if (!this.annotationEditorLayer) {
-          this.annotationEditorLayer = new AnnotationEditorLayerBuilder({
-            uiManager: annotationEditorUIManager,
-            pdfPage,
-            l10n,
-            accessibilityManager: this._accessibilityManager,
-            annotationLayer: this.annotationLayer?.annotationLayer,
-            textLayer: this.textLayer,
-            drawLayer: this.drawLayer.getDrawLayer(),
-            onAppend: annotationEditorLayerDiv => {
-              this.#addLayer(annotationEditorLayerDiv, "annotationEditorLayer");
-            },
-            eventBus: this.eventBus, // #2256 modified by ngx-extended-pdf-viewer
-          });
-        }
-=======
         this.annotationEditorLayer ||= new AnnotationEditorLayerBuilder({
           uiManager: annotationEditorUIManager,
           pdfPage,
@@ -1131,8 +1114,8 @@
           onAppend: annotationEditorLayerDiv => {
             this.#addLayer(annotationEditorLayerDiv, "annotationEditorLayer");
           },
+          eventBus: this.eventBus, // #2256 modified by ngx-extended-pdf-viewer
         });
->>>>>>> 0676ea19
         this.#renderAnnotationEditorLayer();
       },
       error => {
