--- conflicted
+++ resolved
@@ -676,52 +676,6 @@
     }
     target.style.transform = `rotate(${relativeRotation}deg) scale(${scaleX}, ${scaleY})`;
 
-<<<<<<< HEAD
-    if (this.textLayer) {
-      // Rotating the text layer is more complicated since the divs inside the
-      // the text layer are rotated.
-      // TODO: This could probably be simplified by drawing the text layer in
-      // one orientation and then rotating overall.
-      const textLayerViewport = this.textLayer.viewport;
-      const textRelativeRotation =
-        this.viewport.rotation - textLayerViewport.rotation;
-      const textAbsRotation = Math.abs(textRelativeRotation);
-      let scale = width / textLayerViewport.width;
-      if (textAbsRotation === 90 || textAbsRotation === 270) {
-        scale = width / textLayerViewport.height;
-      }
-      const textLayerDiv = this.textLayer.textLayerDiv;
-      let transX, transY;
-      switch (textAbsRotation) {
-        case 0:
-          transX = transY = 0;
-          break;
-        case 90:
-          transX = 0;
-          transY = "-" + textLayerDiv.style.height;
-          break;
-        case 180:
-          transX = "-" + textLayerDiv.style.width;
-          transY = "-" + textLayerDiv.style.height;
-          break;
-        case 270:
-          transX = "-" + textLayerDiv.style.width;
-          transY = 0;
-          break;
-        default:
-          Window['ngxConsole'].error("Bad rotation value.");
-          break;
-      }
-
-      textLayerDiv.style.transform =
-        `rotate(${textAbsRotation}deg) ` +
-        `scale(${scale}) ` +
-        `translate(${transX}, ${transY})`;
-      textLayerDiv.style.transformOrigin = "0% 0%";
-    }
-
-=======
->>>>>>> 506bbb72
     if (redrawAnnotationLayer && this.annotationLayer) {
       this.#renderAnnotationLayer();
     }
@@ -998,7 +952,6 @@
     const sfx = approximateFraction(outputScale.sx);
     const sfy = approximateFraction(outputScale.sy);
 
-<<<<<<< HEAD
     // modified by ngx-extended-pdf-viewer #387, #1095
     const width = roundToDivide(viewport.width * outputScale.sx, sfx[0]);
     const height = roundToDivide(viewport.height * outputScale.sy, sfy[0]);
@@ -1029,17 +982,11 @@
     // end of modification
     canvas.width = roundToDivide(viewport.width * outputScale.sx, sfx[0]);
     canvas.height = roundToDivide(viewport.height * outputScale.sy, sfy[0]);
+    const { style } = canvas;
     // #1095 modified by ngx-extended-pdf-viewer: activate CSS zoom on huge scaling factors
-    canvas.style.width = roundToDivide(viewport.width * divisor, sfx[1]) + "px";
-    canvas.style.height = roundToDivide(viewport.height * divisor, sfy[1]) + "px";
+    style.width = roundToDivide(viewport.width * divisor, sfx[1]) + "px";
+    style.height = roundToDivide(viewport.height * divisor, sfy[1]) + "px";
     // #1095 end of modification by ngx-extended-pdf-viewer
-=======
-    canvas.width = roundToDivide(viewport.width * outputScale.sx, sfx[0]);
-    canvas.height = roundToDivide(viewport.height * outputScale.sy, sfy[0]);
-    const { style } = canvas;
-    style.width = roundToDivide(viewport.width, sfx[1]) + "px";
-    style.height = roundToDivide(viewport.height, sfy[1]) + "px";
->>>>>>> 506bbb72
 
     // Add the viewport so it's known what it was originally drawn with.
     this.paintedViewportMap.set(canvas, viewport);
