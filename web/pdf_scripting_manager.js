--- conflicted
+++ resolved
@@ -145,15 +145,12 @@
     for (const [name, listener] of this._internalEvents) {
       this._eventBus._on(name, listener);
     }
-<<<<<<< HEAD
     // #1243 modified by ngx-extended-pdf-viewer
     const viewer = document.querySelector(".pdfViewer");
     for (const [name, listener] of this._domEvents) {
       viewer.addEventListener(name, listener, true);
     }
     // #1243 end of modification by ngx-extended-pdf-viewer
-=======
->>>>>>> 506bbb72
 
     try {
       const docProperties = await this._getDocProperties();
