/* Copyright 2012 Mozilla Foundation
 *
 * Licensed under the Apache License, Version 2.0 (the "License");
 * you may not use this file except in compliance with the License.
 * You may obtain a copy of the License at
 *
 *     http://www.apache.org/licenses/LICENSE-2.0
 *
 * Unless required by applicable law or agreed to in writing, software
 * distributed under the License is distributed on an "AS IS" BASIS,
 * WITHOUT WARRANTIES OR CONDITIONS OF ANY KIND, either express or implied.
 * See the License for the specific language governing permissions and
 * limitations under the License.
 */
/* globals PDFBug, Stats */

import {
  animationStarted,
  AutoPrintRegExp,
  DEFAULT_SCALE_VALUE,
  EventBus,
  getActiveOrFocusedElement,
  getPDFFileNameFromURL,
  isValidRotation,
  isValidScrollMode,
  isValidSpreadMode,
  MAX_SCALE,
  MIN_SCALE,
  noContextMenuHandler,
  normalizeWheelEventDirection,
  parseQueryString,
  PresentationModeState,
  ProgressBar,
  RendererType,
  ScrollMode,
  SpreadMode,
  TextLayerMode,
} from "./ui_utils.js";
import { AppOptions, OptionKind } from "./app_options.js";
import {
  build,
  createPromiseCapability,
  getDocument,
  getFilenameFromUrl,
  GlobalWorkerOptions,
  InvalidPDFException,
  LinkTarget,
  loadScript,
  MissingPDFException,
  OPS,
  PDFWorker,
  PermissionFlag,
  shadow,
  UnexpectedResponseException,
  UNSUPPORTED_FEATURES,
  version,
} from "pdfjs-lib";
import { CursorTool, PDFCursorTools } from "./pdf_cursor_tools.js";
import { PDFRenderingQueue, RenderingStates } from "./pdf_rendering_queue.js";
import { PDFSidebar, SidebarView } from "./pdf_sidebar.js";
import { OverlayManager } from "./overlay_manager.js";
import { PasswordPrompt } from "./password_prompt.js";
import { PDFAttachmentViewer } from "./pdf_attachment_viewer.js";
import { PDFDocumentProperties } from "./pdf_document_properties.js";
import { PDFFindBar } from "./pdf_find_bar.js";
import { PDFFindController } from "./pdf_find_controller.js";
import { PDFHistory } from "./pdf_history.js";
import { PDFLayerViewer } from "./pdf_layer_viewer.js";
import { PDFLinkService } from "./pdf_link_service.js";
import { PDFOutlineViewer } from "./pdf_outline_viewer.js";
import { PDFPresentationMode } from "./pdf_presentation_mode.js";
import { PDFSidebarResizer } from "./pdf_sidebar_resizer.js";
import { PDFThumbnailViewer } from "./pdf_thumbnail_viewer.js";
import { PDFViewer } from "./pdf_viewer.js";
import { SecondaryToolbar } from "./secondary_toolbar.js";
import { Toolbar } from "./toolbar.js";
import { viewerCompatibilityParams } from "./viewer_compatibility.js";
import { ViewHistory } from "./view_history.js";

const DEFAULT_SCALE_DELTA = 1.1;
const DISABLE_AUTO_FETCH_LOADING_BAR_TIMEOUT = 5000; // ms
const FORCE_PAGES_LOADED_TIMEOUT = 10000; // ms
const WHEEL_ZOOM_DISABLED_TIMEOUT = 1000; // ms
const ENABLE_PERMISSIONS_CLASS = "enablePermissions";

const ViewOnLoad = {
  UNKNOWN: -1,
  PREVIOUS: 0, // Default value.
  INITIAL: 1,
};

const ViewerCssTheme = {
  AUTOMATIC: 0, // Default value.
  LIGHT: 1,
  DARK: 2,
};

// Keep these in sync with mozilla-central's Histograms.json.
const KNOWN_VERSIONS = [
  "1.0",
  "1.1",
  "1.2",
  "1.3",
  "1.4",
  "1.5",
  "1.6",
  "1.7",
  "1.8",
  "1.9",
  "2.0",
  "2.1",
  "2.2",
  "2.3",
];
// Keep these in sync with mozilla-central's Histograms.json.
const KNOWN_GENERATORS = [
  "acrobat distiller",
  "acrobat pdfwriter",
  "adobe livecycle",
  "adobe pdf library",
  "adobe photoshop",
  "ghostscript",
  "tcpdf",
  "cairo",
  "dvipdfm",
  "dvips",
  "pdftex",
  "pdfkit",
  "itext",
  "prince",
  "quarkxpress",
  "mac os x",
  "microsoft",
  "openoffice",
  "oracle",
  "luradocument",
  "pdf-xchange",
  "antenna house",
  "aspose.cells",
  "fpdf",
];

class DefaultExternalServices {
  constructor() {
    throw new Error("Cannot initialize DefaultExternalServices.");
  }

  static updateFindControlState(data) {}

  static updateFindMatchesCount(data) {}

  static initPassiveLoading(callbacks) {}

  static fallback(data, callback) {}

  static reportTelemetry(data) {}

  static createDownloadManager(options) {
    throw new Error("Not implemented: createDownloadManager");
  }

  static createPreferences() {
    throw new Error("Not implemented: createPreferences");
  }

  static createL10n(options) {
    throw new Error("Not implemented: createL10n");
  }

  static createScripting(options) {
    throw new Error("Not implemented: createScripting");
  }

  static get supportsIntegratedFind() {
    return shadow(this, "supportsIntegratedFind", false);
  }

  static get supportsDocumentFonts() {
    return shadow(this, "supportsDocumentFonts", true);
  }

  static get supportedMouseWheelZoomModifierKeys() {
    return shadow(this, "supportedMouseWheelZoomModifierKeys", {
      ctrlKey: true,
      metaKey: true,
    });
  }

  static get isInAutomation() {
    return shadow(this, "isInAutomation", false);
  }
}

const PDFViewerApplication = {
  initialBookmark: document.location.hash.substring(1),
  _initializedCapability: createPromiseCapability(),
  fellback: false,
  appConfig: null,
  pdfDocument: null,
  pdfLoadingTask: null,
  printService: null,
  /** @type {PDFViewer} */
  pdfViewer: null,
  /** @type {PDFThumbnailViewer} */
  pdfThumbnailViewer: null,
  /** @type {PDFRenderingQueue} */
  pdfRenderingQueue: null,
  /** @type {PDFPresentationMode} */
  pdfPresentationMode: null,
  /** @type {PDFDocumentProperties} */
  pdfDocumentProperties: null,
  /** @type {PDFLinkService} */
  pdfLinkService: null,
  /** @type {PDFHistory} */
  pdfHistory: null,
  /** @type {PDFSidebar} */
  pdfSidebar: null,
  /** @type {PDFSidebarResizer} */
  pdfSidebarResizer: null,
  /** @type {PDFOutlineViewer} */
  pdfOutlineViewer: null,
  /** @type {PDFAttachmentViewer} */
  pdfAttachmentViewer: null,
  /** @type {PDFLayerViewer} */
  pdfLayerViewer: null,
  /** @type {PDFCursorTools} */
  pdfCursorTools: null,
  /** @type {ViewHistory} */
  store: null,
  /** @type {DownloadManager} */
  downloadManager: null,
  /** @type {OverlayManager} */
  overlayManager: null,
  /** @type {Preferences} */
  preferences: null,
  /** @type {Toolbar} */
  toolbar: null,
  /** @type {SecondaryToolbar} */
  secondaryToolbar: null,
  /** @type {EventBus} */
  eventBus: null,
  /** @type {IL10n} */
  l10n: null,
  isInitialViewSet: false,
  downloadComplete: false,
  isViewerEmbedded: window.parent !== window,
  url: "",
  baseUrl: "",
  externalServices: DefaultExternalServices,
  _boundEvents: Object.create(null),
  documentInfo: null,
  metadata: null,
  _contentDispositionFilename: null,
  _contentLength: null,
  triggerDelayedFallback: null,
  _saveInProgress: false,
  _wheelUnusedTicks: 0,
  _idleCallbacks: new Set(),
  _scriptingInstance: null,
  _mouseState: Object.create(null),

  // Called once when the document is loaded.
  async initialize(appConfig) {
    this.preferences = this.externalServices.createPreferences();
    this.appConfig = appConfig;

    await this._readPreferences();
    await this._parseHashParameters();
    this._forceCssTheme();
    await this._initializeL10n();

    if (
      this.isViewerEmbedded &&
      AppOptions.get("externalLinkTarget") === LinkTarget.NONE
    ) {
      // Prevent external links from "replacing" the viewer,
      // when it's embedded in e.g. an <iframe> or an <object>.
      AppOptions.set("externalLinkTarget", LinkTarget.TOP);
    }
    await this._initializeViewerComponents();

    // Bind the various event handlers *after* the viewer has been
    // initialized, to prevent errors if an event arrives too soon.
    this.bindEvents();
    this.bindWindowEvents();

    // We can start UI localization now.
    const appContainer = appConfig.appContainer || document.documentElement;
    this.l10n.translate(appContainer).then(() => {
      // Dispatch the 'localized' event on the `eventBus` once the viewer
      // has been fully initialized and translated.
      this.eventBus.dispatch("localized", { source: this });
    });

    this._initializedCapability.resolve();
  },

  /**
   * @private
   */
  async _readPreferences() {
    if (
      (typeof PDFJSDev === "undefined" ||
        PDFJSDev.test("!PRODUCTION || GENERIC")) &&
      AppOptions.get("disablePreferences")
    ) {
      // Give custom implementations of the default viewer a simpler way to
      // opt-out of having the `Preferences` override existing `AppOptions`.
      return;
    }
    try {
      AppOptions.setAll(await this.preferences.getAll());
    } catch (reason) {
      console.error(`_readPreferences: "${reason?.message}".`);
    }
  },

  /**
   * Potentially parse special debugging flags in the hash section of the URL.
   * @private
   */
  async _parseHashParameters() {
    if (!AppOptions.get("pdfBugEnabled")) {
      return undefined;
    }
    const hash = document.location.hash.substring(1);
    if (!hash) {
      return undefined;
    }
    const hashParams = parseQueryString(hash),
      waitOn = [];

    if ("disableworker" in hashParams && hashParams.disableworker === "true") {
      waitOn.push(loadFakeWorker());
    }
    if ("disablerange" in hashParams) {
      AppOptions.set("disableRange", hashParams.disablerange === "true");
    }
    if ("disablestream" in hashParams) {
      AppOptions.set("disableStream", hashParams.disablestream === "true");
    }
    if ("disableautofetch" in hashParams) {
      AppOptions.set(
        "disableAutoFetch",
        hashParams.disableautofetch === "true"
      );
    }
    if ("disablefontface" in hashParams) {
      AppOptions.set("disableFontFace", hashParams.disablefontface === "true");
    }
    if ("disablehistory" in hashParams) {
      AppOptions.set("disableHistory", hashParams.disablehistory === "true");
    }
    if ("webgl" in hashParams) {
      AppOptions.set("enableWebGL", hashParams.webgl === "true");
    }
    if ("removepageborders" in hashParams) {
      // #194
      AppOptions.set(
        "removePageBorders",
        hashParams["removepageborders"] === "true"
      ); // #194
    }
    if ("verbosity" in hashParams) {
      AppOptions.set("verbosity", hashParams.verbosity | 0);
    }
    if ("textlayer" in hashParams) {
      switch (hashParams.textlayer) {
        case "off":
          AppOptions.set("textLayerMode", TextLayerMode.DISABLE);
          break;
        case "visible":
        case "shadow":
        case "hover":
          const viewer = this.appConfig.viewerContainer;
          viewer.classList.add("textLayer-" + hashParams.textlayer);
          break;
      }
    }
    if ("pdfbug" in hashParams) {
      AppOptions.set("pdfBug", true);
      AppOptions.set("fontExtraProperties", true);

      const enabled = hashParams.pdfbug.split(",");
      waitOn.push(loadAndEnablePDFBug(enabled));
    }
    // It is not possible to change locale for the (various) extension builds.
    if (
      (typeof PDFJSDev === "undefined" ||
        PDFJSDev.test("!PRODUCTION || GENERIC")) &&
      "locale" in hashParams
    ) {
      AppOptions.set("locale", hashParams.locale);
    }

    if (waitOn.length === 0) {
      return undefined;
    }
    return Promise.all(waitOn).catch(reason => {
      console.error(`_parseHashParameters: "${reason.message}".`);
    });
  },

  /**
   * @private
   */
  async _initializeL10n() {
    this.l10n = this.externalServices.createL10n(
      typeof PDFJSDev === "undefined" || PDFJSDev.test("!PRODUCTION || GENERIC")
        ? { locale: AppOptions.get("locale") }
        : null
    );
    const dir = await this.l10n.getDirection();
    document.getElementsByTagName("html")[0].dir = dir;
  },

  /**
   * @private
   */
  _forceCssTheme() {
    const cssTheme = AppOptions.get("viewerCssTheme");
    if (
      cssTheme === ViewerCssTheme.AUTOMATIC ||
      !Object.values(ViewerCssTheme).includes(cssTheme)
    ) {
      return;
    }
    try {
      const styleSheet = document.styleSheets[0];
      const cssRules = styleSheet?.cssRules || [];
      for (let i = 0, ii = cssRules.length; i < ii; i++) {
        const rule = cssRules[i];
        if (
          rule instanceof CSSMediaRule &&
          rule.media?.[0] === "(prefers-color-scheme: dark)"
        ) {
          if (cssTheme === ViewerCssTheme.LIGHT) {
            styleSheet.deleteRule(i);
            return;
          }
          // cssTheme === ViewerCssTheme.DARK
          const darkRules = /^@media \(prefers-color-scheme: dark\) {\n\s*([\w\s-.,:;/\\{}()]+)\n}$/.exec(
            rule.cssText
          );
          if (darkRules?.[1]) {
            styleSheet.deleteRule(i);
            styleSheet.insertRule(darkRules[1], i);
          }
          return;
        }
      }
    } catch (reason) {
      console.error(`_forceCssTheme: "${reason?.message}".`);
    }
  },

  /**
   * @private
   */
  async _initializeViewerComponents() {
    const appConfig = this.appConfig;

    const eventBus =
      appConfig.eventBus ||
      new EventBus({ isInAutomation: this.externalServices.isInAutomation });
    this.eventBus = eventBus;

    this.overlayManager = new OverlayManager();

    const pdfRenderingQueue = new PDFRenderingQueue();
    pdfRenderingQueue.onIdle = this.cleanup.bind(this);
    this.pdfRenderingQueue = pdfRenderingQueue;

    const pdfLinkService = new PDFLinkService({
      eventBus,
      externalLinkTarget: AppOptions.get("externalLinkTarget"),
      externalLinkRel: AppOptions.get("externalLinkRel"),
      ignoreDestinationZoom: AppOptions.get("ignoreDestinationZoom"),
    });
    this.pdfLinkService = pdfLinkService;

    const downloadManager = this.externalServices.createDownloadManager();
    this.downloadManager = downloadManager;

    const findController = new PDFFindController({
      linkService: pdfLinkService,
      eventBus,
      // #492 modified by ngx-extended-pdf-viewer
      pageViewMode: AppOptions.get("pageViewMode"),
      // #492 modification end
    });
    this.findController = findController;

    const container = appConfig.mainContainer;
    const viewer = appConfig.viewerContainer;
    this.pdfViewer = new PDFViewer({
      container,
      viewer,
      eventBus,
      renderingQueue: pdfRenderingQueue,
      linkService: pdfLinkService,
      downloadManager,
      findController,
      renderer: AppOptions.get("renderer"),
      enableWebGL: AppOptions.get("enableWebGL"),
      l10n: this.l10n,
      textLayerMode: AppOptions.get("textLayerMode"),
      imageResourcesPath: AppOptions.get("imageResourcesPath"),
      removePageBorders: AppOptions.get("removePageBorders"), // #194
      renderInteractiveForms: AppOptions.get("renderInteractiveForms"),
      enablePrintAutoRotate: AppOptions.get("enablePrintAutoRotate"),
      useOnlyCssZoom: AppOptions.get("useOnlyCssZoom"),
      maxCanvasPixels: AppOptions.get("maxCanvasPixels"),
      /** #495 modified by ngx-extended-pdf-viewer */
      pageViewMode: AppOptions.get("pageViewMode"),
      /** end of modification */

      enableScripting: AppOptions.get("enableScripting"),
      mouseState: this._mouseState,
    });
    pdfRenderingQueue.setViewer(this.pdfViewer);
    pdfLinkService.setViewer(this.pdfViewer);

    this.pdfThumbnailViewer = new PDFThumbnailViewer({
      container: appConfig.sidebar.thumbnailView,
      eventBus,
      renderingQueue: pdfRenderingQueue,
      linkService: pdfLinkService,
      l10n: this.l10n,
    });
    pdfRenderingQueue.setThumbnailViewer(this.pdfThumbnailViewer);

    this.pdfHistory = new PDFHistory({
      linkService: pdfLinkService,
      eventBus,
    });
    pdfLinkService.setHistory(this.pdfHistory);

    if (!this.supportsIntegratedFind) {
      this.findBar = new PDFFindBar(appConfig.findBar, eventBus, this.l10n);
    }

    this.pdfDocumentProperties = new PDFDocumentProperties(
      appConfig.documentProperties,
      this.overlayManager,
      eventBus,
      this.l10n
    );

    this.pdfCursorTools = new PDFCursorTools({
      container,
      eventBus,
      cursorToolOnLoad: AppOptions.get("cursorToolOnLoad"),
    });

    this.toolbar = new Toolbar(appConfig.toolbar, eventBus, this.l10n);

    this.secondaryToolbar = new SecondaryToolbar(
      appConfig.secondaryToolbar,
      container,
      eventBus
    );

    if (this.supportsFullscreen) {
      this.pdfPresentationMode = new PDFPresentationMode({
        container,
        pdfViewer: this.pdfViewer,
        eventBus,
        contextMenuItems: appConfig.fullscreen,
      });
    }

    this.passwordPrompt = new PasswordPrompt(
      appConfig.passwordOverlay,
      this.overlayManager,
      this.l10n
    );

    this.pdfOutlineViewer = new PDFOutlineViewer({
      container: appConfig.sidebar.outlineView,
      eventBus,
      linkService: pdfLinkService,
    });

    this.pdfAttachmentViewer = new PDFAttachmentViewer({
      container: appConfig.sidebar.attachmentsView,
      eventBus,
      downloadManager,
    });

    this.pdfLayerViewer = new PDFLayerViewer({
      container: appConfig.sidebar.layersView,
      eventBus,
      l10n: this.l10n,
    });

    this.pdfSidebar = new PDFSidebar({
      elements: appConfig.sidebar,
      pdfViewer: this.pdfViewer,
      pdfThumbnailViewer: this.pdfThumbnailViewer,
      eventBus,
      l10n: this.l10n,
    });
    this.pdfSidebar.onToggled = this.forceRendering.bind(this);

    this.pdfSidebarResizer = new PDFSidebarResizer(
      appConfig.sidebarResizer,
      eventBus,
      this.l10n
    );
  },

  run(config) {
    this.initialize(config).then(webViewerInitialized);
  },

  get initialized() {
    return this._initializedCapability.settled;
  },

  get initializedPromise() {
    return this._initializedCapability.promise;
  },

  zoomIn(ticks) {
    if (this.pdfViewer.isInPresentationMode) {
      return;
    }

    let newScale = this.pdfViewer.currentScale;
    // modified by ngx-extended-pdf-viewer #367
    const maxScale = Number(AppOptions.get("maxZoom"));
    if (!maxScale) {
      maxScale = MAX_SCALE
    }
    do {
      newScale = (newScale * DEFAULT_SCALE_DELTA).toFixed(2);
      newScale = Math.ceil(newScale * 10) / 10;
      newScale = Math.min(maxScale, newScale);
    } while (--ticks > 0 && newScale < maxScale);
    // end of modification
    this.pdfViewer.currentScaleValue = newScale;
  },

  zoomOut(ticks) {
    if (this.pdfViewer.isInPresentationMode) {
      return;
    }
    let newScale = this.pdfViewer.currentScale;
    // modified by ngx-extended-pdf-viewer #367
    const minScale = Number(AppOptions.get("minZoom"));
    if (!minScale) {
      minScale = MIN_SCALE;
    }
    do {
      newScale = (newScale / DEFAULT_SCALE_DELTA).toFixed(2);
      newScale = Math.floor(newScale * 10) / 10;
      newScale = Math.max(minScale, newScale);
    } while (--ticks > 0 && newScale > minScale);
    // end of modification
    this.pdfViewer.currentScaleValue = newScale;
  },

  zoomReset() {
    if (this.pdfViewer.isInPresentationMode) {
      return;
    }
    this.pdfViewer.currentScaleValue = DEFAULT_SCALE_VALUE;
  },

  get pagesCount() {
    return this.pdfDocument ? this.pdfDocument.numPages : 0;
  },

  get page() {
    return this.pdfViewer.currentPageNumber;
  },

  set page(val) {
    this.pdfViewer.currentPageNumber = val;
  },

  get supportsPrinting() {
    return PDFPrintServiceFactory.instance.supportsPrinting;
  },

  get supportsFullscreen() {
    let support;
    if (typeof PDFJSDev !== "undefined" && PDFJSDev.test("MOZCENTRAL")) {
      support =
        document.fullscreenEnabled === true ||
        document.mozFullScreenEnabled === true;
    } else {
      const doc = document.documentElement;
      support = !!(
        doc.requestFullscreen ||
        doc.mozRequestFullScreen ||
        doc.webkitRequestFullScreen
      );

      if (
        document.fullscreenEnabled === false ||
        document.mozFullScreenEnabled === false ||
        document.webkitFullscreenEnabled === false
      ) {
        support = false;
      }
    }
    return shadow(this, "supportsFullscreen", support);
  },

  get supportsIntegratedFind() {
    return this.externalServices.supportsIntegratedFind;
  },

  get supportsDocumentFonts() {
    return this.externalServices.supportsDocumentFonts;
  },

  get loadingBar() {
    const bar = new ProgressBar("#loadingBar");
    return shadow(this, "loadingBar", bar);
  },

  get supportedMouseWheelZoomModifierKeys() {
    return this.externalServices.supportedMouseWheelZoomModifierKeys;
  },

  initPassiveLoading() {
    if (
      typeof PDFJSDev === "undefined" ||
      !PDFJSDev.test("MOZCENTRAL || CHROME")
    ) {
      throw new Error("Not implemented: initPassiveLoading");
    }
    this.externalServices.initPassiveLoading({
      onOpenWithTransport(url, length, transport) {
        PDFViewerApplication.open(url, { length, range: transport });
      },
      onOpenWithData(data) {
        PDFViewerApplication.open(data);
      },
      onOpenWithURL(url, length, originalUrl) {
        let file = url,
          args = null;
        if (length !== undefined) {
          args = { length };
        }
        if (originalUrl !== undefined) {
          file = { url, originalUrl };
        }
        PDFViewerApplication.open(file, args);
      },
      onError(err) {
        PDFViewerApplication.l10n
          .get(
            "loading_error",
            null,
            "An error occurred while loading the PDF."
          )
          .then(msg => {
            PDFViewerApplication.error(msg, err);
          });
      },
      onProgress(loaded, total) {
        PDFViewerApplication.progress(loaded / total);
        // #588 modified by ngx-extended-pdf-viewer
        this.eventBus.dispatch("progress", {
          source: this,
          type: "load",
          total,
          loaded,
          percent: (100 * loaded) / total,
        });
        // #588 end of modification
      },
    });
  },

  setTitleUsingUrl(url = "") {
    this.url = url;
    this.baseUrl = url.split("#")[0];
    let title = getPDFFileNameFromURL(url, "");
    if (!title) {
      try {
        title = decodeURIComponent(getFilenameFromUrl(url)) || url;
      } catch (ex) {
        // decodeURIComponent may throw URIError,
        // fall back to using the unprocessed url in that case
        title = url;
      }
    }
    this.setTitle(title);
  },

  setTitle(title) {
    if (this.isViewerEmbedded) {
      // Embedded PDF viewers should not be changing their parent page's title.
      return;
    }
    document.title = title;
  },

  /**
   * @private
   */
  _cancelIdleCallbacks() {
    if (!this._idleCallbacks.size) {
      return;
    }
    for (const callback of this._idleCallbacks) {
      window.cancelIdleCallback(callback);
    }
    this._idleCallbacks.clear();
  },

  /**
   * @private
   */
  async _destroyScriptingInstance() {
    if (!this._scriptingInstance) {
      return;
    }
    const { scripting, internalEvents, domEvents } = this._scriptingInstance;
    try {
      await scripting.destroySandbox();
    } catch (ex) {}

    for (const [name, listener] of internalEvents) {
      this.eventBus._off(name, listener);
    }
    internalEvents.clear();

    for (const [name, listener] of domEvents) {
      window.removeEventListener(name, listener);
    }
    domEvents.clear();

    delete this._mouseState.isDown;
    this._scriptingInstance = null;
  },

  /**
   * Closes opened PDF document.
   * @returns {Promise} - Returns the promise, which is resolved when all
   *                      destruction is completed.
   */
  async close() {
    const errorWrapper = this.appConfig.errorWrapper.container;
    errorWrapper.setAttribute("hidden", "true");

    if (!this.pdfLoadingTask) {
      return undefined;
    }
    const promises = [];

    promises.push(this.pdfLoadingTask.destroy());
    this.pdfLoadingTask = null;

    if (this.pdfDocument) {
      this.pdfDocument = null;

      this.pdfThumbnailViewer.setDocument(null);
      this.pdfViewer.setDocument(null);
      this.pdfLinkService.setDocument(null);
      this.pdfDocumentProperties.setDocument(null);
    }
    webViewerResetPermissions();
    this.store = null;
    this.isInitialViewSet = false;
    this.downloadComplete = false;
    this.url = "";
    this.baseUrl = "";
    this.documentInfo = null;
    this.metadata = null;
    this._contentDispositionFilename = null;
    this._contentLength = null;
    this.triggerDelayedFallback = null;
    this._saveInProgress = false;

    this._cancelIdleCallbacks();
    promises.push(this._destroyScriptingInstance());

    this.pdfSidebar.reset();
    this.pdfOutlineViewer.reset();
    this.pdfAttachmentViewer.reset();
    this.pdfLayerViewer.reset();

    if (this.pdfHistory) {
      this.pdfHistory.reset();
    }
    if (this.findBar) {
      this.findBar.reset();
    }
    this.toolbar.reset();
    this.secondaryToolbar.reset();

    if (typeof PDFBug !== "undefined") {
      PDFBug.cleanup();
    }
    return Promise.all(promises);
  },

  /**
   * Opens PDF document specified by URL or array with additional arguments.
   * @param {string|TypedArray|ArrayBuffer} file - PDF location or binary data.
   * @param {Object} [args] - Additional arguments for the getDocument call,
   *                          e.g. HTTP headers ('httpHeaders') or alternative
   *                          data transport ('range').
   * @returns {Promise} - Returns the promise, which is resolved when document
   *                      is opened.
   */
  async open(file, args) {
    if (this.pdfLoadingTask) {
      // We need to destroy already opened document.
      await this.close();
    }
    // Set the necessary global worker parameters, using the available options.
    const workerParameters = AppOptions.getAll(OptionKind.WORKER);
    for (const key in workerParameters) {
      GlobalWorkerOptions[key] = workerParameters[key];
    }

    const parameters = Object.create(null);
    if (typeof file === "string") {
      // URL
      this.setTitleUsingUrl(file);
      parameters.url = file;
    } else if (file && "byteLength" in file) {
      // ArrayBuffer
      parameters.data = file;
    } else if (file.url && file.originalUrl) {
      this.setTitleUsingUrl(file.originalUrl);
      parameters.url = file.url;
    }
    // Set the necessary API parameters, using the available options.
    const apiParameters = AppOptions.getAll(OptionKind.API);
    for (const key in apiParameters) {
      let value = apiParameters[key];

      if (key === "docBaseUrl" && !value) {
        if (typeof PDFJSDev === "undefined" || !PDFJSDev.test("PRODUCTION")) {
          value = document.URL.split("#")[0];
        } else if (PDFJSDev.test("MOZCENTRAL || CHROME")) {
          value = this.baseUrl;
        }
      }
      parameters[key] = value;
    }
    // Finally, update the API parameters with the arguments (if they exist).
    if (args) {
      for (const key in args) {
        parameters[key] = args[key];
      }
    }

    const loadingTask = getDocument(parameters);
    this.pdfLoadingTask = loadingTask;

    loadingTask.onPassword = (updateCallback, reason) => {
      this.pdfLinkService.externalLinkEnabled = false;
      this.passwordPrompt.setUpdateCallback(updateCallback, reason);
      this.passwordPrompt.open();
    };

    loadingTask.onProgress = ({ loaded, total }) => {
      this.progress(loaded / total);
      // #588 modified by ngx-extended-pdf-viewer
      this.eventBus.dispatch("progress", {
        source: this,
        type: "load",
        total,
        loaded,
        percent: (100 * loaded) / total,
      });
      // #588 end of modification
    };

    // Listen for unsupported features to trigger the fallback UI.
    loadingTask.onUnsupportedFeature = this.fallback.bind(this);

    return loadingTask.promise.then(
      pdfDocument => {
        this.load(pdfDocument);
      },
      exception => {
        if (loadingTask !== this.pdfLoadingTask) {
          return undefined; // Ignore errors for previously opened PDF files.
        }

        const message = exception?.message;
        let loadingErrorMessage;
        if (exception instanceof InvalidPDFException) {
          // change error message also for other builds
          loadingErrorMessage = this.l10n.get(
            "invalid_file_error",
            null,
            "Invalid or corrupted PDF file."
          );
        } else if (exception instanceof MissingPDFException) {
          // special message for missing PDF's
          loadingErrorMessage = this.l10n.get(
            "missing_file_error",
            null,
            "Missing PDF file."
          );
        } else if (exception instanceof UnexpectedResponseException) {
          loadingErrorMessage = this.l10n.get(
            "unexpected_response_error",
            null,
            "Unexpected server response."
          );
        } else {
          loadingErrorMessage = this.l10n.get(
            "loading_error",
            null,
            "An error occurred while loading the PDF."
          );
        }

        return loadingErrorMessage.then(msg => {
          this.error(msg, { message });
          this.onError(exception); // #205
          throw exception;
        });
      }
    );
  },

  download({ sourceEventType = "download" } = {}) {
    function downloadByUrl() {
      downloadManager.downloadUrl(url, filename);
    }

    const url = this.baseUrl;
    // Use this.url instead of this.baseUrl to perform filename detection based
    // on the reference fragment as ultimate fallback if needed.
    const filename =
      this._contentDispositionFilename || getPDFFileNameFromURL(this.url);
    const downloadManager = this.downloadManager;
    downloadManager.onerror = err => {
      // This error won't really be helpful because it's likely the
      // fallback won't work either (or is already open).
      this.error(`PDF failed to download: ${err}`);
    };

    // When the PDF document isn't ready, or the PDF file is still downloading,
    // simply download using the URL.
    if (!this.pdfDocument || !this.downloadComplete) {
      downloadByUrl();
      return;
    }

    this.pdfDocument
      .getData()
      .then(function (data) {
        const blob = new Blob([data], { type: "application/pdf" });
        downloadManager.download(blob, url, filename, sourceEventType);
      })
      .catch(downloadByUrl); // Error occurred, try downloading with the URL.
  },

  async save({ sourceEventType = "download" } = {}) {
    if (this._saveInProgress) {
      return;
    }

    const url = this.baseUrl;
    // Use this.url instead of this.baseUrl to perform filename detection based
    // on the reference fragment as ultimate fallback if needed.
    const filename =
      this._contentDispositionFilename || getPDFFileNameFromURL(this.url);
    const downloadManager = this.downloadManager;
    downloadManager.onerror = err => {
      // This error won't really be helpful because it's likely the
      // fallback won't work either (or is already open).
      this.error(`PDF failed to be saved: ${err}`);
    };

    // When the PDF document isn't ready, or the PDF file is still downloading,
    // simply download using the URL.
    if (!this.pdfDocument || !this.downloadComplete) {
      this.download({ sourceEventType });
      return;
    }
    this._saveInProgress = true;

    await this._scriptingInstance?.scripting.dispatchEventInSandbox({
      id: "doc",
      name: "WillSave",
    });

    this.pdfDocument
      .saveDocument(this.pdfDocument.annotationStorage)
      .then(data => {
        const blob = new Blob([data], { type: "application/pdf" });
        downloadManager.download(blob, url, filename, sourceEventType);
      })
      .catch(() => {
        this.download({ sourceEventType });
      })
      .finally(async () => {
        await this._scriptingInstance?.scripting.dispatchEventInSandbox({
          id: "doc",
          name: "DidSave",
        });

        this._saveInProgress = false;
      });
  },

  downloadOrSave(options) {
    if (this.pdfDocument?.annotationStorage.size > 0) {
      this.save(options);
    } else {
      this.download(options);
    }
  },

  /**
   * For PDF documents that contain e.g. forms and javaScript, we should only
   * trigger the fallback bar once the user has interacted with the page.
   * @private
   */
  _delayedFallback(featureId) {
    // Ensure that telemetry is always reported, since it's not guaranteed
    // that the fallback bar will be shown (depends on user interaction).
    this.externalServices.reportTelemetry({
      type: "unsupportedFeature",
      featureId,
    });

    if (!this.triggerDelayedFallback) {
      this.triggerDelayedFallback = () => {
        this.fallback(featureId);
        this.triggerDelayedFallback = null;
      };
    }
  },

  fallback(featureId) {
    this.externalServices.reportTelemetry({
      type: "unsupportedFeature",
      featureId,
    });

    // Only trigger the fallback once so we don't spam the user with messages
    // for one PDF.
    if (this.fellback) {
      return;
    }
    this.fellback = true;
    this.externalServices.fallback(
      {
        featureId,
        url: this.baseUrl,
      },
      function response(download) {
        if (!download) {
          return;
        }
        PDFViewerApplication.download({ sourceEventType: "download" });
      }
    );
  },

  /**
   * Show the error box.
   * @param {string} message - A message that is human readable.
   * @param {Object} [moreInfo] - Further information about the error that is
   *                              more technical.  Should have a 'message' and
   *                              optionally a 'stack' property.
   */
  error(message, moreInfo) {
    const moreInfoText = [
      this.l10n.get(
        "error_version_info",
        { version: version || "?", build: build || "?" },
        "PDF.js v{{version}} (build: {{build}})"
      ),
    ];
    if (moreInfo) {
      moreInfoText.push(
        this.l10n.get(
          "error_message",
          { message: moreInfo.message },
          "Message: {{message}}"
        )
      );
      if (moreInfo.stack) {
        moreInfoText.push(
          this.l10n.get(
            "error_stack",
            { stack: moreInfo.stack },
            "Stack: {{stack}}"
          )
        );
      } else {
        if (moreInfo.filename) {
          moreInfoText.push(
            this.l10n.get(
              "error_file",
              { file: moreInfo.filename },
              "File: {{file}}"
            )
          );
        }
        if (moreInfo.lineNumber) {
          moreInfoText.push(
            this.l10n.get(
              "error_line",
              { line: moreInfo.lineNumber },
              "Line: {{line}}"
            )
          );
        }
      }
    }

    if (typeof PDFJSDev === "undefined" || !PDFJSDev.test("MOZCENTRAL")) {
      const errorWrapperConfig = this.appConfig.errorWrapper;
      const errorWrapper = errorWrapperConfig.container;
      errorWrapper.removeAttribute("hidden");

      const errorMessage = errorWrapperConfig.errorMessage;
      errorMessage.textContent = message;

      const closeButton = errorWrapperConfig.closeButton;
      closeButton.onclick = function () {
        errorWrapper.setAttribute("hidden", "true");
      };

      const errorMoreInfo = errorWrapperConfig.errorMoreInfo;
      const moreInfoButton = errorWrapperConfig.moreInfoButton;
      const lessInfoButton = errorWrapperConfig.lessInfoButton;
      moreInfoButton.onclick = function () {
        errorMoreInfo.removeAttribute("hidden");
        moreInfoButton.setAttribute("hidden", "true");
        lessInfoButton.removeAttribute("hidden");
        errorMoreInfo.style.height = errorMoreInfo.scrollHeight + "px";
      };
      lessInfoButton.onclick = function () {
        errorMoreInfo.setAttribute("hidden", "true");
        moreInfoButton.removeAttribute("hidden");
        lessInfoButton.setAttribute("hidden", "true");
      };
      moreInfoButton.oncontextmenu = noContextMenuHandler;
      lessInfoButton.oncontextmenu = noContextMenuHandler;
      closeButton.oncontextmenu = noContextMenuHandler;
      moreInfoButton.removeAttribute("hidden");
      lessInfoButton.setAttribute("hidden", "true");
      Promise.all(moreInfoText).then(parts => {
        errorMoreInfo.value = parts.join("\n");
      });
    } else {
      Promise.all(moreInfoText).then(parts => {
        console.error(message + "\n" + parts.join("\n"));
      });
      this.fallback();
    }
  },

  progress(level) {
    if (this.downloadComplete) {
      // Don't accidentally show the loading bar again when the entire file has
      // already been fetched (only an issue when disableAutoFetch is enabled).
      return;
    }
    const percent = Math.round(level * 100);
    // When we transition from full request to range requests, it's possible
    // that we discard some of the loaded data. This can cause the loading
    // bar to move backwards. So prevent this by only updating the bar if it
    // increases.
    if (percent > this.loadingBar.percent || isNaN(percent)) {
      this.loadingBar.percent = percent;

      // When disableAutoFetch is enabled, it's not uncommon for the entire file
      // to never be fetched (depends on e.g. the file structure). In this case
      // the loading bar will not be completely filled, nor will it be hidden.
      // To prevent displaying a partially filled loading bar permanently, we
      // hide it when no data has been loaded during a certain amount of time.
      const disableAutoFetch = this.pdfDocument
        ? this.pdfDocument.loadingParams.disableAutoFetch
        : AppOptions.get("disableAutoFetch");

      if (disableAutoFetch && percent) {
        if (this.disableAutoFetchLoadingBarTimeout) {
          clearTimeout(this.disableAutoFetchLoadingBarTimeout);
          this.disableAutoFetchLoadingBarTimeout = null;
        }
        this.loadingBar.show();

        this.disableAutoFetchLoadingBarTimeout = setTimeout(() => {
          this.loadingBar.hide();
          this.disableAutoFetchLoadingBarTimeout = null;
        }, DISABLE_AUTO_FETCH_LOADING_BAR_TIMEOUT);
      }
    }
  },

  load(pdfDocument) {
    this.pdfDocument = pdfDocument;

    pdfDocument.getDownloadInfo().then(() => {
      this.downloadComplete = true;
      this.loadingBar.hide();

      firstPagePromise.then(() => {
        this.eventBus.dispatch("documentloaded", { source: this });
      });
    });

    // Since the `setInitialView` call below depends on this being resolved,
    // fetch it early to avoid delaying initial rendering of the PDF document.
    const pageLayoutPromise = pdfDocument.getPageLayout().catch(function () {
      /* Avoid breaking initial rendering; ignoring errors. */
    });
    const pageModePromise = pdfDocument.getPageMode().catch(function () {
      /* Avoid breaking initial rendering; ignoring errors. */
    });
    const openActionPromise = pdfDocument.getOpenAction().catch(function () {
      /* Avoid breaking initial rendering; ignoring errors. */
    });

    this.toolbar.setPagesCount(pdfDocument.numPages, false);
    this.secondaryToolbar.setPagesCount(pdfDocument.numPages);

    let baseDocumentUrl;
    if (typeof PDFJSDev === "undefined" || PDFJSDev.test("GENERIC")) {
      baseDocumentUrl = null;
    } else if (PDFJSDev.test("MOZCENTRAL")) {
      baseDocumentUrl = this.baseUrl;
    } else if (PDFJSDev.test("CHROME")) {
      baseDocumentUrl = location.href.split("#")[0];
    }
    this.pdfLinkService.setDocument(pdfDocument, baseDocumentUrl);
    this.pdfDocumentProperties.setDocument(pdfDocument, this.url);

    const pdfViewer = this.pdfViewer;
    pdfViewer.setDocument(pdfDocument);
    const { firstPagePromise, onePageRendered, pagesPromise } = pdfViewer;

    const pdfThumbnailViewer = this.pdfThumbnailViewer;
    pdfThumbnailViewer.setDocument(pdfDocument);

    const storedPromise = (this.store = new ViewHistory(
      pdfDocument.fingerprint
    ))
      .getMultiple({
        page: null,
        zoom: DEFAULT_SCALE_VALUE,
        scrollLeft: "0",
        scrollTop: "0",
        rotation: null,
        sidebarView: SidebarView.UNKNOWN,
        scrollMode: ScrollMode.UNKNOWN,
        spreadMode: SpreadMode.UNKNOWN,
      })
      .catch(() => {
        /* Unable to read from storage; ignoring errors. */
        return Object.create(null);
      });

    firstPagePromise.then(pdfPage => {
      this.loadingBar.setWidth(this.appConfig.viewerContainer);
      this._initializeAnnotationStorageCallbacks(pdfDocument);

      Promise.all([
        animationStarted,
        storedPromise,
        pageLayoutPromise,
        pageModePromise,
        openActionPromise,
      ])
        .then(async ([timeStamp, stored, pageLayout, pageMode, openAction]) => {
          const viewOnLoad = AppOptions.get("viewOnLoad");

          this._initializePdfHistory({
            fingerprint: pdfDocument.fingerprint,
            viewOnLoad,
            initialDest: openAction && openAction.dest,
          });
          const initialBookmark = this.initialBookmark;

          // Initialize the default values, from user preferences.
          const zoom = AppOptions.get("defaultZoomValue");
          let hash = zoom ? `zoom=${zoom}` : null;

          let rotation = null;
          let sidebarView = AppOptions.get("sidebarViewOnLoad");
          let scrollMode = AppOptions.get("scrollModeOnLoad");
          let spreadMode = AppOptions.get("spreadModeOnLoad");

          if (stored.page && viewOnLoad !== ViewOnLoad.INITIAL) {
            hash =
              `page=${stored.page}&zoom=${zoom || stored.zoom},` +
              `${stored.scrollLeft},${stored.scrollTop}`;

            rotation = parseInt(stored.rotation, 10);
            // Always let user preference take precedence over the view history.
            if (sidebarView === SidebarView.UNKNOWN) {
              sidebarView = stored.sidebarView | 0;
            }
            if (scrollMode === ScrollMode.UNKNOWN) {
              scrollMode = stored.scrollMode | 0;
            }
            if (spreadMode === SpreadMode.UNKNOWN) {
              spreadMode = stored.spreadMode | 0;
            }
          }
          // Always let the user preference/view history take precedence.
          if (pageMode && sidebarView === SidebarView.UNKNOWN) {
            sidebarView = apiPageModeToSidebarView(pageMode);
          }
          if (pageLayout && spreadMode === SpreadMode.UNKNOWN) {
            spreadMode = apiPageLayoutToSpreadMode(pageLayout);
          }

          this.setInitialView(hash, {
            rotation,
            sidebarView,
            scrollMode,
            spreadMode,
          });
          this.eventBus.dispatch("documentinit", { source: this });
          // Make all navigation keys work on document load,
          // unless the viewer is embedded in a web page.
          if (!this.isViewerEmbedded) {
            pdfViewer.focus();
          }

          // Currently only the "copy"-permission is supported, hence we delay
          // the `getPermissions` API call until *after* rendering has started.
          this._initializePermissions(pdfDocument);

          // For documents with different page sizes, once all pages are
          // resolved, ensure that the correct location becomes visible on load.
          // (To reduce the risk, in very large and/or slow loading documents,
          //  that the location changes *after* the user has started interacting
          //  with the viewer, wait for either `pagesPromise` or a timeout.)
          await Promise.race([
            pagesPromise,
            new Promise(resolve => {
              setTimeout(resolve, FORCE_PAGES_LOADED_TIMEOUT);
            }),
          ]);
          if (!initialBookmark && !hash) {
            return;
          }
          if (pdfViewer.hasEqualPageSizes) {
            return;
          }
          this.initialBookmark = initialBookmark;

          // eslint-disable-next-line no-self-assign
          pdfViewer.currentScaleValue = pdfViewer.currentScaleValue;
          // Re-apply the initial document location.
          this.setInitialView(hash);
        })
        .catch(() => {
          // Ensure that the document is always completely initialized,
          // even if there are any errors thrown above.
          this.setInitialView();
        })
        .then(function () {
          // At this point, rendering of the initial page(s) should always have
          // started (and may even have completed).
          // To prevent any future issues, e.g. the document being completely
          // blank on load, always trigger rendering here.
          pdfViewer.update();
        });
    });

    pagesPromise.then(() => {
      this._initializeAutoPrint(pdfDocument, openActionPromise);
    });

    onePageRendered.then(() => {
      pdfDocument.getOutline().then(outline => {
        this.pdfOutlineViewer.render({ outline });
      });
      pdfDocument.getAttachments().then(attachments => {
        this.pdfAttachmentViewer.render({ attachments });
      });
      // Ensure that the layers accurately reflects the current state in the
      // viewer itself, rather than the default state provided by the API.
      pdfViewer.optionalContentConfigPromise.then(optionalContentConfig => {
        this.pdfLayerViewer.render({ optionalContentConfig, pdfDocument });
      });
      if ("requestIdleCallback" in window) {
        const callback = window.requestIdleCallback(
          () => {
            this._collectTelemetry(pdfDocument);
            this._idleCallbacks.delete(callback);
          },
          { timeout: 1000 }
        );
        this._idleCallbacks.add(callback);
      }
      this._initializeJavaScript(pdfDocument);
    });

    this._initializePageLabels(pdfDocument);
    this._initializeMetadata(pdfDocument);
  },

  /**
   * @private
   */
  async _initializeJavaScript(pdfDocument) {
    if (!AppOptions.get("enableScripting")) {
      return;
    }
    const [objects, calculationOrder, docActions] = await Promise.all([
      pdfDocument.getFieldObjects(),
      pdfDocument.getCalculationOrderIds(),
      pdfDocument.getJSActions(),
    ]);

    if (!objects && !docActions) {
      // No FieldObjects or JavaScript actions were found in the document.
      return;
    }
    if (pdfDocument !== this.pdfDocument) {
      return; // The document was closed while the data resolved.
    }
    const scripting = this.externalServices.createScripting(
      typeof PDFJSDev === "undefined" ||
        PDFJSDev.test("!PRODUCTION || GENERIC || CHROME")
        ? { sandboxBundleSrc: AppOptions.get("sandboxBundleSrc") }
        : null
    );
    // Store a reference to the current scripting-instance, to allow destruction
    // of the sandbox and removal of the event listeners at document closing.
    const internalEvents = new Map(),
      domEvents = new Map();
    this._scriptingInstance = {
      scripting,
      ready: false,
      internalEvents,
      domEvents,
    };

    if (!this.documentInfo) {
      // It should be *extremely* rare for metadata to not have been resolved
      // when this code runs, but ensure that we handle that case here.
      await new Promise(resolve => {
        const metadataLoaded = () => {
          this.eventBus._off("metadataloaded", metadataLoaded);
          resolve();
        };
        this.eventBus._on("metadataloaded", metadataLoaded);
      });
      if (pdfDocument !== this.pdfDocument) {
        return; // The document was closed while the metadata resolved.
      }
    }

    const updateFromSandbox = ({ detail }) => {
      const { id, command, value } = detail;
      if (!id) {
        switch (command) {
          case "clear":
            console.clear();
            break;
          case "error":
            console.error(value);
            break;
          case "layout":
            this.pdfViewer.spreadMode = apiPageLayoutToSpreadMode(value);
            break;
          case "page-num":
            this.pdfViewer.currentPageNumber = value + 1;
            break;
          case "print":
            this.pdfViewer.pagesPromise.then(() => {
              this.triggerPrinting();
            });
            break;
          case "println":
            console.log(value);
            break;
          case "zoom":
            this.pdfViewer.currentScaleValue = value;
            break;
        }
        return;
      }

      const element = document.getElementById(id);
      if (element) {
        element.dispatchEvent(new CustomEvent("updatefromsandbox", { detail }));
      } else {
        if (value !== undefined && value !== null) {
          // The element hasn't been rendered yet, use the AnnotationStorage.
          pdfDocument.annotationStorage.setValue(id, value);
        }
      }
    };
    internalEvents.set("updatefromsandbox", updateFromSandbox);

    const dispatchEventInSandbox = ({ detail }) => {
      scripting.dispatchEventInSandbox(detail);
    };
    internalEvents.set("dispatcheventinsandbox", dispatchEventInSandbox);

    const mouseDown = event => {
      this._mouseState.isDown = true;
    };
    domEvents.set("mousedown", mouseDown);

    const mouseUp = event => {
      this._mouseState.isDown = false;
    };
    domEvents.set("mouseup", mouseUp);

    for (const [name, listener] of internalEvents) {
      this.eventBus._on(name, listener);
    }
    for (const [name, listener] of domEvents) {
      window.addEventListener(name, listener);
    }

    if (!this._contentLength) {
      // Always waiting for the entire PDF document to be loaded will, most
      // likely, delay sandbox-creation too much in the general case for all
      // PDF documents which are not provided as binary data to the API.
      // Hence we'll simply have to trust that the `contentLength` (as provided
      // by the server), when it exists, is accurate enough here.
      const { length } = await pdfDocument.getDownloadInfo();

      if (pdfDocument !== this.pdfDocument) {
        return; // The document was closed while the download info resolved.
      }
      this._contentLength = length;
    }
    const filename =
      this._contentDispositionFilename || getPDFFileNameFromURL(this.url);

    try {
      await scripting.createSandbox({
        objects,
        calculationOrder,
        appInfo: {
          platform: navigator.platform,
          language: navigator.language,
        },
        docInfo: {
          ...this.documentInfo,
          baseURL: this.baseUrl,
          filesize: this._contentLength,
          filename,
          metadata: this.metadata,
          numPages: pdfDocument.numPages,
          URL: this.url,
          actions: docActions,
        },
      });

      if (this.externalServices.isInAutomation) {
        this.eventBus.dispatch("sandboxcreated", { source: this });
      }
    } catch (error) {
      console.error(`_initializeJavaScript: "${error?.message}".`);

      this._destroyScriptingInstance();
      return;
    }

    await scripting.dispatchEventInSandbox({
      id: "doc",
      name: "Open",
    });

    // Used together with the integration-tests, see the `scriptingReady`
    // getter, to enable awaiting full initialization of the scripting/sandbox.
    // (Defer this slightly, to make absolutely sure that everything is done.)
    Promise.resolve().then(() => {
      if (this._scriptingInstance) {
        this._scriptingInstance.ready = true;
      }
    });
  },

  /**
   * A place to fetch data for telemetry after one page is rendered and the
   * viewer is idle.
   * @private
   */
  async _collectTelemetry(pdfDocument) {
    const markInfo = await this.pdfDocument.getMarkInfo();
    if (pdfDocument !== this.pdfDocument) {
      return; // Document was closed while waiting for mark info.
    }
    const tagged = markInfo?.Marked || false;
    this.externalServices.reportTelemetry({
      type: "tagged",
      tagged,
    });
  },

  /**
   * @private
   */
  async _initializeAutoPrint(pdfDocument, openActionPromise) {
    const [openAction, javaScript] = await Promise.all([
      openActionPromise,
      !AppOptions.get("enableScripting") ? pdfDocument.getJavaScript() : null,
    ]);

    if (pdfDocument !== this.pdfDocument) {
      return; // The document was closed while the auto print data resolved.
    }
    let triggerAutoPrint = false;

    if (openAction?.action === "Print") {
      triggerAutoPrint = true;
    }
    if (javaScript) {
      javaScript.some(js => {
        if (!js) {
          // Don't warn/fallback for empty JavaScript actions.
          return false;
        }
        console.warn("Warning: JavaScript is not supported");
        this._delayedFallback(UNSUPPORTED_FEATURES.javaScript);
        return true;
      });

      if (!triggerAutoPrint) {
        // Hack to support auto printing.
        for (const js of javaScript) {
          if (js && AutoPrintRegExp.test(js)) {
            triggerAutoPrint = true;
            break;
          }
        }
      }
    }

    if (triggerAutoPrint) {
      this.triggerPrinting();
    }
  },

  /**
   * @private
   */
  async _initializeMetadata(pdfDocument) {
    const {
      info,
      metadata,
      contentDispositionFilename,
      contentLength,
    } = await pdfDocument.getMetadata();

    if (pdfDocument !== this.pdfDocument) {
      return; // The document was closed while the metadata resolved.
    }
    this.documentInfo = info;
    this.metadata = metadata;
    this._contentDispositionFilename = contentDispositionFilename;
    this._contentLength = contentLength;

    // Provides some basic debug information
    const PDFViewerApplicationOptions = window.PDFViewerApplicationOptions;
    if ((!PDFViewerApplicationOptions) || PDFViewerApplicationOptions.get("verbosity") > 0) {
      console.log(
        "PDF viewer: ngx-extended-pdf-viewer running on pdf.js " +
          (window["pdfjs-dist/build/pdf"]
            ? window["pdfjs-dist/build/pdf"].version
            : " developer version (?)")
      );
      console.log(
        `PDF ${pdfDocument.fingerprint} [${info.PDFFormatVersion} ` +
          `${(info.Producer || "-").trim()} / ${(info.Creator || "-").trim()}] ` +
          `(PDF.js: ${version || "-"}` +
          `${
            this.pdfViewer.enableWebGL ? " [WebGL]" : ""
          }) modified by ngx-extended-pdf-viewer)`
      );
    }

    let pdfTitle;
    const infoTitle = info && info.Title;
    if (infoTitle) {
      pdfTitle = infoTitle;
    }
    const metadataTitle = metadata && metadata.get("dc:title");
    if (metadataTitle) {
      // Ghostscript can produce invalid 'dc:title' Metadata entries:
      //  - The title may be "Untitled" (fixes bug 1031612).
      //  - The title may contain incorrectly encoded characters, which thus
      //    looks broken, hence we ignore the Metadata entry when it
      //    contains characters from the Specials Unicode block
      //    (fixes bug 1605526).
      if (
        metadataTitle !== "Untitled" &&
        !/[\uFFF0-\uFFFF]/g.test(metadataTitle)
      ) {
        pdfTitle = metadataTitle;
      }
    }
    if (pdfTitle) {
      this.setTitle(
        `${pdfTitle} - ${contentDispositionFilename || document.title}`
      );
    } else if (contentDispositionFilename) {
      this.setTitle(contentDispositionFilename);
    }

    if (info.IsXFAPresent && !info.IsAcroFormPresent) {
      console.warn("Warning: XFA is not supported");
      this._delayedFallback(UNSUPPORTED_FEATURES.forms);
    } else if (
      (info.IsAcroFormPresent || info.IsXFAPresent) &&
      !this.pdfViewer.renderInteractiveForms
    ) {
      console.warn("Warning: Interactive form support is not enabled");
      this._delayedFallback(UNSUPPORTED_FEATURES.forms);
    }

    // Telemetry labels must be C++ variable friendly.
    let versionId = "other";
    if (KNOWN_VERSIONS.includes(info.PDFFormatVersion)) {
      versionId = `v${info.PDFFormatVersion.replace(".", "_")}`;
    }
    let generatorId = "other";
    if (info.Producer) {
      const producer = info.Producer.toLowerCase();
      KNOWN_GENERATORS.some(function (generator) {
        if (!producer.includes(generator)) {
          return false;
        }
        generatorId = generator.replace(/[ .-]/g, "_");
        return true;
      });
    }
    let formType = null;
    if (info.IsXFAPresent) {
      formType = "xfa";
    } else if (info.IsAcroFormPresent) {
      formType = "acroform";
    }
    this.externalServices.reportTelemetry({
      type: "documentInfo",
      version: versionId,
      generator: generatorId,
      formType,
    });

    this.eventBus.dispatch("metadataloaded", { source: this });
  },

  /**
   * @private
   */
  async _initializePageLabels(pdfDocument) {
    const labels = await pdfDocument.getPageLabels();

    if (pdfDocument !== this.pdfDocument) {
      return; // The document was closed while the page labels resolved.
    }
    if (!labels || AppOptions.get("disablePageLabels")) {
      return;
    }
    const numLabels = labels.length;
    if (numLabels !== this.pagesCount) {
      console.error(
        "The number of Page Labels does not match the number of pages in the document."
      );
      return;
    }
    let i = 0;
    // Ignore page labels that correspond to standard page numbering.
    while (i < numLabels && labels[i] === (i + 1).toString()) {
      i++;
    }
    if (i === numLabels) {
      return;
    }
    const { pdfViewer, pdfThumbnailViewer, toolbar } = this;

    pdfViewer.setPageLabels(labels);
    pdfThumbnailViewer.setPageLabels(labels);

    // Changing toolbar page display to use labels and we need to set
    // the label of the current page.
    toolbar.setPagesCount(numLabels, true);
    toolbar.setPageNumber(
      pdfViewer.currentPageNumber,
      pdfViewer.currentPageLabel
    );
  },

  /**
   * @private
   */
  _initializePdfHistory({ fingerprint, viewOnLoad, initialDest = null }) {
    if (this.isViewerEmbedded || AppOptions.get("disableHistory")) {
      // The browsing history is only enabled when the viewer is standalone,
      // i.e. not when it is embedded in a web page.
      return;
    }
    this.pdfHistory.initialize({
      fingerprint,
      resetHistory: viewOnLoad === ViewOnLoad.INITIAL,
      updateUrl: AppOptions.get("historyUpdateUrl"),
    });

    if (this.pdfHistory.initialBookmark) {
      this.initialBookmark = this.pdfHistory.initialBookmark;

      this.initialRotation = this.pdfHistory.initialRotation;
    }

    // Always let the browser history/document hash take precedence.
    if (
      initialDest &&
      !this.initialBookmark &&
      viewOnLoad === ViewOnLoad.UNKNOWN
    ) {
      this.initialBookmark = JSON.stringify(initialDest);
      // TODO: Re-factor the `PDFHistory` initialization to remove this hack
      // that's currently necessary to prevent weird initial history state.
      this.pdfHistory.push({ explicitDest: initialDest, pageNumber: null });
    }
  },

  /**
   * @private
   */
  async _initializePermissions(pdfDocument) {
    const permissions = await pdfDocument.getPermissions();

    if (pdfDocument !== this.pdfDocument) {
      return; // The document was closed while the permissions resolved.
    }
    if (!permissions || !AppOptions.get("enablePermissions")) {
      return;
    }
    // Currently only the "copy"-permission is supported.
    if (!permissions.includes(PermissionFlag.COPY)) {
      this.appConfig.viewerContainer.classList.add(ENABLE_PERMISSIONS_CLASS);
    }
  },

  /**
   * @private
   */
  _initializeAnnotationStorageCallbacks(pdfDocument) {
    if (pdfDocument !== this.pdfDocument) {
      return;
    }
    const { annotationStorage } = pdfDocument;

    annotationStorage.onSetModified = function () {
      window.addEventListener("beforeunload", beforeUnload);
    };
    annotationStorage.onResetModified = function () {
      window.removeEventListener("beforeunload", beforeUnload);
    };
  },

  setInitialView(
    storedHash,
    { rotation, sidebarView, scrollMode, spreadMode } = {}
  ) {
    const setRotation = angle => {
      if (isValidRotation(angle)) {
        this.pdfViewer.pagesRotation = angle;
      }
    };
    const setViewerModes = (scroll, spread) => {
      if (isValidScrollMode(scroll)) {
        this.pdfViewer.scrollMode = scroll;
      }
      if (isValidSpreadMode(spread)) {
        this.pdfViewer.spreadMode = spread;
      }
    };
    this.isInitialViewSet = true;
    this.pdfSidebar.setInitialView(sidebarView);

    setViewerModes(scrollMode, spreadMode);

    if (this.initialBookmark) {
      setRotation(this.initialRotation);
      delete this.initialRotation;

      this.pdfLinkService.setHash(this.initialBookmark);
      this.initialBookmark = null;
    } else if (storedHash) {
      setRotation(rotation);

      this.pdfLinkService.setHash(storedHash);
    }

    // Ensure that the correct page number is displayed in the UI,
    // even if the active page didn't change during document load.
    this.toolbar.setPageNumber(
      this.pdfViewer.currentPageNumber,
      this.pdfViewer.currentPageLabel
    );
    this.secondaryToolbar.setPageNumber(this.pdfViewer.currentPageNumber);

    if (!this.pdfViewer.currentScaleValue) {
      // Scale was not initialized: invalid bookmark or scale was not specified.
      // Setting the default one.
      const defaultZoomOption = PDFViewerApplicationOptions.get('defaultZoomValue');
      // #556 #543 modified by ngx-extended-pdf-viewer
      if (defaultZoomOption) {
        this.pdfViewer.currentScaleValue = defaultZoomOption;
      } else {
        this.pdfViewer.currentScaleValue = DEFAULT_SCALE_VALUE;
      }
      // #556 #543 end of modification
    }
  },

  cleanup() {
    if (!this.pdfDocument) {
      return; // run cleanup when document is loaded
    }
    this.pdfViewer.cleanup();
    this.pdfThumbnailViewer.cleanup();

    // We don't want to remove fonts used by active page SVGs.
    if (this.pdfViewer.renderer !== RendererType.SVG) {
      this.pdfDocument.cleanup();
    }
  },

  forceRendering() {
    this.pdfRenderingQueue.printing = !!this.printService;
    this.pdfRenderingQueue.isThumbnailViewEnabled = this.pdfSidebar.isThumbnailViewVisible;
    this.pdfRenderingQueue.renderHighestPriority();
  },

  beforePrint() {
    // Given that the "beforeprint" browser event is synchronous, we
    // unfortunately cannot await the scripting event dispatching here.
    this._scriptingInstance?.scripting.dispatchEventInSandbox({
      id: "doc",
      name: "WillPrint",
    });

    if (this.printService) {
      // There is no way to suppress beforePrint/afterPrint events,
      // but PDFPrintService may generate double events -- this will ignore
      // the second event that will be coming from native window.printPDF().
      return;
    }

    if (!this.supportsPrinting) {
      this.l10n
        .get(
          "printing_not_supported",
          null,
          "Warning: Printing is not fully supported by this browser."
        )
        .then(printMessage => {
          this.error(printMessage);
        });
      return;
    }

    // The beforePrint is a sync method and we need to know layout before
    // returning from this method. Ensure that we can get sizes of the pages.
    if (!this.pdfViewer.pageViewsReady) {
      this.l10n
        .get(
          "printing_not_ready",
          null,
          "Warning: The PDF is not fully loaded for printing."
        )
        .then(notReadyMessage => {
          // eslint-disable-next-line no-alert
          window.alert(notReadyMessage);
        });
      return;
    }

    const pagesOverview = this.pdfViewer.getPagesOverview();
    const printContainer = this.appConfig.printContainer;
    const printResolution = AppOptions.get("printResolution");
    const optionalContentConfigPromise = this.pdfViewer
      .optionalContentConfigPromise;

    const printService = PDFPrintServiceFactory.instance.createPrintService(
      this.pdfDocument,
      pagesOverview,
      printContainer,
      printResolution,
      optionalContentConfigPromise,
      this.l10n,
      this.pdfViewer.eventBus // #588 modified by ngx-extended-pdf-viewer
    );
    this.printService = printService;
    this.forceRendering();

    printService.layout();

    this.externalServices.reportTelemetry({
      type: "print",
    });
  },

  afterPrint() {
    // Given that the "afterprint" browser event is synchronous, we
    // unfortunately cannot await the scripting event dispatching here.
    this._scriptingInstance?.scripting.dispatchEventInSandbox({
      id: "doc",
      name: "DidPrint",
    });

    if (this.printService) {
      document.body.removeAttribute("data-pdfjsprinting");
      this.printService.destroy();
      this.printService = null;

      if (this.pdfDocument) {
        this.pdfDocument.annotationStorage.resetModified();
      }
    }
    this.forceRendering();
  },

  rotatePages(delta) {
    if (!this.pdfDocument) {
      return;
    }
    const newRotation = (this.pdfViewer.pagesRotation + 360 + delta) % 360;
    this.pdfViewer.pagesRotation = newRotation;
    // Note that the thumbnail viewer is updated, and rendering is triggered,
    // in the 'rotationchanging' event handler.
  },

  requestPresentationMode() {
    if (!this.pdfPresentationMode) {
      return;
    }
    this.pdfPresentationMode.request();
  },

  triggerPrinting() {
    if (!this.supportsPrinting) {
      return;
    }
<<<<<<< HEAD
    this._scriptingInstance?.scripting.dispatchEventInSandbox({
      id: "doc",
      name: "WillPrint",
    });

    window.printPDF();  // #586 modified by ngx-extended-pdf-viewer

    this._scriptingInstance?.scripting.dispatchEventInSandbox({
      id: "doc",
      name: "DidPrint",
    });
=======
    window.print();
>>>>>>> df53e781
  },

  bindEvents() {
    const { eventBus, _boundEvents } = this;

    _boundEvents.beforePrint = this.beforePrint.bind(this);
    _boundEvents.afterPrint = this.afterPrint.bind(this);

    eventBus._on("resize", webViewerResize);
    eventBus._on("hashchange", webViewerHashchange);
    eventBus._on("beforeprint", _boundEvents.beforePrint);
    eventBus._on("afterprint", _boundEvents.afterPrint);
    eventBus._on("pagerendered", webViewerPageRendered);
    eventBus._on("updateviewarea", webViewerUpdateViewarea);
    eventBus._on("pagechanging", webViewerPageChanging);
    eventBus._on("scalechanging", webViewerScaleChanging);
    eventBus._on("rotationchanging", webViewerRotationChanging);
    eventBus._on("sidebarviewchanged", webViewerSidebarViewChanged);
    eventBus._on("pagemode", webViewerPageMode);
    eventBus._on("namedaction", webViewerNamedAction);
    eventBus._on("presentationmodechanged", webViewerPresentationModeChanged);
    eventBus._on("presentationmode", webViewerPresentationMode);
    eventBus._on("print", webViewerPrint);
    eventBus._on("download", webViewerDownload);
    eventBus._on("save", webViewerSave);
    eventBus._on("firstpage", webViewerFirstPage);
    eventBus._on("lastpage", webViewerLastPage);
    eventBus._on("nextpage", webViewerNextPage);
    eventBus._on("previouspage", webViewerPreviousPage);
    eventBus._on("zoomin", webViewerZoomIn);
    eventBus._on("zoomout", webViewerZoomOut);
    eventBus._on("zoomreset", webViewerZoomReset);
    eventBus._on("pagenumberchanged", webViewerPageNumberChanged);
    eventBus._on("scalechanged", webViewerScaleChanged);
    eventBus._on("rotatecw", webViewerRotateCw);
    eventBus._on("rotateccw", webViewerRotateCcw);
    eventBus._on("optionalcontentconfig", webViewerOptionalContentConfig);
    eventBus._on("switchscrollmode", webViewerSwitchScrollMode);
    eventBus._on("scrollmodechanged", webViewerScrollModeChanged);
    eventBus._on("switchspreadmode", webViewerSwitchSpreadMode);
    eventBus._on("spreadmodechanged", webViewerSpreadModeChanged);
    eventBus._on("documentproperties", webViewerDocumentProperties);
    eventBus._on("find", webViewerFind);
    eventBus._on("findfromurlhash", webViewerFindFromUrlHash);
    eventBus._on("updatefindmatchescount", webViewerUpdateFindMatchesCount);
    eventBus._on("updatefindcontrolstate", webViewerUpdateFindControlState);

    if (AppOptions.get("pdfBug")) {
      _boundEvents.reportPageStatsPDFBug = reportPageStatsPDFBug;

      eventBus._on("pagerendered", _boundEvents.reportPageStatsPDFBug);
      eventBus._on("pagechanging", _boundEvents.reportPageStatsPDFBug);
    }
    if (typeof PDFJSDev === "undefined" || PDFJSDev.test("GENERIC")) {
      eventBus._on("fileinputchange", webViewerFileInputChange);
      eventBus._on("openfile", webViewerOpenFile);
    }
  },

  bindWindowEvents() {
    const { eventBus, _boundEvents } = this;

    _boundEvents.windowResize = () => {
      eventBus.dispatch("resize", { source: window });
    };
    _boundEvents.windowHashChange = () => {
      eventBus.dispatch("hashchange", {
        source: window,
        hash: document.location.hash.substring(1),
      });
    };
    _boundEvents.windowBeforePrint = () => {
      eventBus.dispatch("beforeprint", { source: window });
    };
    _boundEvents.windowAfterPrint = () => {
      eventBus.dispatch("afterprint", { source: window });
    };
    _boundEvents.windowUpdateFromSandbox = event => {
      eventBus.dispatch("updatefromsandbox", {
        source: window,
        detail: event.detail,
      });
    };

    window.addEventListener("visibilitychange", webViewerVisibilityChange);
    window.addEventListener("wheel", webViewerWheel, { passive: false });
    window.addEventListener("touchstart", webViewerTouchStart, {
      passive: false,
    });
    window.addEventListener("click", webViewerClick);
    window.addEventListener("keydown", webViewerKeyDown);
    window.addEventListener("keyup", webViewerKeyUp);
    window.addEventListener("resize", _boundEvents.windowResize);
    window.addEventListener("hashchange", _boundEvents.windowHashChange);
    window.addEventListener("beforeprint", _boundEvents.windowBeforePrint);
    window.addEventListener("afterprint", _boundEvents.windowAfterPrint);
    window.addEventListener(
      "updatefromsandbox",
      _boundEvents.windowUpdateFromSandbox
    );
  },

  unbindEvents() {
    const { eventBus, _boundEvents } = this;

    eventBus._off("resize", webViewerResize);
    eventBus._off("hashchange", webViewerHashchange);
    eventBus._off("beforeprint", _boundEvents.beforePrint);
    eventBus._off("afterprint", _boundEvents.afterPrint);
    eventBus._off("pagerendered", webViewerPageRendered);
    eventBus._off("updateviewarea", webViewerUpdateViewarea);
    eventBus._off("pagechanging", webViewerPageChanging);
    eventBus._off("scalechanging", webViewerScaleChanging);
    eventBus._off("rotationchanging", webViewerRotationChanging);
    eventBus._off("sidebarviewchanged", webViewerSidebarViewChanged);
    eventBus._off("pagemode", webViewerPageMode);
    eventBus._off("namedaction", webViewerNamedAction);
    eventBus._off("presentationmodechanged", webViewerPresentationModeChanged);
    eventBus._off("presentationmode", webViewerPresentationMode);
    eventBus._off("print", webViewerPrint);
    eventBus._off("download", webViewerDownload);
    eventBus._off("save", webViewerSave);
    eventBus._off("firstpage", webViewerFirstPage);
    eventBus._off("lastpage", webViewerLastPage);
    eventBus._off("nextpage", webViewerNextPage);
    eventBus._off("previouspage", webViewerPreviousPage);
    eventBus._off("zoomin", webViewerZoomIn);
    eventBus._off("zoomout", webViewerZoomOut);
    eventBus._off("zoomreset", webViewerZoomReset);
    eventBus._off("pagenumberchanged", webViewerPageNumberChanged);
    eventBus._off("scalechanged", webViewerScaleChanged);
    eventBus._off("rotatecw", webViewerRotateCw);
    eventBus._off("rotateccw", webViewerRotateCcw);
    eventBus._off("optionalcontentconfig", webViewerOptionalContentConfig);
    eventBus._off("switchscrollmode", webViewerSwitchScrollMode);
    eventBus._off("scrollmodechanged", webViewerScrollModeChanged);
    eventBus._off("switchspreadmode", webViewerSwitchSpreadMode);
    eventBus._off("spreadmodechanged", webViewerSpreadModeChanged);
    eventBus._off("documentproperties", webViewerDocumentProperties);
    eventBus._off("find", webViewerFind);
    eventBus._off("findfromurlhash", webViewerFindFromUrlHash);
    eventBus._off("updatefindmatchescount", webViewerUpdateFindMatchesCount);
    eventBus._off("updatefindcontrolstate", webViewerUpdateFindControlState);

    if (_boundEvents.reportPageStatsPDFBug) {
      eventBus._off("pagerendered", _boundEvents.reportPageStatsPDFBug);
      eventBus._off("pagechanging", _boundEvents.reportPageStatsPDFBug);

      _boundEvents.reportPageStatsPDFBug = null;
    }
    if (typeof PDFJSDev === "undefined" || PDFJSDev.test("GENERIC")) {
      eventBus._off("fileinputchange", webViewerFileInputChange);
      eventBus._off("openfile", webViewerOpenFile);
    }

    _boundEvents.beforePrint = null;
    _boundEvents.afterPrint = null;
  },

  unbindWindowEvents() {
    const { _boundEvents } = this;

    window.removeEventListener("visibilitychange", webViewerVisibilityChange);
    window.removeEventListener("wheel", webViewerWheel, { passive: false });
    window.removeEventListener("touchstart", webViewerTouchStart, {
      passive: false,
    });
    window.removeEventListener("click", webViewerClick);
    window.removeEventListener("keydown", webViewerKeyDown);
    window.removeEventListener("keyup", webViewerKeyUp);
    window.removeEventListener("resize", _boundEvents.windowResize);
    window.removeEventListener("hashchange", _boundEvents.windowHashChange);
    window.removeEventListener("beforeprint", _boundEvents.windowBeforePrint);
    window.removeEventListener("afterprint", _boundEvents.windowAfterPrint);
    window.removeEventListener(
      "updatefromsandbox",
      _boundEvents.windowUpdateFromSandbox
    );

    _boundEvents.windowResize = null;
    _boundEvents.windowHashChange = null;
    _boundEvents.windowBeforePrint = null;
    _boundEvents.windowAfterPrint = null;
    _boundEvents.windowUpdateFromSandbox = null;
  },

  accumulateWheelTicks(ticks) {
    // If the scroll direction changed, reset the accumulated wheel ticks.
    if (
      (this._wheelUnusedTicks > 0 && ticks < 0) ||
      (this._wheelUnusedTicks < 0 && ticks > 0)
    ) {
      this._wheelUnusedTicks = 0;
    }
    this._wheelUnusedTicks += ticks;
    const wholeTicks =
      Math.sign(this._wheelUnusedTicks) *
      Math.floor(Math.abs(this._wheelUnusedTicks));
    this._wheelUnusedTicks -= wholeTicks;
    return wholeTicks;
  },

  /**
   * Used together with the integration-tests, to enable awaiting full
   * initialization of the scripting/sandbox.
   */
  get scriptingReady() {
    return this._scriptingInstance?.ready || false;
  },
};

let validateFileURL;
if (typeof PDFJSDev === "undefined" || PDFJSDev.test("GENERIC")) {
  const HOSTED_VIEWER_ORIGINS = [
    "null",
    "http://mozilla.github.io",
    "https://mozilla.github.io",
  ];
  validateFileURL = function (file) {
    if (file === undefined) {
      return;
    }
    try {
      const viewerOrigin = new URL(window.location.href).origin || "null";
      if (HOSTED_VIEWER_ORIGINS.includes(viewerOrigin)) {
        // Hosted or local viewer, allow for any file locations
        return;
      }
      const { origin, protocol } = new URL(file, window.location.href);
      // Removing of the following line will not guarantee that the viewer will
      // start accepting URLs from foreign origin -- CORS headers on the remote
      // server must be properly configured.
      // IE10 / IE11 does not include an origin in `blob:`-URLs. So don't block
      // any blob:-URL. The browser's same-origin policy will block requests to
      // blob:-URLs from other origins, so this is safe.
      if (origin !== viewerOrigin && protocol !== "blob:") {
        throw new Error("file origin does not match viewer's");
      }
    } catch (ex) {
      const message = ex && ex.message;
      PDFViewerApplication.l10n
        .get("loading_error", null, "An error occurred while loading the PDF.")
        .then(loadingErrorMessage => {
          PDFViewerApplication.error(loadingErrorMessage, { message });
        });
      throw ex;
    }
  };
}

async function loadFakeWorker() {
  if (!GlobalWorkerOptions.workerSrc) {
    GlobalWorkerOptions.workerSrc = AppOptions.get("workerSrc");
  }
  if (typeof PDFJSDev === "undefined" || !PDFJSDev.test("PRODUCTION")) {
    window.pdfjsWorker = await import("pdfjs/core/worker.js");
    return undefined;
  }
  return loadScript(PDFWorker.getWorkerSrc());
}

function loadAndEnablePDFBug(enabledTabs) {
  const appConfig = PDFViewerApplication.appConfig;
  return loadScript(appConfig.debuggerScriptPath).then(function () {
    PDFBug.enable(enabledTabs);
    PDFBug.init({ OPS }, appConfig.mainContainer);
  });
}

function reportPageStatsPDFBug({ pageNumber }) {
  if (typeof Stats === "undefined" || !Stats.enabled) {
    return;
  }
  const pageView = PDFViewerApplication.pdfViewer.getPageView(
    /* index = */ pageNumber - 1
  );
  const pageStats = pageView && pageView.pdfPage && pageView.pdfPage.stats;
  if (!pageStats) {
    return;
  }
  Stats.add(pageNumber, pageStats);
}

function webViewerInitialized() {
  const appConfig = PDFViewerApplication.appConfig;
  let file;
  if (typeof PDFJSDev === "undefined" || PDFJSDev.test("GENERIC")) {
    const queryString = document.location.search.substring(1);
    const params = parseQueryString(queryString);
    file = "file" in params ? params.file : AppOptions.get("defaultUrl");
    validateFileURL(file);
  } else if (PDFJSDev.test("MOZCENTRAL")) {
    file = window.location.href;
  } else if (PDFJSDev.test("CHROME")) {
    file = AppOptions.get("defaultUrl");
  }

  if (typeof PDFJSDev === "undefined" || PDFJSDev.test("GENERIC")) {
    const fileInput = document.createElement("input");
    fileInput.id = appConfig.openFileInputName;
    fileInput.className = "fileInput";
    fileInput.setAttribute("accept", ".pdf,application/pdf");
    fileInput.setAttribute("type", "file");
    fileInput.oncontextmenu = noContextMenuHandler;
    document.body.appendChild(fileInput);

    if (
      !window.File ||
      !window.FileReader ||
      !window.FileList ||
      !window.Blob
    ) {
      appConfig.toolbar.openFile.setAttribute("hidden", "true");
      appConfig.secondaryToolbar.openFileButton.setAttribute("hidden", "true");
    } else {
      fileInput.value = null;
    }

    fileInput.addEventListener("change", function (evt) {
      const files = evt.target.files;
      if (!files || files.length === 0) {
        return;
      }
      PDFViewerApplication.eventBus.dispatch("fileinputchange", {
        source: this,
        fileInput: evt.target,
      });
    });

    // Enable dragging-and-dropping a new PDF file onto the viewerContainer.
    appConfig.mainContainer.addEventListener("dragover", function (evt) {
      evt.preventDefault();

      evt.dataTransfer.dropEffect = "move";
    });
    appConfig.mainContainer.addEventListener("drop", function (evt) {
      evt.preventDefault();

      const files = evt.dataTransfer.files;
      if (!files || files.length === 0) {
        return;
      }
      PDFViewerApplication.eventBus.dispatch("fileinputchange", {
        source: this,
        fileInput: evt.dataTransfer,
      });
    });
  } else {
    appConfig.toolbar.openFile.setAttribute("hidden", "true");
    appConfig.secondaryToolbar.openFileButton.setAttribute("hidden", "true");
  }

  if (!PDFViewerApplication.supportsDocumentFonts) {
    AppOptions.set("disableFontFace", true);
    PDFViewerApplication.l10n
      .get(
        "web_fonts_disabled",
        null,
        "Web fonts are disabled: unable to use embedded PDF fonts."
      )
      .then(msg => {
        console.warn(msg);
      });
  }

  if (!PDFViewerApplication.supportsPrinting) {
    appConfig.toolbar.print.classList.add("hidden");
    appConfig.secondaryToolbar.printButton.classList.add("hidden");
  }

  if (!PDFViewerApplication.supportsFullscreen) {
    appConfig.toolbar.presentationModeButton.classList.add("hidden");
    appConfig.secondaryToolbar.presentationModeButton.classList.add("hidden");
  }

  if (PDFViewerApplication.supportsIntegratedFind) {
    appConfig.toolbar.viewFind.classList.add("hidden");
  }

  appConfig.mainContainer.addEventListener(
    "transitionend",
    function (evt) {
      if (evt.target === /* mainContainer */ this) {
        PDFViewerApplication.eventBus.dispatch("resize", { source: this });
      }
    },
    true
  );

  try {
    webViewerOpenFileViaURL(file);
  } catch (reason) {
    PDFViewerApplication.l10n
      .get("loading_error", null, "An error occurred while loading the PDF.")
      .then(msg => {
        PDFViewerApplication.error(msg, reason);
      });
  }
}

let webViewerOpenFileViaURL;
if (typeof PDFJSDev === "undefined" || PDFJSDev.test("GENERIC")) {
  webViewerOpenFileViaURL = function (file) {
    if (file && file.lastIndexOf("file:", 0) === 0) {
      // file:-scheme. Load the contents in the main thread because QtWebKit
      // cannot load file:-URLs in a Web Worker. file:-URLs are usually loaded
      // very quickly, so there is no need to set up progress event listeners.
      PDFViewerApplication.setTitleUsingUrl(file);
      const xhr = new XMLHttpRequest();
      xhr.onload = function () {
        PDFViewerApplication.open(new Uint8Array(xhr.response));
      };
      xhr.open("GET", file);
      xhr.responseType = "arraybuffer";
      xhr.send();
      return;
    }

    if (file) {
      PDFViewerApplication.open(file);
    }
  };
} else if (PDFJSDev.test("MOZCENTRAL || CHROME")) {
  webViewerOpenFileViaURL = function (file) {
    PDFViewerApplication.setTitleUsingUrl(file);
    PDFViewerApplication.initPassiveLoading();
  };
} else {
  webViewerOpenFileViaURL = function (file) {
    if (file) {
      throw new Error("Not implemented: webViewerOpenFileViaURL");
    }
  };
}

function webViewerResetPermissions() {
  const { appConfig } = PDFViewerApplication;
  if (!appConfig) {
    return;
  }
  // Currently only the "copy"-permission is supported.
  appConfig.viewerContainer.classList.remove(ENABLE_PERMISSIONS_CLASS);
}

function webViewerPageRendered({ pageNumber, timestamp, error }) {
  // If the page is still visible when it has finished rendering,
  // ensure that the page number input loading indicator is hidden.
  if (pageNumber === PDFViewerApplication.page) {
    PDFViewerApplication.toolbar.updateLoadingIndicatorState(false);
  }

  // Use the rendered page to set the corresponding thumbnail image.
  if (PDFViewerApplication.pdfSidebar.isThumbnailViewVisible) {
    const pageView = PDFViewerApplication.pdfViewer.getPageView(
      /* index = */ pageNumber - 1
    );
    const thumbnailView = PDFViewerApplication.pdfThumbnailViewer.getThumbnail(
      /* index = */ pageNumber - 1
    );
    if (pageView && thumbnailView) {
      thumbnailView.setImage(pageView);
    }
  }

  if (error) {
    PDFViewerApplication.l10n
      .get(
        "rendering_error",
        null,
        "An error occurred while rendering the page."
      )
      .then(msg => {
        PDFViewerApplication.error(msg, error);
      });
  }

  PDFViewerApplication.externalServices.reportTelemetry({
    type: "pageInfo",
    timestamp,
  });
  // It is a good time to report stream and font types.
  PDFViewerApplication.pdfDocument.getStats().then(function (stats) {
    PDFViewerApplication.externalServices.reportTelemetry({
      type: "documentStats",
      stats,
    });
  });
}

function webViewerPageMode({ mode }) {
  // Handle the 'pagemode' hash parameter, see also `PDFLinkService_setHash`.
  let view;
  switch (mode) {
    case "thumbs":
      view = SidebarView.THUMBS;
      break;
    case "bookmarks":
    case "outline": // non-standard
      view = SidebarView.OUTLINE;
      break;
    case "attachments": // non-standard
      view = SidebarView.ATTACHMENTS;
      break;
    case "layers": // non-standard
      view = SidebarView.LAYERS;
      break;
    case "none":
      view = SidebarView.NONE;
      break;
    default:
      console.error('Invalid "pagemode" hash parameter: ' + mode);
      return;
  }
  PDFViewerApplication.pdfSidebar.switchView(view, /* forceOpen = */ true);
}

function webViewerNamedAction(evt) {
  // Processing a couple of named actions that might be useful, see also
  // `PDFLinkService.executeNamedAction`.
  switch (evt.action) {
    case "GoToPage":
      PDFViewerApplication.appConfig.toolbar.pageNumber.select();
      break;

    case "Find":
      if (!PDFViewerApplication.supportsIntegratedFind) {
        PDFViewerApplication.findBar.toggle();
      }
      break;

    case "Print":
      PDFViewerApplication.triggerPrinting();
      break;

    case "SaveAs":
      webViewerSave();
      break;
  }
}

function webViewerPresentationModeChanged({ active, switchInProgress }) {
  let state = PresentationModeState.NORMAL;
  if (switchInProgress) {
    state = PresentationModeState.CHANGING;
  } else if (active) {
    state = PresentationModeState.FULLSCREEN;
  }
  PDFViewerApplication.pdfViewer.presentationModeState = state;
}

function webViewerSidebarViewChanged(evt) {
  PDFViewerApplication.pdfRenderingQueue.isThumbnailViewEnabled =
    PDFViewerApplication.pdfSidebar.isThumbnailViewVisible;

  const store = PDFViewerApplication.store;
  if (store && PDFViewerApplication.isInitialViewSet) {
    // Only update the storage when the document has been loaded *and* rendered.
    store.set("sidebarView", evt.view).catch(function () {});
  }
}

function webViewerUpdateViewarea(evt) {
  const location = evt.location,
    store = PDFViewerApplication.store;

  if (store && PDFViewerApplication.isInitialViewSet) {
    store
      .setMultiple({
        page: location.pageNumber,
        zoom: location.scale,
        scrollLeft: location.left,
        scrollTop: location.top,
        rotation: location.rotation,
      })
      .catch(function () {
        /* unable to write to storage */
      });
  }
  const href = PDFViewerApplication.pdfLinkService.getAnchorUrl(
    location.pdfOpenParams
  );
  PDFViewerApplication.appConfig.toolbar.viewBookmark.href = href;
  PDFViewerApplication.appConfig.secondaryToolbar.viewBookmarkButton.href = href;

  // Show/hide the loading indicator in the page number input element.
  const currentPage = PDFViewerApplication.pdfViewer.getPageView(
    /* index = */ PDFViewerApplication.page - 1
  );
  const loading =
    (currentPage && currentPage.renderingState) !== RenderingStates.FINISHED;
  PDFViewerApplication.toolbar.updateLoadingIndicatorState(loading);
}

function webViewerScrollModeChanged(evt) {
  const store = PDFViewerApplication.store;
  if (store && PDFViewerApplication.isInitialViewSet) {
    // Only update the storage when the document has been loaded *and* rendered.
    store.set("scrollMode", evt.mode).catch(function () {});
  }
}

function webViewerSpreadModeChanged(evt) {
  const store = PDFViewerApplication.store;
  if (store && PDFViewerApplication.isInitialViewSet) {
    // Only update the storage when the document has been loaded *and* rendered.
    store.set("spreadMode", evt.mode).catch(function () {});
  }
}

function webViewerResize() {
  const { pdfDocument, pdfViewer } = PDFViewerApplication;
  if (!pdfDocument) {
    return;
  }
  const currentScaleValue = pdfViewer.currentScaleValue;
  if (
    currentScaleValue === "auto" ||
    currentScaleValue === "page-fit" ||
    currentScaleValue === "page-width"
  ) {
    // Note: the scale is constant for 'page-actual'.
    pdfViewer.currentScaleValue = currentScaleValue;
  }
  pdfViewer.update();
}

function webViewerHashchange(evt) {
  const hash = evt.hash;
  if (!hash) {
    return;
  }
  if (!PDFViewerApplication.isInitialViewSet) {
    PDFViewerApplication.initialBookmark = hash;
  } else if (!PDFViewerApplication.pdfHistory.popStateInProgress) {
    PDFViewerApplication.pdfLinkService.setHash(hash);
  }
}

let webViewerFileInputChange, webViewerOpenFile;
if (typeof PDFJSDev === "undefined" || PDFJSDev.test("GENERIC")) {
  webViewerFileInputChange = function (evt) {
    if (
      PDFViewerApplication.pdfViewer &&
      PDFViewerApplication.pdfViewer.isInPresentationMode
    ) {
      return; // Opening a new PDF file isn't supported in Presentation Mode.
    }
    const file = evt.fileInput.files[0];

    if (!viewerCompatibilityParams.disableCreateObjectURL) {
      let url = URL.createObjectURL(file);
      if (file.name) {
        url = { url, originalUrl: file.name };
      }
      PDFViewerApplication.open(url);
    } else {
      PDFViewerApplication.setTitleUsingUrl(file.name);
      // Read the local file into a Uint8Array.
      const fileReader = new FileReader();
      fileReader.onload = function webViewerChangeFileReaderOnload(event) {
        const buffer = event.target.result;
        PDFViewerApplication.open(new Uint8Array(buffer));
      };
      fileReader.readAsArrayBuffer(file);
    }

    // URL does not reflect proper document location - hiding some icons.
    const appConfig = PDFViewerApplication.appConfig;
    appConfig.toolbar.viewBookmark.setAttribute("hidden", "true");
    appConfig.secondaryToolbar.viewBookmarkButton.setAttribute(
      "hidden",
      "true"
    );
    appConfig.toolbar.download.setAttribute("hidden", "true");
    appConfig.secondaryToolbar.downloadButton.setAttribute("hidden", "true");
  };

  webViewerOpenFile = function (evt) {
    const openFileInputName = PDFViewerApplication.appConfig.openFileInputName;
    document.getElementById(openFileInputName).click();
  };
}

function webViewerPresentationMode() {
  PDFViewerApplication.requestPresentationMode();
}
function webViewerPrint() {
  PDFViewerApplication.triggerPrinting();
}
function webViewerDownload() {
  PDFViewerApplication.downloadOrSave({ sourceEventType: "download" });
}
function webViewerSave() {
  PDFViewerApplication.downloadOrSave({ sourceEventType: "save" });
}
function webViewerFirstPage() {
  if (PDFViewerApplication.pdfDocument) {
    PDFViewerApplication.page = 1;
  }
}
function webViewerLastPage() {
  if (PDFViewerApplication.pdfDocument) {
    PDFViewerApplication.page = PDFViewerApplication.pagesCount;
    // #542 prevent IE11 and Edge from scrolling to the end of the page
    if (PDFViewerApplication.pageViewMode === "single") {
      if (PDFViewerApplication.pdfViewer && PDFViewerApplication.pdfViewer.container) {
        PDFViewerApplication.pdfViewer.container.scrollTop = 0;
      }
    }
    // #542 end of modification
  }
}
function webViewerNextPage() {
  PDFViewerApplication.page++;
  // #542 prevent IE11 and Edge from scrolling to the end of the page
  if (PDFViewerApplication.pageViewMode === "single") {
    if (PDFViewerApplication.pdfViewer && PDFViewerApplication.pdfViewer.container) {
     PDFViewerApplication.pdfViewer.container.scrollTop = 0;
    }
  }
  // #542 end of modification
}
function webViewerPreviousPage() {
  PDFViewerApplication.page--;
}
function webViewerZoomIn() {
  PDFViewerApplication.zoomIn();
}
function webViewerZoomOut() {
  PDFViewerApplication.zoomOut();
}
function webViewerZoomReset() {
  PDFViewerApplication.zoomReset();
}
function webViewerPageNumberChanged(evt) {
  const pdfViewer = PDFViewerApplication.pdfViewer;
  // Note that for `<input type="number">` HTML elements, an empty string will
  // be returned for non-number inputs; hence we simply do nothing in that case.
  if (evt.value !== "") {
    PDFViewerApplication.pdfLinkService.goToPage(evt.value);
  }

  // Ensure that the page number input displays the correct value, even if the
  // value entered by the user was invalid (e.g. a floating point number).
  if (
    evt.value !== pdfViewer.currentPageNumber.toString() &&
    evt.value !== pdfViewer.currentPageLabel
  ) {
    PDFViewerApplication.toolbar.setPageNumber(
      pdfViewer.currentPageNumber,
      pdfViewer.currentPageLabel
    );
  }
}
function webViewerScaleChanged(evt) {
  PDFViewerApplication.pdfViewer.currentScaleValue = evt.value;
}
function webViewerRotateCw() {
  PDFViewerApplication.rotatePages(90);
}
function webViewerRotateCcw() {
  PDFViewerApplication.rotatePages(-90);
}
function webViewerOptionalContentConfig(evt) {
  PDFViewerApplication.pdfViewer.optionalContentConfigPromise = evt.promise;
}
function webViewerSwitchScrollMode(evt) {
  PDFViewerApplication.pdfViewer.scrollMode = evt.mode;
}
function webViewerSwitchSpreadMode(evt) {
  PDFViewerApplication.pdfViewer.spreadMode = evt.mode;
}
function webViewerDocumentProperties() {
  PDFViewerApplication.pdfDocumentProperties.open();
}

function webViewerFind(evt) {
  PDFViewerApplication.findController.executeCommand("find" + evt.type, {
    query: evt.query,
    phraseSearch: evt.phraseSearch,
    caseSensitive: evt.caseSensitive,
    entireWord: evt.entireWord,
    ignoreAccents: evt.ignoreAccents, // #177
    fuzzySearch: evt.fuzzySearch, // #304
    highlightAll: evt.highlightAll,
    findPrevious: evt.findPrevious,
  });
}

function webViewerFindFromUrlHash(evt) {
  PDFViewerApplication.findController.executeCommand("find", {
    query: evt.query,
    phraseSearch: evt.phraseSearch,
    caseSensitive: false,
    entireWord: false,
    ignoreAccents: false, // #177
    fuzzySearch: false, // #304
    highlightAll: true,
    findPrevious: false,
  });
}

function webViewerUpdateFindMatchesCount({ matchesCount }) {
  if (PDFViewerApplication.supportsIntegratedFind) {
    PDFViewerApplication.externalServices.updateFindMatchesCount(matchesCount);
  } else {
    PDFViewerApplication.findBar.updateResultsCount(matchesCount);
  }
}

function webViewerUpdateFindControlState({
  state,
  previous,
  matchesCount,
  rawQuery,
}) {
  if (PDFViewerApplication.supportsIntegratedFind) {
    PDFViewerApplication.externalServices.updateFindControlState({
      result: state,
      findPrevious: previous,
      matchesCount,
      rawQuery,
    });
  } else {
    PDFViewerApplication.findBar.updateUIState(state, previous, matchesCount);
  }
}

function webViewerScaleChanging(evt) {
  PDFViewerApplication.toolbar.setPageScale(evt.presetValue, evt.scale);

  PDFViewerApplication.pdfViewer.update();
}

function webViewerRotationChanging(evt) {
  PDFViewerApplication.pdfThumbnailViewer.pagesRotation = evt.pagesRotation;

  PDFViewerApplication.forceRendering();
  // Ensure that the active page doesn't change during rotation.
  PDFViewerApplication.pdfViewer.currentPageNumber = evt.pageNumber;
}

function webViewerPageChanging({ pageNumber, pageLabel }) {
  PDFViewerApplication.toolbar.setPageNumber(pageNumber, pageLabel);
  PDFViewerApplication.secondaryToolbar.setPageNumber(pageNumber);

  if (PDFViewerApplication.pdfSidebar.isThumbnailViewVisible) {
    PDFViewerApplication.pdfThumbnailViewer.scrollThumbnailIntoView(pageNumber);
  }
  const pageNumberInput = document.getElementById("pageNumber");
  if (pageNumberInput) {
    const pageScrollEvent = new CustomEvent("page-change");
    pageNumberInput.dispatchEvent(pageScrollEvent);
  }
}

function webViewerVisibilityChange(evt) {
  if (document.visibilityState === "visible") {
    // Ignore mouse wheel zooming during tab switches (bug 1503412).
    setZoomDisabledTimeout();
  }
}

let zoomDisabledTimeout = null;
function setZoomDisabledTimeout() {
  if (zoomDisabledTimeout) {
    clearTimeout(zoomDisabledTimeout);
  }
  zoomDisabledTimeout = setTimeout(function () {
    zoomDisabledTimeout = null;
  }, WHEEL_ZOOM_DISABLED_TIMEOUT);
}

function webViewerWheel(evt) {
  const {
    pdfViewer,
    supportedMouseWheelZoomModifierKeys,
  } = PDFViewerApplication;

  if (pdfViewer.isInPresentationMode) {
    return;
  }

  const cmd =
    (evt.ctrlKey ? 1 : 0) |
    (evt.altKey ? 2 : 0) |
    (evt.shiftKey ? 4 : 0) |
    (evt.metaKey ? 8 : 0);

  if (window.isKeyIgnored && window.isKeyIgnored(cmd, "WHEEL")) {
    return;
  }

  if (
    (evt.ctrlKey && supportedMouseWheelZoomModifierKeys.ctrlKey) ||
    (evt.metaKey && supportedMouseWheelZoomModifierKeys.metaKey)
  ) {
    // Only zoom the pages, not the entire viewer.
    evt.preventDefault();
    // NOTE: this check must be placed *after* preventDefault.
    if (zoomDisabledTimeout || document.visibilityState === "hidden") {
      return;
    }

    const previousScale = pdfViewer.currentScale;

    const delta = normalizeWheelEventDirection(evt);
    let ticks = 0;
    if (
      evt.deltaMode === WheelEvent.DOM_DELTA_LINE ||
      evt.deltaMode === WheelEvent.DOM_DELTA_PAGE
    ) {
      // For line-based devices, use one tick per event, because different
      // OSs have different defaults for the number lines. But we generally
      // want one "clicky" roll of the wheel (which produces one event) to
      // adjust the zoom by one step.
      if (Math.abs(delta) >= 1) {
        ticks = Math.sign(delta);
      } else {
        // If we're getting fractional lines (I can't think of a scenario
        // this might actually happen), be safe and use the accumulator.
        ticks = PDFViewerApplication.accumulateWheelTicks(delta);
      }
    } else {
      // pixel-based devices
      const PIXELS_PER_LINE_SCALE = 30;
      ticks = PDFViewerApplication.accumulateWheelTicks(
        delta / PIXELS_PER_LINE_SCALE
      );
    }

    if (ticks < 0) {
      PDFViewerApplication.zoomOut(-ticks);
    } else if (ticks > 0) {
      PDFViewerApplication.zoomIn(ticks);
    }

    const currentScale = pdfViewer.currentScale;
    if (previousScale !== currentScale) {
      // After scaling the page via zoomIn/zoomOut, the position of the upper-
      // left corner is restored. When the mouse wheel is used, the position
      // under the cursor should be restored instead.
      const scaleCorrectionFactor = currentScale / previousScale - 1;
      const rect = pdfViewer.container.getBoundingClientRect();
      const dx = evt.clientX - rect.left;
      const dy = evt.clientY - rect.top;
      pdfViewer.container.scrollLeft += dx * scaleCorrectionFactor;
      pdfViewer.container.scrollTop += dy * scaleCorrectionFactor;
    }
  } else {
    setZoomDisabledTimeout();
  }
}

function webViewerTouchStart(evt) {
  if (evt.touches.length > 1) {
    // Disable touch-based zooming, because the entire UI bits gets zoomed and
    // that doesn't look great. If we do want to have a good touch-based
    // zooming experience, we need to implement smooth zoom capability (probably
    // using a CSS transform for faster visual response, followed by async
    // re-rendering at the final zoom level) and do gesture detection on the
    // touchmove events to drive it. Or if we want to settle for a less good
    // experience we can make the touchmove events drive the existing step-zoom
    // behaviour that the ctrl+mousewheel path takes.
    evt.preventDefault();
  }
}

function webViewerClick(evt) {
  // Avoid triggering the fallback bar when the user clicks on the
  // toolbar or sidebar.
  if (
    PDFViewerApplication.triggerDelayedFallback &&
    PDFViewerApplication.pdfViewer.containsElement(evt.target)
  ) {
    PDFViewerApplication.triggerDelayedFallback();
  }

  if (!PDFViewerApplication.secondaryToolbar.isOpen) {
    return;
  }
  const appConfig = PDFViewerApplication.appConfig;
  if (
    PDFViewerApplication.pdfViewer.containsElement(evt.target) ||
    (appConfig.toolbar.container.contains(evt.target) &&
      evt.target !== appConfig.secondaryToolbar.toggleButton)
  ) {
    if (
      evt.target &&
      evt.target.parentElement === appConfig.secondaryToolbar.toggleButton
    ) {
      return;
    }
    if (
      evt.target &&
      evt.target.parentElement &&
      evt.target.parentElement.parentElement ===
        appConfig.secondaryToolbar.toggleButton
    ) {
      return;
    }

    PDFViewerApplication.secondaryToolbar.close();
  }
}

function webViewerKeyUp(evt) {
  if (evt.keyCode === 9) {
    // The user is tabbing into the viewer. Trigger the fallback bar if it has
    // not already been displayed.
    if (PDFViewerApplication.triggerDelayedFallback) {
      PDFViewerApplication.triggerDelayedFallback();
    }
  }
}

function webViewerKeyDown(evt) {
  if (PDFViewerApplication.overlayManager.active) {
    return;
  }

  let handled = false,
    ensureViewerFocused = false;
  const cmd =
    (evt.ctrlKey ? 1 : 0) |
    (evt.altKey ? 2 : 0) |
    (evt.shiftKey ? 4 : 0) |
    (evt.metaKey ? 8 : 0);

  const pdfViewer = PDFViewerApplication.pdfViewer;
  const isViewerInPresentationMode =
    pdfViewer && pdfViewer.isInPresentationMode;

  if (window.isKeyIgnored && window.isKeyIgnored(cmd, evt.keyCode)) {
    return;
  }
  // First, handle the key bindings that are independent whether an input
  // control is selected or not.
  if (cmd === 1 || cmd === 8 || cmd === 5 || cmd === 12) {
    // either CTRL or META key with optional SHIFT.
    switch (evt.keyCode) {
      case 70: // f
        if (!PDFViewerApplication.supportsIntegratedFind && !evt.shiftKey) {
          PDFViewerApplication.findBar.open();
          handled = true;
        }
        break;
      case 71: // g
        if (!PDFViewerApplication.supportsIntegratedFind) {
          const findState = PDFViewerApplication.findController.state;
          if (findState) {
            PDFViewerApplication.findController.executeCommand("findagain", {
              query: findState.query,
              phraseSearch: findState.phraseSearch,
              caseSensitive: findState.caseSensitive,
              entireWord: findState.entireWord,
              ignoreAccents: findState.ignoreAccents, // #177
              fuzzySearch: findState.fuzzySearch, // #304
              highlightAll: findState.highlightAll,
              findPrevious: cmd === 5 || cmd === 12,
            });
          }
          handled = true;
        }
        break;
      case 61: // FF/Mac '='
      case 107: // FF '+' and '='
      case 187: // Chrome '+'
      case 171: // FF with German keyboard
        if (!isViewerInPresentationMode) {
          PDFViewerApplication.zoomIn();
        }
        handled = true;
        break;
      case 173: // FF/Mac '-'
      case 109: // FF '-'
      case 189: // Chrome '-'
        if (!isViewerInPresentationMode) {
          PDFViewerApplication.zoomOut();
        }
        handled = true;
        break;
      case 48: // '0'
      case 96: // '0' on Numpad of Swedish keyboard
        if (!isViewerInPresentationMode) {
          // keeping it unhandled (to restore page zoom to 100%)
          setTimeout(function () {
            // ... and resetting the scale after browser adjusts its scale
            PDFViewerApplication.zoomReset();
          });
          handled = false;
        }
        break;

      case 38: // up arrow
        if (isViewerInPresentationMode || PDFViewerApplication.page > 1) {
          PDFViewerApplication.page = 1;
          handled = true;
          ensureViewerFocused = true;
        }
        break;
      case 40: // down arrow
        if (
          isViewerInPresentationMode ||
          PDFViewerApplication.page < PDFViewerApplication.pagesCount
        ) {
          PDFViewerApplication.page = PDFViewerApplication.pagesCount;
          handled = true;
          ensureViewerFocused = true;
        }
        break;
    }
  }

  if (typeof PDFJSDev === "undefined" || PDFJSDev.test("GENERIC || CHROME")) {
    const { eventBus } = PDFViewerApplication;

    // CTRL or META without shift
    if (cmd === 1 || cmd === 8) {
      switch (evt.keyCode) {
        case 83: // s
          eventBus.dispatch("download", { source: window });
          handled = true;
          break;

        case 79: // o
          if (typeof PDFJSDev === "undefined" || PDFJSDev.test("GENERIC")) {
            eventBus.dispatch("openfile", { source: window });
            handled = true;
          }
          break;
      }
    }
  }

  // CTRL+ALT or Option+Command
  if (cmd === 3 || cmd === 10) {
    switch (evt.keyCode) {
      case 80: // p
        PDFViewerApplication.requestPresentationMode();
        handled = true;
        break;
      case 71: // g
        // focuses input#pageNumber field
        PDFViewerApplication.appConfig.toolbar.pageNumber.select();
        handled = true;
        break;
    }
  }

  if (handled) {
    if (ensureViewerFocused && !isViewerInPresentationMode) {
      pdfViewer.focus();
    }
    evt.preventDefault();
    return;
  }

  // Some shortcuts should not get handled if a control/input element
  // is selected.
  const curElement = getActiveOrFocusedElement();
  const curElementTagName = curElement && curElement.tagName.toUpperCase();
  if (
    curElementTagName === "INPUT" ||
    curElementTagName === "TEXTAREA" ||
    curElementTagName === "SELECT" ||
    (curElement && curElement.isContentEditable)
  ) {
    // Make sure that the secondary toolbar is closed when Escape is pressed.
    if (evt.keyCode !== /* Esc = */ 27) {
      return;
    }
  }

  // No control key pressed at all.
  if (cmd === 0) {
    let turnPage = 0,
      turnOnlyIfPageFit = false;
    switch (evt.keyCode) {
      case 38: // up arrow
      case 33: // pg up
        // vertical scrolling using arrow/pg keys
        if (pdfViewer.isVerticalScrollbarEnabled) {
          turnOnlyIfPageFit = true;
        }
        turnPage = -1;
        break;
      case 8: // backspace
        if (!isViewerInPresentationMode) {
          turnOnlyIfPageFit = true;
        }
        turnPage = -1;
        break;
      case 37: // left arrow
        // horizontal scrolling using arrow keys
        if (pdfViewer.isHorizontalScrollbarEnabled) {
          turnOnlyIfPageFit = true;
        }
      /* falls through */
      case 75: // 'k'
      case 80: // 'p'
        turnPage = -1;
        break;
      case 27: // esc key
        if (PDFViewerApplication.secondaryToolbar.isOpen) {
          PDFViewerApplication.secondaryToolbar.close();
          handled = true;
        }
        if (
          !PDFViewerApplication.supportsIntegratedFind &&
          PDFViewerApplication.findBar.opened
        ) {
          PDFViewerApplication.findBar.close();
          handled = true;
        }
        break;
      case 40: // down arrow
      case 34: // pg down
        // vertical scrolling using arrow/pg keys
        if (pdfViewer.isVerticalScrollbarEnabled) {
          turnOnlyIfPageFit = true;
        }
        turnPage = 1;
        break;
      case 13: // enter key
      case 32: // spacebar
        if (!isViewerInPresentationMode) {
          turnOnlyIfPageFit = true;
        }
        turnPage = 1;
        break;
      case 39: // right arrow
        // horizontal scrolling using arrow keys
        if (pdfViewer.isHorizontalScrollbarEnabled) {
          turnOnlyIfPageFit = true;
        }
      /* falls through */
      case 74: // 'j'
      case 78: // 'n'
        turnPage = 1;
        break;

      case 36: // home
        if (isViewerInPresentationMode || PDFViewerApplication.page > 1) {
          PDFViewerApplication.page = 1;
          handled = true;
          ensureViewerFocused = true;
        }
        break;
      case 35: // end
        if (
          isViewerInPresentationMode ||
          PDFViewerApplication.page < PDFViewerApplication.pagesCount
        ) {
          PDFViewerApplication.page = PDFViewerApplication.pagesCount;
          handled = true;
          ensureViewerFocused = true;
        }
        break;

      case 83: // 's'
        PDFViewerApplication.pdfCursorTools.switchTool(CursorTool.SELECT);
        break;
      case 72: // 'h'
        PDFViewerApplication.pdfCursorTools.switchTool(CursorTool.HAND);
        break;

      case 82: // 'r'
        PDFViewerApplication.rotatePages(90);
        break;

      case 115: // F4
        PDFViewerApplication.pdfSidebar.toggle();
        break;
    }

    if (
      turnPage !== 0 &&
      (!turnOnlyIfPageFit || pdfViewer.currentScaleValue === "page-fit")
    ) {
      if (turnPage > 0) {
        if (PDFViewerApplication.page < PDFViewerApplication.pagesCount) {
          PDFViewerApplication.page++;
        }
      } else {
        if (PDFViewerApplication.page > 1) {
          PDFViewerApplication.page--;
        }
      }
      handled = true;
    }
  }

  // shift-key
  if (cmd === 4) {
    switch (evt.keyCode) {
      case 13: // enter key
      case 32: // spacebar
        if (
          !isViewerInPresentationMode &&
          pdfViewer.currentScaleValue !== "page-fit"
        ) {
          break;
        }
        if (PDFViewerApplication.page > 1) {
          PDFViewerApplication.page--;
        }
        handled = true;
        break;

      case 82: // 'r'
        PDFViewerApplication.rotatePages(-90);
        break;
    }
  }

  // ngx-extended-pdf-viewer must not enforce getting the focus

  if (ensureViewerFocused && !pdfViewer.containsElement(curElement)) {
    // The page container is not focused, but a page navigation key has been
    // pressed. Change the focus to the viewer container to make sure that
    // navigation by keyboard works as expected.
    pdfViewer.focus();
  }

  if (handled) {
    evt.preventDefault();
  }
}

function beforeUnload(evt) {
  evt.preventDefault();
  evt.returnValue = "";
  return false;
}

/**
 * Converts API PageLayout values to the format used by `PDFViewer`.
 * NOTE: This is supported to the extent that the viewer implements the
 *       necessary Scroll/Spread modes (since SinglePage, TwoPageLeft,
 *       and TwoPageRight all suggests using non-continuous scrolling).
 * @param {string} mode - The API PageLayout value.
 * @returns {number} A value from {SpreadMode}.
 */
function apiPageLayoutToSpreadMode(layout) {
  switch (layout) {
    case "SinglePage":
    case "OneColumn":
      return SpreadMode.NONE;
    case "TwoColumnLeft":
    case "TwoPageLeft":
      return SpreadMode.ODD;
    case "TwoColumnRight":
    case "TwoPageRight":
      return SpreadMode.EVEN;
  }
  return SpreadMode.NONE; // Default value.
}

/**
 * Converts API PageMode values to the format used by `PDFSidebar`.
 * NOTE: There's also a "FullScreen" parameter which is not possible to support,
 *       since the Fullscreen API used in browsers requires that entering
 *       fullscreen mode only occurs as a result of a user-initiated event.
 * @param {string} mode - The API PageMode value.
 * @returns {number} A value from {SidebarView}.
 */
function apiPageModeToSidebarView(mode) {
  switch (mode) {
    case "UseNone":
      return SidebarView.NONE;
    case "UseThumbs":
      return SidebarView.THUMBS;
    case "UseOutlines":
      return SidebarView.OUTLINE;
    case "UseAttachments":
      return SidebarView.ATTACHMENTS;
    case "UseOC":
      return SidebarView.LAYERS;
  }
  return SidebarView.NONE; // Default value.
}

/* Abstract factory for the print service. */
const PDFPrintServiceFactory = {
  instance: {
    supportsPrinting: false,
    createPrintService() {
      throw new Error("Not implemented: createPrintService");
    },
  },
};

export {
  PDFViewerApplication,
  DefaultExternalServices,
  PDFPrintServiceFactory,
};<|MERGE_RESOLUTION|>--- conflicted
+++ resolved
@@ -2147,21 +2147,7 @@
     if (!this.supportsPrinting) {
       return;
     }
-<<<<<<< HEAD
-    this._scriptingInstance?.scripting.dispatchEventInSandbox({
-      id: "doc",
-      name: "WillPrint",
-    });
-
-    window.printPDF();  // #586 modified by ngx-extended-pdf-viewer
-
-    this._scriptingInstance?.scripting.dispatchEventInSandbox({
-      id: "doc",
-      name: "DidPrint",
-    });
-=======
-    window.print();
->>>>>>> df53e781
+    window.printPDF();
   },
 
   bindEvents() {
