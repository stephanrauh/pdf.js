/* eslint-disable prettier/prettier */
/* Copyright 2012 Mozilla Foundation
 *
 * Licensed under the Apache License, Version 2.0 (the "License");
 * you may not use this file except in compliance with the License.
 * You may obtain a copy of the License at
 *
 *     http://www.apache.org/licenses/LICENSE-2.0
 *
 * Unless required by applicable law or agreed to in writing, software
 * distributed under the License is distributed on an "AS IS" BASIS,
 * WITHOUT WARRANTIES OR CONDITIONS OF ANY KIND, either express or implied.
 * See the License for the specific language governing permissions and
 * limitations under the License.
 */

import {
  animationStarted,
  apiPageLayoutToViewerModes,
  apiPageModeToSidebarView,
  AutoPrintRegExp,
  DEFAULT_SCALE_VALUE,
  getActiveOrFocusedElement,
  isValidRotation,
  isValidScrollMode,
  isValidSpreadMode,
  normalizeWheelEventDirection,
  parseQueryString,
  ProgressBar,
  RendererType,
  RenderingStates,
  ScrollMode,
  SidebarView,
  SpreadMode,
  TextLayerMode,
} from "./ui_utils.js";
import {
  AnnotationEditorType,
  build,
  createPromiseCapability,
  getDocument,
  getFilenameFromUrl,
  getPdfFilenameFromUrl,
  GlobalWorkerOptions,
  InvalidPDFException,
  isDataScheme,
  isPdfFile,
  loadScript,
  MissingPDFException,
  OPS,
  PDFWorker,
  shadow,
  UnexpectedResponseException,
  version,
} from "pdfjs-lib";
import { AppOptions, OptionKind } from "./app_options.js";
import { AutomationEventBus, EventBus } from "./event_utils.js";
import { CursorTool, PDFCursorTools } from "./pdf_cursor_tools.js";
import { LinkTarget, PDFLinkService } from "./pdf_link_service.js";
import { AnnotationEditorParams } from "./annotation_editor_params.js";
import { OverlayManager } from "./overlay_manager.js";
import { PasswordPrompt } from "./password_prompt.js";
import { PDFAttachmentViewer } from "./pdf_attachment_viewer.js";
import { PDFDocumentProperties } from "./pdf_document_properties.js";
import { PDFFindBar } from "./pdf_find_bar.js";
import { PDFFindController } from "./pdf_find_controller.js";
import { PDFHistory } from "./pdf_history.js";
import { PDFLayerViewer } from "./pdf_layer_viewer.js";
import { PDFOutlineViewer } from "./pdf_outline_viewer.js";
import { PDFPresentationMode } from "./pdf_presentation_mode.js";
import { PDFRenderingQueue } from "./pdf_rendering_queue.js";
import { PDFScriptingManager } from "./pdf_scripting_manager.js";
import { PDFSidebar } from "./pdf_sidebar.js";
import { PDFSidebarResizer } from "./pdf_sidebar_resizer.js";
import { PDFThumbnailViewer } from "./pdf_thumbnail_viewer.js";
import { PDFViewer } from "./pdf_viewer.js";
import { SecondaryToolbar } from "./secondary_toolbar.js";
import { Toolbar } from "./toolbar.js";
import { ViewHistory } from "./view_history.js";

const DISABLE_AUTO_FETCH_LOADING_BAR_TIMEOUT = 5000; // ms
const FORCE_PAGES_LOADED_TIMEOUT = 10; // ms // #1316 ngx-extended-pdf-viewer temporary workaround to speed up rendering
const WHEEL_ZOOM_DISABLED_TIMEOUT = 1000; // ms

const ViewOnLoad = {
  UNKNOWN: -1,
  PREVIOUS: 0, // Default value.
  INITIAL: 1,
};

const ViewerCssTheme = {
  AUTOMATIC: 0, // Default value.
  LIGHT: 1,
  DARK: 2,
};

class DefaultExternalServices {
  constructor() {
    throw new Error("Cannot initialize DefaultExternalServices.");
  }

  static updateFindControlState(data) {}

  static updateFindMatchesCount(data) {}

  static initPassiveLoading(callbacks) {}

  static reportTelemetry(data) {}

  static createDownloadManager() {
    throw new Error("Not implemented: createDownloadManager");
  }

  static createPreferences() {
    throw new Error("Not implemented: createPreferences");
  }

  static createL10n(options) {
    throw new Error("Not implemented: createL10n");
  }

  static createScripting(options) {
    throw new Error("Not implemented: createScripting");
  }

  static get supportsIntegratedFind() {
    return shadow(this, "supportsIntegratedFind", false);
  }

  static get supportsDocumentFonts() {
    return shadow(this, "supportsDocumentFonts", true);
  }

  static get supportedMouseWheelZoomModifierKeys() {
    return shadow(this, "supportedMouseWheelZoomModifierKeys", {
      ctrlKey: true,
      metaKey: true,
    });
  }

  static get isInAutomation() {
    return shadow(this, "isInAutomation", false);
  }

  static updateEditorStates(data) {
    throw new Error("Not implemented: updateEditorStates");
  }
}

const PDFViewerApplication = {
  initialBookmark: document.location.hash.substring(1),
  _initializedCapability: createPromiseCapability(),
  appConfig: null,
  pdfDocument: null,
  pdfLoadingTask: null,
  printService: null,
  /** @type {PDFViewer} */
  pdfViewer: null,
  /** @type {PDFThumbnailViewer} */
  pdfThumbnailViewer: null,
  /** @type {PDFRenderingQueue} */
  pdfRenderingQueue: null,
  /** @type {PDFPresentationMode} */
  pdfPresentationMode: null,
  /** @type {PDFDocumentProperties} */
  pdfDocumentProperties: null,
  /** @type {PDFLinkService} */
  pdfLinkService: null,
  /** @type {PDFHistory} */
  pdfHistory: null,
  /** @type {PDFSidebar} */
  pdfSidebar: null,
  /** @type {PDFSidebarResizer} */
  pdfSidebarResizer: null,
  /** @type {PDFOutlineViewer} */
  pdfOutlineViewer: null,
  /** @type {PDFAttachmentViewer} */
  pdfAttachmentViewer: null,
  /** @type {PDFLayerViewer} */
  pdfLayerViewer: null,
  /** @type {PDFCursorTools} */
  pdfCursorTools: null,
  /** @type {PDFScriptingManager} */
  pdfScriptingManager: null,
  /** @type {ViewHistory} */
  store: null,
  /** @type {DownloadManager} */
  downloadManager: null,
  /** @type {OverlayManager} */
  overlayManager: null,
  /** @type {Preferences} */
  preferences: null,
  /** @type {Toolbar} */
  toolbar: null,
  /** @type {SecondaryToolbar} */
  secondaryToolbar: null,
  /** @type {EventBus} */
  eventBus: null,
  /** @type {IL10n} */
  l10n: null,
  /** @type {AnnotationEditorParams} */
  annotationEditorParams: null,
  isInitialViewSet: false,
  downloadComplete: false,
  isViewerEmbedded: window.parent !== window,
  url: "",
  baseUrl: "",
  _downloadUrl: "",
  externalServices: DefaultExternalServices,
  _boundEvents: Object.create(null),
  documentInfo: null,
  metadata: null,
  _contentDispositionFilename: null,
  _contentLength: null,
  _saveInProgress: false,
  _wheelUnusedTicks: 0,
  _PDFBug: null,
  _hasAnnotationEditors: false,
  _title: document.title,
  _printAnnotationStoragePromise: null,

  // Called once when the document is loaded.
  async initialize(appConfig) {
    this.preferences = this.externalServices.createPreferences();
    this.appConfig = appConfig;

    await this._readPreferences();
    await this._parseHashParameters();
    this._forceCssTheme();
    await this._initializeL10n();

    if (
      this.isViewerEmbedded &&
      AppOptions.get("externalLinkTarget") === LinkTarget.NONE
    ) {
      // Prevent external links from "replacing" the viewer,
      // when it's embedded in e.g. an <iframe> or an <object>.
      AppOptions.set("externalLinkTarget", LinkTarget.TOP);
    }
    await this._initializeViewerComponents();

    // Bind the various event handlers *after* the viewer has been
    // initialized, to prevent errors if an event arrives too soon.
    this.bindEvents();
    this.bindWindowEvents();

    // We can start UI localization now.
    const appContainer = appConfig.appContainer || document.documentElement;
    this.l10n.translate(appContainer).then(() => {
      // Dispatch the 'localized' event on the `eventBus` once the viewer
      // has been fully initialized and translated.
      this.eventBus.dispatch("localized", { source: this });
    });

    this._initializedCapability.resolve();

    /* modified by ngx-extended-pdf-viewer #633.
       The shadow() function must be called each time the PDF viewer is initialized. */
    this.initializeLoadingBar();
    /* #633 end of modification */
  },

  /**
   * @private
   */
  async _readPreferences() {
    if (
      typeof PDFJSDev === "undefined" ||
      PDFJSDev.test("!PRODUCTION || GENERIC")
    ) {
      if (AppOptions.get("disablePreferences")) {
        // Give custom implementations of the default viewer a simpler way to
        // opt-out of having the `Preferences` override existing `AppOptions`.
        return;
      }
      if (AppOptions._hasUserOptions()) {
        Window['ngxConsole'].warn(
          "_readPreferences: The Preferences may override manually set AppOptions; " +
            'please use the "disablePreferences"-option in order to prevent that.'
        );
      }
    }
    try {
      AppOptions.setAll(await this.preferences.getAll());
    } catch (reason) {
      Window['ngxConsole'].error(`_readPreferences: "${reason?.message}".`);
    }
  },

  /**
   * Potentially parse special debugging flags in the hash section of the URL.
   * @private
   */
  async _parseHashParameters() {
    if (!AppOptions.get("pdfBugEnabled")) {
      return;
    }
    const hash = document.location.hash.substring(1);
    if (!hash) {
      return;
    }
    const { mainContainer, viewerContainer } = this.appConfig,
      params = parseQueryString(hash);

    if (params.get("disableworker") === "true") {
      try {
        await loadFakeWorker();
      } catch (ex) {
        console.error(`_parseHashParameters: "${ex.message}".`);
      }
    }
    if (params.has("disablerange")) {
      AppOptions.set("disableRange", params.get("disablerange") === "true");
    }
    if (params.has("disablestream")) {
      AppOptions.set("disableStream", params.get("disablestream") === "true");
    }
    if (params.has("disableautofetch")) {
      AppOptions.set(
        "disableAutoFetch",
        params.get("disableautofetch") === "true"
      );
    }
    if (params.has("disablefontface")) {
      AppOptions.set(
        "disableFontFace",
        params.get("disablefontface") === "true"
      );
    }
    if (params.has("disablehistory")) {
      AppOptions.set("disableHistory", params.get("disablehistory") === "true");
    }
    if (params.has("verbosity")) {
      AppOptions.set("verbosity", params.get("verbosity") | 0);
    }
    if (params.has("textlayer")) {
      switch (params.get("textlayer")) {
        case "off":
          AppOptions.set("textLayerMode", TextLayerMode.DISABLE);
          break;
        case "visible":
        case "shadow":
        case "hover":
          viewerContainer.classList.add(`textLayer-${params.get("textlayer")}`);
          try {
            await loadPDFBug(this);
            this._PDFBug.loadCSS();
          } catch (ex) {
            console.error(`_parseHashParameters: "${ex.message}".`);
          }
          break;
      }
    }
    if (params.has("pdfbug")) {
      AppOptions.set("pdfBug", true);
      AppOptions.set("fontExtraProperties", true);

      const enabled = params.get("pdfbug").split(",");
      try {
        await loadPDFBug(this);
        this._PDFBug.init({ OPS }, mainContainer, enabled);
      } catch (ex) {
        console.error(`_parseHashParameters: "${ex.message}".`);
      }
    }
    // It is not possible to change locale for the (various) extension builds.
    if (
      (typeof PDFJSDev === "undefined" ||
        PDFJSDev.test("!PRODUCTION || GENERIC")) &&
      params.has("locale")
    ) {
      AppOptions.set("locale", params.get("locale"));
    }
  },

  /**
   * @private
   */
  async _initializeL10n() {
    this.l10n = this.externalServices.createL10n(
      typeof PDFJSDev === "undefined" || PDFJSDev.test("!PRODUCTION || GENERIC")
        ? { locale: AppOptions.get("locale") }
        : null
    );
    const dir = await this.l10n.getDirection();
    document.getElementsByTagName("html")[0].dir = dir;
  },

  /**
   * @private
   */
  _forceCssTheme() {
    const cssTheme = AppOptions.get("viewerCssTheme");
    if (
      cssTheme === ViewerCssTheme.AUTOMATIC ||
      !Object.values(ViewerCssTheme).includes(cssTheme)
    ) {
      return;
    }
    try {
      const styleSheet = document.styleSheets[0];
      const cssRules = styleSheet?.cssRules || [];
      for (let i = 0, ii = cssRules.length; i < ii; i++) {
        const rule = cssRules[i];
        if (
          rule instanceof CSSMediaRule &&
          rule.media?.[0] === "(prefers-color-scheme: dark)"
        ) {
          if (cssTheme === ViewerCssTheme.LIGHT) {
            styleSheet.deleteRule(i);
            return;
          }
          // cssTheme === ViewerCssTheme.DARK
          const darkRules =
            /^@media \(prefers-color-scheme: dark\) {\n\s*([\w\s-.,:;/\\{}()]+)\n}$/.exec(
              rule.cssText
            );
          if (darkRules?.[1]) {
            styleSheet.deleteRule(i);
            styleSheet.insertRule(darkRules[1], i);
          }
          return;
        }
      }
    } catch (reason) {
      Window['ngxConsole'].error(`_forceCssTheme: "${reason?.message}".`);
    }
  },

  /**
   * @private
   */
  async _initializeViewerComponents() {
    const { appConfig, externalServices } = this;

    const eventBus = externalServices.isInAutomation
      ? new AutomationEventBus()
      : new EventBus();
    this.eventBus = eventBus;

    this.overlayManager = new OverlayManager();

    const pdfRenderingQueue = new PDFRenderingQueue();
    pdfRenderingQueue.onIdle = this._cleanup.bind(this);
    this.pdfRenderingQueue = pdfRenderingQueue;

    const pdfLinkService = new PDFLinkService({
      eventBus,
      externalLinkTarget: AppOptions.get("externalLinkTarget"),
      externalLinkRel: AppOptions.get("externalLinkRel"),
      ignoreDestinationZoom: AppOptions.get("ignoreDestinationZoom"),
    });
    this.pdfLinkService = pdfLinkService;

    const downloadManager = externalServices.createDownloadManager();
    this.downloadManager = downloadManager;

    const findController = new PDFFindController({
      linkService: pdfLinkService,
      eventBus,
      // #492 modified by ngx-extended-pdf-viewer
      pageViewMode: AppOptions.get("pageViewMode"),
      // #492 modification end
    });
    this.findController = findController;

    const pdfScriptingManager = new PDFScriptingManager({
      eventBus,
      sandboxBundleSrc:
        typeof PDFJSDev === "undefined" ||
        PDFJSDev.test("!PRODUCTION || GENERIC || CHROME")
          ? AppOptions.get("sandboxBundleSrc")
          : null,
      scriptingFactory: externalServices,
      docPropertiesLookup: this._scriptingDocProperties.bind(this),
    });
    this.pdfScriptingManager = pdfScriptingManager;

    const container = appConfig.mainContainer,
      viewer = appConfig.viewerContainer;
    const annotationEditorMode = AppOptions.get("annotationEditorMode");
    const pageColors =
      AppOptions.get("forcePageColors") ||
      window.matchMedia("(forced-colors: active)").matches
        ? {
            background: AppOptions.get("pageColorsBackground"),
            foreground: AppOptions.get("pageColorsForeground"),
          }
        : null;

    this.pdfViewer = new PDFViewer({
      container,
      viewer,
      eventBus,
      renderingQueue: pdfRenderingQueue,
      linkService: pdfLinkService,
      downloadManager,
      findController,
      scriptingManager:
        AppOptions.get("enableScripting") && pdfScriptingManager,
      renderer:
        typeof PDFJSDev === "undefined" ||
        PDFJSDev.test("!PRODUCTION || GENERIC")
          ? AppOptions.get("renderer")
          : null,
      l10n: this.l10n,
      textLayerMode: AppOptions.get("textLayerMode"),
      annotationMode: AppOptions.get("annotationMode"),
      annotationEditorMode,
      imageResourcesPath: AppOptions.get("imageResourcesPath"),
      removePageBorders: AppOptions.get("removePageBorders"), // #194
      enablePrintAutoRotate: AppOptions.get("enablePrintAutoRotate"),
      useOnlyCssZoom: AppOptions.get("useOnlyCssZoom"),
      isOffscreenCanvasSupported: AppOptions.get("isOffscreenCanvasSupported"),
      maxCanvasPixels: AppOptions.get("maxCanvasPixels"),
      /** #495 modified by ngx-extended-pdf-viewer */
      pageViewMode: AppOptions.get("pageViewMode"),
      /** end of modification */
      enablePermissions: AppOptions.get("enablePermissions"),
      pageColors,
    });
    pdfRenderingQueue.setViewer(this.pdfViewer);
    pdfLinkService.setViewer(this.pdfViewer);
    pdfScriptingManager.setViewer(this.pdfViewer);

    this.pdfThumbnailViewer = new PDFThumbnailViewer({
      container: appConfig.sidebar.thumbnailView,
      eventBus,
      renderingQueue: pdfRenderingQueue,
      linkService: pdfLinkService,
      l10n: this.l10n,
      pageColors,
    });
    pdfRenderingQueue.setThumbnailViewer(this.pdfThumbnailViewer);

    // The browsing history is only enabled when the viewer is standalone,
    // i.e. not when it is embedded in a web page.
    if (!this.isViewerEmbedded && !AppOptions.get("disableHistory")) {
      this.pdfHistory = new PDFHistory({
        linkService: pdfLinkService,
        eventBus,
      });
      pdfLinkService.setHistory(this.pdfHistory);
    }

    if (!this.supportsIntegratedFind) {
      this.findBar = new PDFFindBar(appConfig.findBar, eventBus, this.l10n);
    }

    if (annotationEditorMode !== AnnotationEditorType.DISABLE) {
      this.annotationEditorParams = new AnnotationEditorParams(
        appConfig.annotationEditorParams,
        eventBus
      );
    } else {
      for (const element of [
        document.getElementById("editorModeButtons"),
        document.getElementById("editorModeSeparator"),
      ]) {
        element.hidden = true;
      }
    }

    this.pdfDocumentProperties = new PDFDocumentProperties(
      appConfig.documentProperties,
      this.overlayManager,
      eventBus,
      this.l10n,
      /* fileNameLookup = */ () => {
        return this._docFilename;
      }
    );

    this.pdfCursorTools = new PDFCursorTools({
      container,
      eventBus,
      cursorToolOnLoad: AppOptions.get("cursorToolOnLoad"),
    });

    this.toolbar = new Toolbar(appConfig.toolbar, eventBus, this.l10n);

    this.secondaryToolbar = new SecondaryToolbar(
      appConfig.secondaryToolbar,
      eventBus,
      this.externalServices
    );

    if (this.supportsFullscreen) {
      this.pdfPresentationMode = new PDFPresentationMode({
        container,
        pdfViewer: this.pdfViewer,
        eventBus,
      });
    }

    // #763 modified by ngx-extended-pdf-viewer

    let prompt = AppOptions.get("passwordPrompt");
    if (!prompt) {
      prompt = new PasswordPrompt(
        appConfig.passwordOverlay,
        this.overlayManager,
        this.l10n,
        this.isViewerEmbedded
      );
    }
    this.passwordPrompt = prompt;
    // #763 end of modification by ngx-extended-pdf-viewer

    this.pdfOutlineViewer = new PDFOutlineViewer({
      container: appConfig.sidebar.outlineView,
      eventBus,
      linkService: pdfLinkService,
      downloadManager,
    });

    this.pdfAttachmentViewer = new PDFAttachmentViewer({
      container: appConfig.sidebar.attachmentsView,
      eventBus,
      downloadManager,
    });

    this.pdfLayerViewer = new PDFLayerViewer({
      container: appConfig.sidebar.layersView,
      eventBus,
      l10n: this.l10n,
    });

    this.pdfSidebar = new PDFSidebar({
      elements: appConfig.sidebar,
      pdfViewer: this.pdfViewer,
      pdfThumbnailViewer: this.pdfThumbnailViewer,
      eventBus,
      l10n: this.l10n,
    });
    this.pdfSidebar.onToggled = this.forceRendering.bind(this);

    this.pdfSidebarResizer = new PDFSidebarResizer(
      appConfig.sidebarResizer,
      eventBus,
      this.l10n
    );
  },

  run(config) {
    this.initialize(config).then(webViewerInitialized);
  },

  get initialized() {
    return this._initializedCapability.settled;
  },

  get initializedPromise() {
    return this._initializedCapability.promise;
  },

  zoomIn(steps) {
    if (this.pdfViewer.isInPresentationMode) {
      return;
    }
    this.pdfViewer.increaseScale(steps);
  },

  zoomOut(steps) {
    if (this.pdfViewer.isInPresentationMode) {
      return;
    }
    this.pdfViewer.decreaseScale(steps);
  },

  zoomReset() {
    if (this.pdfViewer.isInPresentationMode) {
      return;
    }
    this.pdfViewer.currentScaleValue = DEFAULT_SCALE_VALUE;
  },

  get pagesCount() {
    return this.pdfDocument ? this.pdfDocument.numPages : 0;
  },

  get page() {
    return this.pdfViewer.currentPageNumber;
  },

  set page(val) {
    this.pdfViewer.currentPageNumber = val;
  },

  get supportsPrinting() {
    return PDFPrintServiceFactory.instance.supportsPrinting;
  },

  get supportsFullscreen() {
    return shadow(this, "supportsFullscreen", document.fullscreenEnabled);
  },

  get supportsIntegratedFind() {
    return this.externalServices.supportsIntegratedFind;
  },

  get supportsDocumentFonts() {
    return this.externalServices.supportsDocumentFonts;
  },

  /* modified by ngx-extended-pdf-viewer #633. The shadow() function        */
  /* replaces the getter by a property,so when a new instance of            */
  /* ngx-extended-pdf-viewer is opened, it still references the old viewer. */
  /** The bug fix solves this problem.                                      */
  initializeLoadingBar() {
    const bar = new ProgressBar("loadingBar");
    bar.hide();
    return shadow(this, "loadingBar", bar);
  },
  // get loadingBar() {
  //  const bar = new ProgressBar("#loadingBar");
  //  return shadow(this, "loadingBar", bar);
  // },
  /** end of modification */

  get supportedMouseWheelZoomModifierKeys() {
    return this.externalServices.supportedMouseWheelZoomModifierKeys;
  },

  initPassiveLoading() {
    if (
      typeof PDFJSDev === "undefined" ||
      !PDFJSDev.test("MOZCENTRAL || CHROME")
    ) {
      throw new Error("Not implemented: initPassiveLoading");
    }
    this.externalServices.initPassiveLoading({
      onOpenWithTransport: (url, length, transport) => {
        this.open(url, { length, range: transport });
      },
      onOpenWithData: (data, contentDispositionFilename) => {
        if (isPdfFile(contentDispositionFilename)) {
          this._contentDispositionFilename = contentDispositionFilename;
        }
        this.open(data);
      },
      onOpenWithURL: (url, length, originalUrl) => {
        const file = originalUrl !== undefined ? { url, originalUrl } : url;
        const args = length !== undefined ? { length } : null;

        this.open(file, args);
      },
      onError: err => {
        this.l10n.get("loading_error").then(msg => {
          this._documentError(msg, err);
        });
      },
      onProgress: (loaded, total) => {
        this.progress(loaded / total);
        // #588 modified by ngx-extended-pdf-viewer
        this.eventBus?.dispatch("progress", {
          source: this,
          type: "load",
          total,
          loaded,
          percent: (100 * loaded) / total,
        });
        // #588 end of modification
      },
    });
  },

  setTitleUsingUrl(url = "", downloadUrl = null) {
    this.url = url;
    this.baseUrl = url.split("#")[0];
    if (downloadUrl) {
      this._downloadUrl =
        downloadUrl === url ? this.baseUrl : downloadUrl.split("#")[0];
    }
    if (isDataScheme(url)) {
      this._hideViewBookmark();
    }
    let title = getPdfFilenameFromUrl(url, "");
    if (!title) {
      try {
        title = decodeURIComponent(getFilenameFromUrl(url)) || url;
      } catch (ex) {
        // decodeURIComponent may throw URIError,
        // fall back to using the unprocessed url in that case
        title = url;
      }
    }
    this.setTitle(title);
  },

  setTitle(title = this._title) {
    this._title = title;

    if (this.isViewerEmbedded) {
      // Embedded PDF viewers should not be changing their parent page's title.
      return;
    }
    const editorIndicator =
      this._hasAnnotationEditors && !this.pdfRenderingQueue.printing;
    document.title = `${editorIndicator ? "* " : ""}${title}`;
  },

  get _docFilename() {
    // Use `this.url` instead of `this.baseUrl` to perform filename detection
    // based on the reference fragment as ultimate fallback if needed.
    return this._contentDispositionFilename || getPdfFilenameFromUrl(this.url);
  },

  /**
   * @private
   */
  _hideViewBookmark() {
    const { viewBookmarkButton, presentationModeButton } =
      this.appConfig.secondaryToolbar;

    // URL does not reflect proper document location - hiding some buttons.
    viewBookmarkButton.hidden = true;

    // Avoid displaying multiple consecutive separators in the secondaryToolbar.
    if (presentationModeButton.hidden) {
      const element = document.getElementById("viewBookmarkSeparator");
      element.hidden = true;
    }
  },

  /**
   * Closes opened PDF document.
   * @returns {Promise} - Returns the promise, which is resolved when all
   *                      destruction is completed.
   */
  async close() {
    this._unblockDocumentLoadEvent();
    this._hideViewBookmark();

    if (!this.pdfLoadingTask) {
      return;
    }
    if (
      (typeof PDFJSDev === "undefined" || PDFJSDev.test("GENERIC")) &&
      this.pdfDocument?.annotationStorage.size > 0 &&
      this._annotationStorageModified
    ) {
      try {
        // Trigger saving, to prevent data loss in forms; see issue 12257.
        await this.save();
      } catch (reason) {
        // Ignoring errors, to ensure that document closing won't break.
      }
    }
    const promises = [];

    promises.push(this.pdfLoadingTask.destroy());
    this.pdfLoadingTask = null;

    if (this.pdfDocument) {
      this.pdfDocument = null;

      this.pdfThumbnailViewer.setDocument(null);
      this.pdfViewer.setDocument(null);
      this.pdfLinkService.setDocument(null);
      this.pdfDocumentProperties.setDocument(null);
    }
    this.pdfLinkService.externalLinkEnabled = true;
    this.store = null;
    this.isInitialViewSet = false;
    this.downloadComplete = false;
    this.url = "";
    this.baseUrl = "";
    this._downloadUrl = "";
    this.documentInfo = null;
    this.metadata = null;
    this._contentDispositionFilename = null;
    this._contentLength = null;
    this._saveInProgress = false;
    this._hasAnnotationEditors = false;

    promises.push(this.pdfScriptingManager.destroyPromise);

    this.setTitle();
    this.pdfSidebar.reset();
    this.pdfOutlineViewer.reset();
    this.pdfAttachmentViewer.reset();
    this.pdfLayerViewer.reset();

    this.pdfHistory?.reset();
    this.findBar?.reset();
    this.toolbar.reset();
    this.secondaryToolbar.reset();
    this._PDFBug?.cleanup();

    await Promise.all(promises);
  },

  /**
   * Opens PDF document specified by URL or array with additional arguments.
   * @param {string|TypedArray|ArrayBuffer} file - PDF location or binary data.
   * @param {Object} [args] - Additional arguments for the getDocument call,
   *                          e.g. HTTP headers ('httpHeaders') or alternative
   *                          data transport ('range').
   * @returns {Promise} - Returns the promise, which is resolved when document
   *                      is opened.
   */
  async open(file, args) {
    window.adjacentPagesLoader = undefined;
    window.ngxZone.runOutsideAngular(async () => {
      if (this.pdfLoadingTask) {
        // We need to destroy already opened document.
        await this.close();
      }
      // Set the necessary global worker parameters, using the available options.
      const workerParameters = AppOptions.getAll(OptionKind.WORKER);
      for (const key in workerParameters) {
        GlobalWorkerOptions[key] = workerParameters[key];
      }

      const parameters = Object.create(null);
      if (typeof file === "string") {
        // URL
        this.setTitleUsingUrl(file, /* downloadUrl = */ file);
        parameters.url = file;
      } else if (file && "byteLength" in file) {
        // ArrayBuffer
        parameters.data = file;
      } else if (file.url && file.originalUrl) {
        this.setTitleUsingUrl(file.originalUrl, /* downloadUrl = */ file.url);
        parameters.url = file.url;
      }
      // Set the necessary API parameters, using the available options.
      const apiParameters = AppOptions.getAll(OptionKind.API);
      for (const key in apiParameters) {
        let value = apiParameters[key];

        if (key === "docBaseUrl" && !value) {
          if (typeof PDFJSDev === "undefined" || !PDFJSDev.test("PRODUCTION")) {
            value = document.URL.split("#")[0];
          } else if (PDFJSDev.test("MOZCENTRAL || CHROME")) {
            value = this.baseUrl;
          }
        }
        parameters[key] = value;
      }
      // Finally, update the API parameters with the arguments (if they exist).
      if (args) {
        for (const key in args) {
          parameters[key] = args[key];
        }
      }

    const loadingTask = getDocument(parameters);
    this.pdfLoadingTask = loadingTask;

    loadingTask.onPassword = (updateCallback, reason) => {
      if (this.isViewerEmbedded) {
        // The load event can't be triggered until the password is entered, so
        // if the viewer is in an iframe and its visibility depends on the
        // onload callback then the viewer never shows (bug 1801341).
        this._unblockDocumentLoadEvent();
      }

      this.pdfLinkService.externalLinkEnabled = false;
      this.passwordPrompt.setUpdateCallback(updateCallback, reason);
      this.passwordPrompt.open();
    };

    loadingTask.onProgress = ({ loaded, total }) => {
<<<<<<< HEAD
        this.progress(loaded / total);
        // #588 modified by ngx-extended-pdf-viewer
        this.eventBus?.dispatch("progress", {
          source: this,
          type: "load",
          total,
          loaded,
          percent: (100 * loaded) / total,
        });
        // #588 end of modification
      };

      // Listen for unsupported features to report telemetry.
      loadingTask.onUnsupportedFeature = this.fallback.bind(this);

      this.loadingBar.show(); // #707 added by ngx-extended-pdf-viewer
      return loadingTask.promise.then(
        pdfDocument => {
          this.load(pdfDocument);
        },
        reason => {
          if (loadingTask !== this.pdfLoadingTask) {
            return undefined; // Ignore errors for previously opened PDF files.
          }
=======
      this.progress(loaded / total);
    };

    return loadingTask.promise.then(
      pdfDocument => {
        this.load(pdfDocument);
      },
      reason => {
        if (loadingTask !== this.pdfLoadingTask) {
          return undefined; // Ignore errors for previously opened PDF files.
        }
>>>>>>> 506bbb72

          let key = "loading_error";
          if (reason instanceof InvalidPDFException) {
            key = "invalid_file_error";
          } else if (reason instanceof MissingPDFException) {
            key = "missing_file_error";
          } else if (reason instanceof UnexpectedResponseException) {
            key = "unexpected_response_error";
          }
          // #1401 modified by ngx-extended-pdf-viewer
          if (PDFViewerApplication.onError) {
            PDFViewerApplication.onError(reason);
          }
          // end of modification
          return this.l10n.get(key).then(msg => {
            this._documentError(msg, { message: reason?.message });
            throw reason;
          });
        }
      );
    });
  },

  /**
   * @private
   */
  _ensureDownloadComplete() {
    if (this.pdfDocument && this.downloadComplete) {
      return;
    }
    throw new Error("PDF document not downloaded.");
  },

  async download() {
    const url = this._downloadUrl,
      filename = this._docFilename;
    try {
      this._ensureDownloadComplete();

      const data = await this.pdfDocument.getData();
      const blob = new Blob([data], { type: "application/pdf" });

      await this.downloadManager.download(blob, url, filename);
    } catch (reason) {
      // When the PDF document isn't ready, or the PDF file is still
      // downloading, simply download using the URL.
      await this.downloadManager.downloadUrl(url, filename);
    }
  },

  async save() {
    if (this._saveInProgress) {
      return;
    }
    this._saveInProgress = true;
    await this.pdfScriptingManager.dispatchWillSave();

    const url = this._downloadUrl,
      filename = this._docFilename;
    try {
      this._ensureDownloadComplete();

      const data = await this.pdfDocument.saveDocument();
      const blob = new Blob([data], { type: "application/pdf" });

      await this.downloadManager.download(blob, url, filename);
    } catch (reason) {
      // When the PDF document isn't ready, or the PDF file is still
      // downloading, simply fallback to a "regular" download.
      Window["ngxConsole"].error(`Error when saving the document: ${reason.message}`);
      await this.download();
    } finally {
      await this.pdfScriptingManager.dispatchDidSave();
      this._saveInProgress = false;
    }

    if (this._hasAnnotationEditors) {
      this.externalServices.reportTelemetry({
        type: "editing",
        data: { type: "save" },
      });
    }
  },

  downloadOrSave() {
    if (this.pdfDocument?.annotationStorage.size > 0) {
      this.save();
    } else {
      this.download();
    }
  },

  /**
   * Report the error; used for errors affecting loading and/or parsing of
   * the entire PDF document.
   */
  _documentError(message, moreInfo = null) {
    this._unblockDocumentLoadEvent();

    this._otherError(message, moreInfo);

    this.eventBus.dispatch("documenterror", {
      source: this,
      message,
      reason: moreInfo?.message ?? null,
    });
  },

  /**
   * Report the error; used for errors affecting e.g. only a single page.
   * @param {string} message - A message that is human readable.
   * @param {Object} [moreInfo] - Further information about the error that is
   *                              more technical. Should have a 'message' and
   *                              optionally a 'stack' property.
   */
  _otherError(message, moreInfo = null) {
    const moreInfoText = [`PDF.js v${version || "?"} (build: ${build || "?"})`];
    if (moreInfo) {
      moreInfoText.push(`Message: ${moreInfo.message}`);

      if (moreInfo.stack) {
        moreInfoText.push(`Stack: ${moreInfo.stack}`);
      } else {
        if (moreInfo.filename) {
          moreInfoText.push(`File: ${moreInfo.filename}`);
        }
        if (moreInfo.lineNumber) {
          moreInfoText.push(`Line: ${moreInfo.lineNumber}`);
        }
      }
    }

    console.error(`${message}\n\n${moreInfoText.join("\n")}`);
  },

  progress(level) {
    if (this.downloadComplete) {
      // Don't accidentally show the loading bar again when the entire file has
      // already been fetched (only an issue when disableAutoFetch is enabled).
      return;
    }
    const percent = Math.round(level * 100);
    // When we transition from full request to range requests, it's possible
    // that we discard some of the loaded data. This can cause the loading
    // bar to move backwards. So prevent this by only updating the bar if it
    // increases.
    if (percent <= this.loadingBar.percent) {
      return;
    }
    this.loadingBar.percent = percent;

    // When disableAutoFetch is enabled, it's not uncommon for the entire file
    // to never be fetched (depends on e.g. the file structure). In this case
    // the loading bar will not be completely filled, nor will it be hidden.
    // To prevent displaying a partially filled loading bar permanently, we
    // hide it when no data has been loaded during a certain amount of time.
    const disableAutoFetch =
      this.pdfDocument?.loadingParams.disableAutoFetch ??
      AppOptions.get("disableAutoFetch");

    if (!disableAutoFetch || isNaN(percent)) {
      return;
    }
    if (this.disableAutoFetchLoadingBarTimeout) {
      clearTimeout(this.disableAutoFetchLoadingBarTimeout);
      this.disableAutoFetchLoadingBarTimeout = null;
    }
    this.loadingBar.show();

    this.disableAutoFetchLoadingBarTimeout = setTimeout(() => {
      this.loadingBar.hide();
      this.disableAutoFetchLoadingBarTimeout = null;
    }, DISABLE_AUTO_FETCH_LOADING_BAR_TIMEOUT);
  },

  load(pdfDocument) {
    this.pdfDocument = pdfDocument;

    pdfDocument.getDownloadInfo().then(({ length }) => {
      this._contentLength = length; // Ensure that the correct length is used.
      this.downloadComplete = true;
      this.loadingBar.hide();

      firstPagePromise.then(() => {
        this.eventBus?.dispatch("documentloaded", { source: this });
      });
    });

    // Since the `setInitialView` call below depends on this being resolved,
    // fetch it early to avoid delaying initial rendering of the PDF document.
    const pageLayoutPromise = pdfDocument.getPageLayout().catch(function () {
      /* Avoid breaking initial rendering; ignoring errors. */
    });
    const pageModePromise = pdfDocument.getPageMode().catch(function () {
      /* Avoid breaking initial rendering; ignoring errors. */
    });
    const openActionPromise = pdfDocument.getOpenAction().catch(function () {
      /* Avoid breaking initial rendering; ignoring errors. */
    });

    this.toolbar.setPagesCount(pdfDocument.numPages, false);
    this.secondaryToolbar.setPagesCount(pdfDocument.numPages);

    let baseDocumentUrl;
    if (typeof PDFJSDev === "undefined" || PDFJSDev.test("GENERIC")) {
      baseDocumentUrl = null;
    } else if (PDFJSDev.test("MOZCENTRAL")) {
      baseDocumentUrl = this.baseUrl;
    } else if (PDFJSDev.test("CHROME")) {
      baseDocumentUrl = location.href.split("#")[0];
    }
    if (baseDocumentUrl && isDataScheme(baseDocumentUrl)) {
      // Ignore "data:"-URLs for performance reasons, even though it may cause
      // internal links to not work perfectly in all cases (see bug 1803050).
      baseDocumentUrl = null;
    }
    this.pdfLinkService.setDocument(pdfDocument, baseDocumentUrl);
    this.pdfDocumentProperties.setDocument(pdfDocument);

    const pdfViewer = this.pdfViewer;
    pdfViewer.setDocument(pdfDocument);
    const { firstPagePromise, onePageRendered, pagesPromise } = pdfViewer;

    const pdfThumbnailViewer = this.pdfThumbnailViewer;
    pdfThumbnailViewer.setDocument(pdfDocument);

    const storedPromise = (this.store = new ViewHistory(
      pdfDocument.fingerprints[0]
    ))
      .getMultiple({
        page: null,
        zoom: DEFAULT_SCALE_VALUE,
        scrollLeft: "0",
        scrollTop: "0",
        rotation: null,
        sidebarView: SidebarView.UNKNOWN,
        scrollMode: ScrollMode.UNKNOWN,
        spreadMode: SpreadMode.UNKNOWN,
      })
      .catch(() => {
        /* Unable to read from storage; ignoring errors. */
        return Object.create(null);
      });

    firstPagePromise.then(pdfPage => {
      this.loadingBar.setWidth(this.appConfig.viewerContainer);
      this._initializeAnnotationStorageCallbacks(pdfDocument);

      Promise.all([
        animationStarted,
        storedPromise,
        pageLayoutPromise,
        pageModePromise,
        openActionPromise,
      ])
        .then(async ([timeStamp, stored, pageLayout, pageMode, openAction]) => {
          const viewOnLoad = AppOptions.get("viewOnLoad");

          this._initializePdfHistory({
            fingerprint: pdfDocument.fingerprints[0],
            viewOnLoad,
            initialDest: openAction?.dest,
          });
          const initialBookmark = this.initialBookmark;

          // Initialize the default values, from user preferences.
          const zoom = AppOptions.get("defaultZoomValue");
          let hash = zoom ? `zoom=${zoom}` : null;

          let rotation = null;
          let sidebarView = AppOptions.get("sidebarViewOnLoad");
          let scrollMode = AppOptions.get("scrollModeOnLoad");
          let spreadMode = AppOptions.get("spreadModeOnLoad");

          if (stored.page && viewOnLoad !== ViewOnLoad.INITIAL) {
            hash =
              `page=${stored.page}&zoom=${zoom || stored.zoom},` +
              `${stored.scrollLeft},${stored.scrollTop}`;

            rotation = parseInt(stored.rotation, 10);
            // Always let user preference take precedence over the view history.
            if (sidebarView === SidebarView.UNKNOWN) {
              sidebarView = stored.sidebarView | 0;
            }
            if (scrollMode === ScrollMode.UNKNOWN) {
              scrollMode = stored.scrollMode | 0;
            }
            if (spreadMode === SpreadMode.UNKNOWN) {
              spreadMode = stored.spreadMode | 0;
            }
          }
          // Always let the user preference/view history take precedence.
          if (pageMode && sidebarView === SidebarView.UNKNOWN) {
            sidebarView = apiPageModeToSidebarView(pageMode);
          }
          if (
            pageLayout &&
            scrollMode === ScrollMode.UNKNOWN &&
            spreadMode === SpreadMode.UNKNOWN
          ) {
            const modes = apiPageLayoutToViewerModes(pageLayout);
            // TODO: Try to improve page-switching when using the mouse-wheel
            // and/or arrow-keys before allowing the document to control this.
            // scrollMode = modes.scrollMode;
            spreadMode = modes.spreadMode;
          }

          this.setInitialView(hash, {
            rotation,
            sidebarView,
            scrollMode,
            spreadMode,
          });
          this.eventBus.dispatch("documentinit", { source: this });
          // Make all navigation keys work on document load,
          // unless the viewer is embedded in a web page.
          if (!this.isViewerEmbedded) {
            pdfViewer.focus();
          }

          // For documents with different page sizes, once all pages are
          // resolved, ensure that the correct location becomes visible on load.
          // (To reduce the risk, in very large and/or slow loading documents,
          //  that the location changes *after* the user has started interacting
          //  with the viewer, wait for either `pagesPromise` or a timeout.)
          await Promise.race([
            pagesPromise,
            new Promise(resolve => {
              setTimeout(resolve, FORCE_PAGES_LOADED_TIMEOUT);
            }),
          ]);
          if (!initialBookmark && !hash) {
            return;
          }
          if (pdfViewer.hasEqualPageSizes) {
            return;
          }
          this.initialBookmark = initialBookmark;

          // eslint-disable-next-line no-self-assign
          pdfViewer.currentScaleValue = pdfViewer.currentScaleValue;
          // Re-apply the initial document location.
          this.setInitialView(hash);
        })
        .catch(() => {
          // Ensure that the document is always completely initialized,
          // even if there are any errors thrown above.
          this.setInitialView();
        })
        .then(function () {
          // At this point, rendering of the initial page(s) should always have
          // started (and may even have completed).
          // To prevent any future issues, e.g. the document being completely
          // blank on load, always trigger rendering here.
          pdfViewer.update();
        });
    });

    pagesPromise.then(
      () => {
        this._unblockDocumentLoadEvent();

        this._initializeAutoPrint(pdfDocument, openActionPromise);
      },
      reason => {
        // #1401 modified by ngx-extended-pdf-viewer
        if (PDFViewerApplication.onError) {
          PDFViewerApplication.onError(reason);
        }
        // end of modification
        this.l10n.get("loading_error").then(msg => {
          this._documentError(msg, { message: reason?.message });
        });
      }
    );

    onePageRendered.then(data => {
      this.externalServices.reportTelemetry({
        type: "pageInfo",
        timestamp: data.timestamp,
      });

      pdfDocument.getOutline().then(outline => {
        if (pdfDocument !== this.pdfDocument) {
          return; // The document was closed while the outline resolved.
        }
        this.pdfOutlineViewer.render({ outline, pdfDocument });
      });
      pdfDocument.getAttachments().then(attachments => {
        if (pdfDocument !== this.pdfDocument) {
          return; // The document was closed while the attachments resolved.
        }
        this.pdfAttachmentViewer.render({ attachments });
      });
      // Ensure that the layers accurately reflects the current state in the
      // viewer itself, rather than the default state provided by the API.
      pdfViewer.optionalContentConfigPromise.then(optionalContentConfig => {
        if (pdfDocument !== this.pdfDocument) {
          return; // The document was closed while the layers resolved.
        }
        this.pdfLayerViewer.render({ optionalContentConfig, pdfDocument });
      });
    });

    this._initializePageLabels(pdfDocument);
    this._initializeMetadata(pdfDocument);
  },

  /**
   * @private
   */
  async _scriptingDocProperties(pdfDocument) {
    if (!this.documentInfo) {
      // It should be *extremely* rare for metadata to not have been resolved
      // when this code runs, but ensure that we handle that case here.
      await new Promise(resolve => {
        this.eventBus._on("metadataloaded", resolve, { once: true });
      });
      if (pdfDocument !== this.pdfDocument) {
        return null; // The document was closed while the metadata resolved.
      }
    }
    if (!this._contentLength) {
      // Always waiting for the entire PDF document to be loaded will, most
      // likely, delay sandbox-creation too much in the general case for all
      // PDF documents which are not provided as binary data to the API.
      // Hence we'll simply have to trust that the `contentLength` (as provided
      // by the server), when it exists, is accurate enough here.
      await new Promise(resolve => {
        this.eventBus._on("documentloaded", resolve, { once: true });
      });
      if (pdfDocument !== this.pdfDocument) {
        return null; // The document was closed while the downloadInfo resolved.
      }
    }

    return {
      ...this.documentInfo,
      baseURL: this.baseUrl,
      filesize: this._contentLength,
      filename: this._docFilename,
      metadata: this.metadata?.getRaw(),
      authors: this.metadata?.get("dc:creator"),
      numPages: this.pagesCount,
      URL: this.url,
    };
  },

  /**
   * @private
   */
  async _initializeAutoPrint(pdfDocument, openActionPromise) {
    const [openAction, javaScript] = await Promise.all([
      openActionPromise,
      !this.pdfViewer.enableScripting ? pdfDocument.getJavaScript() : null,
    ]);

    if (pdfDocument !== this.pdfDocument) {
      return; // The document was closed while the auto print data resolved.
    }
    let triggerAutoPrint = false;

    if (openAction?.action === "Print") {
      triggerAutoPrint = true;
    }
    if (javaScript) {
      javaScript.some(js => {
        if (!js) {
          // Don't warn/fallback for empty JavaScript actions.
          return false;
        }
<<<<<<< HEAD
        Window['ngxConsole'].warn("Warning: JavaScript support is not enabled");
        this.fallback(UNSUPPORTED_FEATURES.javaScript);
=======
        console.warn("Warning: JavaScript support is not enabled");
>>>>>>> 506bbb72
        return true;
      });

      if (!triggerAutoPrint) {
        // Hack to support auto printing.
        for (const js of javaScript) {
          if (js && AutoPrintRegExp.test(js)) {
            triggerAutoPrint = true;
            break;
          }
        }
      }
    }

    if (triggerAutoPrint) {
      this.triggerPrinting();
    }
  },

  /**
   * @private
   */
  async _initializeMetadata(pdfDocument) {
    const { info, metadata, contentDispositionFilename, contentLength } =
      await pdfDocument.getMetadata();

    if (pdfDocument !== this.pdfDocument) {
      return; // The document was closed while the metadata resolved.
    }
    this.documentInfo = info;
    this.metadata = metadata;
    this._contentDispositionFilename ??= contentDispositionFilename;
    this._contentLength ??= contentLength; // See `getDownloadInfo`-call above.

    // Provides some basic debug information
    console.log(
      `PDF ${pdfDocument.fingerprints[0]} [${info.PDFFormatVersion} ` +
        `${(info.Producer || "-").trim()} / ${(info.Creator || "-").trim()}] ` +
        `(PDF.js: ${version || "?"} [${build || "?"}])  modified by ngx-extended-pdf-viewer`
    );
    let pdfTitle = info.Title;

    const metadataTitle = metadata?.get("dc:title");
    if (metadataTitle) {
      // Ghostscript can produce invalid 'dc:title' Metadata entries:
      //  - The title may be "Untitled" (fixes bug 1031612).
      //  - The title may contain incorrectly encoded characters, which thus
      //    looks broken, hence we ignore the Metadata entry when it contains
      //    characters from the Specials Unicode block (fixes bug 1605526).
      if (
        metadataTitle !== "Untitled" &&
        !/[\uFFF0-\uFFFF]/g.test(metadataTitle)
      ) {
        pdfTitle = metadataTitle;
      }
    }
    if (pdfTitle) {
      this.setTitle(
        `${pdfTitle} - ${this._contentDispositionFilename || this._title}`
      );
    } else if (this._contentDispositionFilename) {
      this.setTitle(this._contentDispositionFilename);
    }

    if (
      info.IsXFAPresent &&
      !info.IsAcroFormPresent &&
      !pdfDocument.isPureXfa
    ) {
      if (pdfDocument.loadingParams.enableXfa) {
        Window['ngxConsole'].warn("Warning: XFA Foreground documents are not supported");
      } else {
        Window['ngxConsole'].warn("Warning: XFA support is not enabled");
      }
    } else if (
      (info.IsAcroFormPresent || info.IsXFAPresent) &&
      !this.pdfViewer.renderForms
    ) {
<<<<<<< HEAD
      Window['ngxConsole'].warn("Warning: Interactive form support is not enabled");
      this.fallback(UNSUPPORTED_FEATURES.forms);
    }

    if (info.IsSignaturesPresent) {
      Window['ngxConsole'].warn("Warning: Digital signatures validation is not supported");
      this.fallback(UNSUPPORTED_FEATURES.signatures);
    }

    // Telemetry labels must be C++ variable friendly.
    let versionId = "other";
    if (KNOWN_VERSIONS.includes(info.PDFFormatVersion)) {
      versionId = `v${info.PDFFormatVersion.replace(".", "_")}`;
    }
    let generatorId = "other";
    if (info.Producer) {
      const producer = info.Producer.toLowerCase();
      KNOWN_GENERATORS.some(function (generator) {
        if (!producer.includes(generator)) {
          return false;
        }
        generatorId = generator.replace(/[ .-]/g, "_");
        return true;
      });
=======
      console.warn("Warning: Interactive form support is not enabled");
    }

    if (info.IsSignaturesPresent) {
      console.warn("Warning: Digital signatures validation is not supported");
>>>>>>> 506bbb72
    }

    this.eventBus?.dispatch("metadataloaded", { source: this });
  },

  /**
   * @private
   */
  async _initializePageLabels(pdfDocument) {
    const labels = await pdfDocument.getPageLabels();

    if (pdfDocument !== this.pdfDocument) {
      return; // The document was closed while the page labels resolved.
    }
    if (!labels || AppOptions.get("disablePageLabels")) {
      return;
    }
    const numLabels = labels.length;
    // Ignore page labels that correspond to standard page numbering,
    // or page labels that are all empty.
    let standardLabels = 0,
      emptyLabels = 0;
    for (let i = 0; i < numLabels; i++) {
      const label = labels[i];
      if (label === (i + 1).toString()) {
        standardLabels++;
      } else if (label === "") {
        emptyLabels++;
      } else {
        break;
      }
    }
    if (standardLabels >= numLabels || emptyLabels >= numLabels) {
      return;
    }
    const { pdfViewer, pdfThumbnailViewer, toolbar } = this;

    pdfViewer.setPageLabels(labels);
    pdfThumbnailViewer.setPageLabels(labels);

    // Changing toolbar page display to use labels and we need to set
    // the label of the current page.
    toolbar.setPagesCount(numLabels, true);
    toolbar.setPageNumber(
      pdfViewer.currentPageNumber,
      pdfViewer.currentPageLabel
    );
  },

  /**
   * @private
   */
  _initializePdfHistory({ fingerprint, viewOnLoad, initialDest = null }) {
    if (!this.pdfHistory) {
      return;
    }
    this.pdfHistory.initialize({
      fingerprint,
      resetHistory: viewOnLoad === ViewOnLoad.INITIAL,
      updateUrl: AppOptions.get("historyUpdateUrl"),
    });

    if (this.pdfHistory.initialBookmark) {
      this.initialBookmark = this.pdfHistory.initialBookmark;

      this.initialRotation = this.pdfHistory.initialRotation;
    }

    // Always let the browser history/document hash take precedence.
    if (
      initialDest &&
      !this.initialBookmark &&
      viewOnLoad === ViewOnLoad.UNKNOWN
    ) {
      this.initialBookmark = JSON.stringify(initialDest);
      // TODO: Re-factor the `PDFHistory` initialization to remove this hack
      // that's currently necessary to prevent weird initial history state.
      this.pdfHistory.push({ explicitDest: initialDest, pageNumber: null });
    }
  },

  /**
   * @private
   */
  _initializeAnnotationStorageCallbacks(pdfDocument) {
    if (pdfDocument !== this.pdfDocument) {
      return;
    }
    const { annotationStorage } = pdfDocument;

    annotationStorage.onSetModified = () => {
      window.addEventListener("beforeunload", beforeUnload);

      if (typeof PDFJSDev === "undefined" || PDFJSDev.test("GENERIC")) {
        this._annotationStorageModified = true;
      }
    };
    annotationStorage.onResetModified = () => {
      window.removeEventListener("beforeunload", beforeUnload);

      if (typeof PDFJSDev === "undefined" || PDFJSDev.test("GENERIC")) {
        delete this._annotationStorageModified;
      }
    };
    annotationStorage.onAnnotationEditor = typeStr => {
      this._hasAnnotationEditors = !!typeStr;
      this.setTitle();

      if (typeStr) {
        this.externalServices.reportTelemetry({
          type: "editing",
          data: { type: typeStr },
        });
      }
    };
  },

  setInitialView(
    storedHash,
    { rotation, sidebarView, scrollMode, spreadMode } = {}
  ) {
    const setRotation = angle => {
      if (isValidRotation(angle)) {
        this.pdfViewer.pagesRotation = angle;
      }
    };
    const setViewerModes = (scroll, spread) => {
      if (isValidScrollMode(scroll)) {
        this.pdfViewer.scrollMode = scroll;
      }
      if (isValidSpreadMode(spread)) {
        this.pdfViewer.spreadMode = spread;
      }
    };
    this.isInitialViewSet = true;
    this.pdfSidebar.setInitialView(sidebarView);

    setViewerModes(scrollMode, spreadMode);

    if (this.initialBookmark) {
      setRotation(this.initialRotation);
      delete this.initialRotation;

      this.pdfLinkService.setHash(this.initialBookmark);
      this.initialBookmark = null;
    } else if (storedHash) {
      setRotation(rotation);

      this.pdfLinkService.setHash(storedHash);
    }

    // Ensure that the correct page number is displayed in the UI,
    // even if the active page didn't change during document load.
    this.toolbar.setPageNumber(
      this.pdfViewer.currentPageNumber,
      this.pdfViewer.currentPageLabel
    );
    this.secondaryToolbar.setPageNumber(this.pdfViewer.currentPageNumber);

    if (!this.pdfViewer.currentScaleValue) {
      // Scale was not initialized: invalid bookmark or scale was not specified.
      // Setting the default one.
      // eslint-disable-next-line no-undef
      const defaultZoomOption = PDFViewerApplicationOptions.get('defaultZoomValue');
      // #556 #543 modified by ngx-extended-pdf-viewer
      if (defaultZoomOption) {
        this.pdfViewer.currentScaleValue = defaultZoomOption;
      }
      // #556 #543 end of modification
    }
  },

  /**
   * @private
   */
  _cleanup() {
    if (!this.pdfDocument) {
      return; // run cleanup when document is loaded
    }
    this.pdfViewer.cleanup();
    this.pdfThumbnailViewer.cleanup();

    if (
      typeof PDFJSDev === "undefined" ||
      PDFJSDev.test("!PRODUCTION || GENERIC")
    ) {
      // We don't want to remove fonts used by active page SVGs.
      this.pdfDocument.cleanup(
        /* keepLoadedFonts = */ this.pdfViewer.renderer === RendererType.SVG
      );
    } else {
      this.pdfDocument.cleanup();
    }
  },

  forceRendering() {
    this.pdfRenderingQueue.printing = !!this.printService;
    this.pdfRenderingQueue.isThumbnailViewEnabled =
      this.pdfSidebar.visibleView === SidebarView.THUMBS;
    this.pdfRenderingQueue.renderHighestPriority();
  },

  beforePrint() {
    this._printAnnotationStoragePromise = this.pdfScriptingManager
      .dispatchWillPrint()
      .catch(() => {
        /* Avoid breaking printing; ignoring errors. */
      })
      .then(() => {
        return this.pdfDocument?.annotationStorage.print;
      });

    if (this.printService) {
      // There is no way to suppress beforePrint/afterPrint events,
      // but PDFPrintService may generate double events -- this will ignore
      // the second event that will be coming from native window.printPDF().
      return;
    }

    if (!this.supportsPrinting) {
      this.l10n.get("printing_not_supported").then(msg => {
        this._otherError(msg);
      });
      return;
    }

    // The beforePrint is a sync method and we need to know layout before
    // returning from this method. Ensure that we can get sizes of the pages.
    if (!this.pdfViewer.pageViewsReady) {
      this.l10n.get("printing_not_ready").then(msg => {
        // eslint-disable-next-line no-alert
        window.alert(msg);
      });
      return;
    }

    const pagesOverview = this.pdfViewer.getPagesOverview();
    const printContainer = this.appConfig.printContainer;
    const printResolution = AppOptions.get("printResolution");
    const optionalContentConfigPromise =
      this.pdfViewer.optionalContentConfigPromise;

    const printService = PDFPrintServiceFactory.instance.createPrintService(
      this.pdfDocument,
      pagesOverview,
      printContainer,
      printResolution,
      optionalContentConfigPromise,
      this._printAnnotationStoragePromise,
      this.l10n,
      this.pdfViewer.eventBus // #588 modified by ngx-extended-pdf-viewer

    );
    this.printService = printService;
    this.forceRendering();
    // Disable the editor-indicator during printing (fixes bug 1790552).
    this.setTitle();

    printService.layout();

    if (this._hasAnnotationEditors) {
      this.externalServices.reportTelemetry({
        type: "editing",
        data: { type: "print" },
      });
    }
  },

  afterPrint() {
    if (this._printAnnotationStoragePromise) {
      this._printAnnotationStoragePromise.then(() => {
        this.pdfScriptingManager.dispatchDidPrint();
      });
      this._printAnnotationStoragePromise = null;
    }

    if (this.printService) {
      this.printService.destroy();
      this.printService = null;

      this.pdfDocument?.annotationStorage.resetModified();
    }
    this.forceRendering();
    // Re-enable the editor-indicator after printing (fixes bug 1790552).
    this.setTitle();
  },

  rotatePages(delta) {
    this.pdfViewer.pagesRotation += delta;
    // Note that the thumbnail viewer is updated, and rendering is triggered,
    // in the 'rotationchanging' event handler.
  },

  requestPresentationMode() {
    this.pdfPresentationMode?.request();
  },

  triggerPrinting() {
    if (!this.supportsPrinting) {
      return;
    }
    window.printPDF();
  },

  bindEvents() {
    const { eventBus, _boundEvents } = this;

    _boundEvents.beforePrint = this.beforePrint.bind(this);
    _boundEvents.afterPrint = this.afterPrint.bind(this);

    eventBus._on("resize", webViewerResize);
    eventBus._on("hashchange", webViewerHashchange);
    eventBus._on("beforeprint", _boundEvents.beforePrint);
    eventBus._on("afterprint", _boundEvents.afterPrint);
    eventBus._on("pagerendered", webViewerPageRendered);
    eventBus._on("updateviewarea", webViewerUpdateViewarea);
    eventBus._on("pagechanging", webViewerPageChanging);
    eventBus._on("scalechanging", webViewerScaleChanging);
    eventBus._on("rotationchanging", webViewerRotationChanging);
    eventBus._on("sidebarviewchanged", webViewerSidebarViewChanged);
    eventBus._on("pagemode", webViewerPageMode);
    eventBus._on("namedaction", webViewerNamedAction);
    eventBus._on("presentationmodechanged", webViewerPresentationModeChanged);
    eventBus._on("presentationmode", webViewerPresentationMode);
    eventBus._on(
      "switchannotationeditormode",
      webViewerSwitchAnnotationEditorMode
    );
    eventBus._on(
      "switchannotationeditorparams",
      webViewerSwitchAnnotationEditorParams
    );
    eventBus._on("print", webViewerPrint);
    eventBus._on("download", webViewerDownload);
    eventBus._on("firstpage", webViewerFirstPage);
    eventBus._on("lastpage", webViewerLastPage);
    eventBus._on("nextpage", webViewerNextPage);
    eventBus._on("previouspage", webViewerPreviousPage);
    eventBus._on("zoomin", webViewerZoomIn);
    eventBus._on("zoomout", webViewerZoomOut);
    eventBus._on("zoomreset", webViewerZoomReset);
    eventBus._on("pagenumberchanged", webViewerPageNumberChanged);
    eventBus._on("scalechanged", webViewerScaleChanged);
    eventBus._on("rotatecw", webViewerRotateCw);
    eventBus._on("rotateccw", webViewerRotateCcw);
    eventBus._on("optionalcontentconfig", webViewerOptionalContentConfig);
    eventBus._on("switchscrollmode", webViewerSwitchScrollMode);
    eventBus._on("scrollmodechanged", webViewerScrollModeChanged);
    eventBus._on("switchspreadmode", webViewerSwitchSpreadMode);
    eventBus._on("spreadmodechanged", webViewerSpreadModeChanged);
    eventBus._on("documentproperties", webViewerDocumentProperties);
    eventBus._on("findfromurlhash", webViewerFindFromUrlHash);
    eventBus._on("updatefindmatchescount", webViewerUpdateFindMatchesCount);
    eventBus._on("updatefindcontrolstate", webViewerUpdateFindControlState);

    if (AppOptions.get("pdfBug")) {
      _boundEvents.reportPageStatsPDFBug = reportPageStatsPDFBug;

      eventBus._on("pagerendered", _boundEvents.reportPageStatsPDFBug);
      eventBus._on("pagechanging", _boundEvents.reportPageStatsPDFBug);
    }
    if (typeof PDFJSDev === "undefined" || PDFJSDev.test("GENERIC")) {
      eventBus._on("fileinputchange", webViewerFileInputChange);
      eventBus._on("openfile", webViewerOpenFile);
    }
    if (typeof PDFJSDev !== "undefined" && PDFJSDev.test("MOZCENTRAL")) {
      eventBus._on(
        "annotationeditorstateschanged",
        webViewerAnnotationEditorStatesChanged
      );
    }
  },

  bindWindowEvents() {
    const { eventBus, _boundEvents } = this;

    function addWindowResolutionChange(evt = null) {
      if (evt) {
        webViewerResolutionChange(evt);
      }
      const mediaQueryList = window.matchMedia(
        `(resolution: ${window.devicePixelRatio || 1}dppx)`
      );
      mediaQueryList.addEventListener("change", addWindowResolutionChange, {
        once: true,
      });

      if (typeof PDFJSDev !== "undefined" && PDFJSDev.test("MOZCENTRAL")) {
        return;
      }
      _boundEvents.removeWindowResolutionChange ||= function () {
        mediaQueryList.removeEventListener("change", addWindowResolutionChange);
        _boundEvents.removeWindowResolutionChange = null;
      };
    }
    addWindowResolutionChange();

    _boundEvents.windowResize = () => {
      eventBus.dispatch("resize", { source: window });
    };
    _boundEvents.windowHashChange = () => {
      eventBus.dispatch("hashchange", {
        source: window,
        hash: document.location.hash.substring(1),
      });
    };
    _boundEvents.windowBeforePrint = () => {
      eventBus.dispatch("beforeprint", { source: window });
    };
    _boundEvents.windowAfterPrint = () => {
      eventBus.dispatch("afterprint", { source: window });
    };
    _boundEvents.windowUpdateFromSandbox = event => {
      eventBus.dispatch("updatefromsandbox", {
        source: window,
        detail: event.detail,
      });
    };

    window.addEventListener("visibilitychange", webViewerVisibilityChange);
    window.addEventListener("wheel", webViewerWheel, { passive: false });
    // #914 modified by ngx-extended-pdf-viewer
    // window.addEventListener("touchstart", webViewerTouchStart, {
    //  passive: false,
    // });
    // #914 end of modification by ngx-extended-pdf-viewer
    window.addEventListener("click", webViewerClick);
    window.addEventListener("keydown", webViewerKeyDown);
    window.addEventListener("resize", _boundEvents.windowResize);
    window.addEventListener("hashchange", _boundEvents.windowHashChange);
    window.addEventListener("beforeprint", _boundEvents.windowBeforePrint);
    window.addEventListener("afterprint", _boundEvents.windowAfterPrint);
    window.addEventListener(
      "updatefromsandbox",
      _boundEvents.windowUpdateFromSandbox
    );
  },

  unbindEvents() {
    if (typeof PDFJSDev !== "undefined" && PDFJSDev.test("MOZCENTRAL")) {
      throw new Error("Not implemented: unbindEvents");
    }
    const { eventBus, _boundEvents } = this;

    eventBus._off("resize", webViewerResize);
    eventBus._off("hashchange", webViewerHashchange);
    eventBus._off("beforeprint", _boundEvents.beforePrint);
    eventBus._off("afterprint", _boundEvents.afterPrint);
    eventBus._off("pagerendered", webViewerPageRendered);
    eventBus._off("updateviewarea", webViewerUpdateViewarea);
    eventBus._off("pagechanging", webViewerPageChanging);
    eventBus._off("scalechanging", webViewerScaleChanging);
    eventBus._off("rotationchanging", webViewerRotationChanging);
    eventBus._off("sidebarviewchanged", webViewerSidebarViewChanged);
    eventBus._off("pagemode", webViewerPageMode);
    eventBus._off("namedaction", webViewerNamedAction);
    eventBus._off("presentationmodechanged", webViewerPresentationModeChanged);
    eventBus._off("presentationmode", webViewerPresentationMode);
    eventBus._off("print", webViewerPrint);
    eventBus._off("download", webViewerDownload);
    eventBus._off("firstpage", webViewerFirstPage);
    eventBus._off("lastpage", webViewerLastPage);
    eventBus._off("nextpage", webViewerNextPage);
    eventBus._off("previouspage", webViewerPreviousPage);
    eventBus._off("zoomin", webViewerZoomIn);
    eventBus._off("zoomout", webViewerZoomOut);
    eventBus._off("zoomreset", webViewerZoomReset);
    eventBus._off("pagenumberchanged", webViewerPageNumberChanged);
    eventBus._off("scalechanged", webViewerScaleChanged);
    eventBus._off("rotatecw", webViewerRotateCw);
    eventBus._off("rotateccw", webViewerRotateCcw);
    eventBus._off("optionalcontentconfig", webViewerOptionalContentConfig);
    eventBus._off("switchscrollmode", webViewerSwitchScrollMode);
    eventBus._off("scrollmodechanged", webViewerScrollModeChanged);
    eventBus._off("switchspreadmode", webViewerSwitchSpreadMode);
    eventBus._off("spreadmodechanged", webViewerSpreadModeChanged);
    eventBus._off("documentproperties", webViewerDocumentProperties);
    eventBus._off("findfromurlhash", webViewerFindFromUrlHash);
    eventBus._off("updatefindmatchescount", webViewerUpdateFindMatchesCount);
    eventBus._off("updatefindcontrolstate", webViewerUpdateFindControlState);

    if (_boundEvents.reportPageStatsPDFBug) {
      eventBus._off("pagerendered", _boundEvents.reportPageStatsPDFBug);
      eventBus._off("pagechanging", _boundEvents.reportPageStatsPDFBug);

      _boundEvents.reportPageStatsPDFBug = null;
    }
    if (typeof PDFJSDev === "undefined" || PDFJSDev.test("GENERIC")) {
      eventBus._off("fileinputchange", webViewerFileInputChange);
      eventBus._off("openfile", webViewerOpenFile);
    }

    _boundEvents.beforePrint = null;
    _boundEvents.afterPrint = null;
  },

  unbindWindowEvents() {
    if (typeof PDFJSDev !== "undefined" && PDFJSDev.test("MOZCENTRAL")) {
      throw new Error("Not implemented: unbindWindowEvents");
    }
    const { _boundEvents } = this;

    window.removeEventListener("visibilitychange", webViewerVisibilityChange);
    window.removeEventListener("wheel", webViewerWheel, { passive: false });
    // #914 modified by ngx-extended-pdf-viewer
    // window.removeEventListener("touchstart", webViewerTouchStart, {
    //  passive: false,
    // });
    // #914 end of modification
    window.removeEventListener("click", webViewerClick);
    window.removeEventListener("keydown", webViewerKeyDown);
    window.removeEventListener("resize", _boundEvents.windowResize);
    window.removeEventListener("hashchange", _boundEvents.windowHashChange);
    window.removeEventListener("beforeprint", _boundEvents.windowBeforePrint);
    window.removeEventListener("afterprint", _boundEvents.windowAfterPrint);
    window.removeEventListener(
      "updatefromsandbox",
      _boundEvents.windowUpdateFromSandbox
    );

    _boundEvents.removeWindowResolutionChange?.();
    _boundEvents.windowResize = null;
    _boundEvents.windowHashChange = null;
    _boundEvents.windowBeforePrint = null;
    _boundEvents.windowAfterPrint = null;
    _boundEvents.windowUpdateFromSandbox = null;
  },

  accumulateWheelTicks(ticks) {
    // If the scroll direction changed, reset the accumulated wheel ticks.
    if (
      (this._wheelUnusedTicks > 0 && ticks < 0) ||
      (this._wheelUnusedTicks < 0 && ticks > 0)
    ) {
      this._wheelUnusedTicks = 0;
    }
    this._wheelUnusedTicks += ticks;
    const wholeTicks =
      Math.sign(this._wheelUnusedTicks) *
      Math.floor(Math.abs(this._wheelUnusedTicks));
    this._wheelUnusedTicks -= wholeTicks;
    return wholeTicks;
  },

  /**
   * Should be called *after* all pages have loaded, or if an error occurred,
   * to unblock the "load" event; see https://bugzilla.mozilla.org/show_bug.cgi?id=1618553
   * @private
   */
  _unblockDocumentLoadEvent() {
    document.blockUnblockOnload?.(false);

    // Ensure that this method is only ever run once.
    this._unblockDocumentLoadEvent = () => {};
  },

  /**
   * Used together with the integration-tests, to enable awaiting full
   * initialization of the scripting/sandbox.
   */
  get scriptingReady() {
    return this.pdfScriptingManager.ready;
  },
};

if (typeof PDFJSDev === "undefined" || PDFJSDev.test("GENERIC")) {
  const HOSTED_VIEWER_ORIGINS = [
    "null",
    "http://mozilla.github.io",
    "https://mozilla.github.io",
  ];
  // eslint-disable-next-line no-var
  var validateFileURL = function (file) {
    if (!file) {
      return;
    }
    try {
      const viewerOrigin = new URL(window.location.href).origin || "null";
      if (HOSTED_VIEWER_ORIGINS.includes(viewerOrigin)) {
        // Hosted or local viewer, allow for any file locations
        return;
      }
      const fileOrigin = new URL(file, window.location.href).origin;
      // Removing of the following line will not guarantee that the viewer will
      // start accepting URLs from foreign origin -- CORS headers on the remote
      // server must be properly configured.
      if (fileOrigin !== viewerOrigin) {
        throw new Error("file origin does not match viewer's");
      }
    } catch (ex) {
      // #1401 modified by ngx-extended-pdf-viewer
      if (PDFViewerApplication.onError) {
        PDFViewerApplication.onError(ex);
      }
      // end of modification
      PDFViewerApplication.l10n.get("loading_error").then(msg => {
        PDFViewerApplication._documentError(msg, { message: ex?.message });
      });
      throw ex;
    }
  };
}

async function loadFakeWorker() {
  GlobalWorkerOptions.workerSrc ||= AppOptions.get("workerSrc");

  // modified by ngx-extended-pdf-viewer #376
  if (GlobalWorkerOptions.workerSrc.constructor.name === "Function") {
    GlobalWorkerOptions.workerSrc = GlobalWorkerOptions.workerSrc();
  }
  // end of modification
  if (typeof PDFJSDev === "undefined" || !PDFJSDev.test("PRODUCTION")) {
    window.pdfjsWorker = await import("pdfjs/core/worker.js");
    return;
  }
  await loadScript(PDFWorker.workerSrc);
}

async function loadPDFBug(self) {
  const { debuggerScriptPath } = self.appConfig;
  const { PDFBug } =
    typeof PDFJSDev === "undefined" || !PDFJSDev.test("PRODUCTION")
      ? await import(debuggerScriptPath) // eslint-disable-line no-unsanitized/method
      : await __non_webpack_import__(debuggerScriptPath); // eslint-disable-line no-undef

  self._PDFBug = PDFBug;
}

function reportPageStatsPDFBug({ pageNumber }) {
  if (!globalThis.Stats?.enabled) {
    return;
  }
  const pageView = PDFViewerApplication.pdfViewer.getPageView(
    /* index = */ pageNumber - 1
  );
  globalThis.Stats.add(pageNumber, pageView?.pdfPage?.stats);
}

function webViewerInitialized() {
  const { appConfig, eventBus } = PDFViewerApplication;
  let file;
  if (typeof PDFJSDev === "undefined" || PDFJSDev.test("GENERIC")) {
    const queryString = document.location.search.substring(1);
    const params = parseQueryString(queryString);
    file = params.get("file") ?? AppOptions.get("defaultUrl");
    validateFileURL(file);
  } else if (PDFJSDev.test("MOZCENTRAL")) {
    file = window.location.href;
  } else if (PDFJSDev.test("CHROME")) {
    file = AppOptions.get("defaultUrl");
  }

  if (typeof PDFJSDev === "undefined" || PDFJSDev.test("GENERIC")) {
    const fileInput = appConfig.openFileInput;
    fileInput.value = null;

    fileInput.addEventListener("change", function (evt) {
      const { files } = evt.target;
      if (!files || files.length === 0) {
        return;
      }
      eventBus.dispatch("fileinputchange", {
        source: this,
        fileInput: evt.target,
      });
    });

    // Enable dragging-and-dropping a new PDF file onto the viewerContainer.
    appConfig.mainContainer.addEventListener("dragover", function (evt) {
      if (AppOptions.get("enableDragAndDrop")) { // #686 modified by ngx-extended-pdf-viewer
        evt.preventDefault();

      evt.dataTransfer.dropEffect =
        evt.dataTransfer.effectAllowed === "copy" ? "copy" : "move";
      } // #686 end of modification
    });
    appConfig.mainContainer.addEventListener("drop", function (evt) {
      if (AppOptions.get("enableDragAndDrop")) { // #686 modified by ngx-extended-pdf-viewer
        evt.preventDefault();

        const { files } = evt.dataTransfer;
        if (!files || files.length === 0) {
          return;
        }
        PDFViewerApplication.eventBus.dispatch("fileinputchange", {
          source: this,
          fileInput: evt.dataTransfer,
          dropEvent: evt // #972 allowing users to read the drop coordinates
        });
      } // #686 end of modification
    });
  }

  if (!PDFViewerApplication.supportsDocumentFonts) {
    AppOptions.set("disableFontFace", true);
    PDFViewerApplication.l10n.get("web_fonts_disabled").then(msg => {
      Window['ngxConsole'].warn(msg);
    });
  }

  if (!PDFViewerApplication.supportsPrinting) {
    appConfig.toolbar.print.classList.add("hidden");
    appConfig.secondaryToolbar.printButton.classList.add("hidden");
  }

  if (!PDFViewerApplication.supportsFullscreen) {
    appConfig.secondaryToolbar.presentationModeButton.hidden = true;
  }

  if (PDFViewerApplication.supportsIntegratedFind) {
    appConfig.toolbar.viewFind.classList.add("hidden");
  }

  appConfig.mainContainer.addEventListener(
    "transitionend",
    function (evt) {
      if (evt.target === /* mainContainer */ this) {
        eventBus.dispatch("resize", { source: this });
      }
    },
    true
  );

  try {
    if (typeof PDFJSDev === "undefined" || PDFJSDev.test("GENERIC")) {
      if (file) {
        PDFViewerApplication.open(file);
      } else {
        PDFViewerApplication._hideViewBookmark();
      }
    } else if (PDFJSDev.test("MOZCENTRAL || CHROME")) {
      PDFViewerApplication.setTitleUsingUrl(file, /* downloadUrl = */ file);
      PDFViewerApplication.initPassiveLoading();
    } else {
      throw new Error("Not implemented: webViewerInitialized");
    }
  } catch (reason) {
    // #1401 modified by ngx-extended-pdf-viewer
    if (PDFViewerApplication.onError) {
      PDFViewerApplication.onError(reason);
    }
    // end of modification
    PDFViewerApplication.l10n.get("loading_error").then(msg => {
      PDFViewerApplication._documentError(msg, reason);
    });
  }
}

function webViewerPageRendered({ pageNumber, error }) {
  // If the page is still visible when it has finished rendering,
  // ensure that the page number input loading indicator is hidden.
  if (pageNumber === PDFViewerApplication.page) {
    PDFViewerApplication.toolbar.updateLoadingIndicatorState(false);
  }

  // Use the rendered page to set the corresponding thumbnail image.
  if (PDFViewerApplication.pdfSidebar.visibleView === SidebarView.THUMBS) {
    const pageView = PDFViewerApplication.pdfViewer.getPageView(
      /* index = */ pageNumber - 1
    );
    const thumbnailView = PDFViewerApplication.pdfThumbnailViewer.getThumbnail(
      /* index = */ pageNumber - 1
    );
    if (pageView && thumbnailView) {
      thumbnailView.setImage(pageView);
    }
  }

  if (error) {
    PDFViewerApplication.l10n.get("rendering_error").then(msg => {
      PDFViewerApplication._otherError(msg, error);
    });
  }
}

function webViewerPageMode({ mode }) {
  // Handle the 'pagemode' hash parameter, see also `PDFLinkService_setHash`.
  let view;
  switch (mode) {
    case "thumbs":
      view = SidebarView.THUMBS;
      break;
    case "bookmarks":
    case "outline": // non-standard
      view = SidebarView.OUTLINE;
      break;
    case "attachments": // non-standard
      view = SidebarView.ATTACHMENTS;
      break;
    case "layers": // non-standard
      view = SidebarView.LAYERS;
      break;
    case "none":
      view = SidebarView.NONE;
      break;
    default:
      Window['ngxConsole'].error('Invalid "pagemode" hash parameter: ' + mode);
      return;
  }
  PDFViewerApplication.pdfSidebar.switchView(view, /* forceOpen = */ true);
}

function webViewerNamedAction(evt) {
  // Processing a couple of named actions that might be useful, see also
  // `PDFLinkService.executeNamedAction`.
  switch (evt.action) {
    case "GoToPage":
      PDFViewerApplication.appConfig.toolbar.pageNumber.select();
      break;

    case "Find":
      if (!PDFViewerApplication.supportsIntegratedFind) {
        PDFViewerApplication.findBar.toggle();
      }
      break;

    case "Print":
      PDFViewerApplication.triggerPrinting();
      break;

    case "SaveAs":
      PDFViewerApplication.downloadOrSave();
      break;
  }
}

function webViewerPresentationModeChanged(evt) {
  PDFViewerApplication.pdfViewer.presentationModeState = evt.state;
}

function webViewerSidebarViewChanged({ view }) {
  PDFViewerApplication.pdfRenderingQueue.isThumbnailViewEnabled =
    view === SidebarView.THUMBS;

  if (PDFViewerApplication.isInitialViewSet) {
    // Only update the storage when the document has been loaded *and* rendered.
    PDFViewerApplication.store?.set("sidebarView", view).catch(() => {
      // Unable to write to storage.
    });
  }
}

function webViewerUpdateViewarea({ location }) {
   if (PDFViewerApplication.isInitialViewSet) {
    // Only update the storage when the document has been loaded *and* rendered.
    // #90 #543 modified by ngx-extended-pdf-viewer
    const settings = {};
    if (location.pageNumber !== undefined || location.pageNumber !== null) {
      settings.page = location.pageNumber;
    }
    if (location.scale) {
      settings.zoom = location.scale;
    }
    if (location.left) {
      settings.scrollLeft = location.left;
    }
    if (location.top) {
      settings.scrollTop = location.top;
    }
    if (location.rotation !== undefined || location.rotation !== null) {
      settings.rotation = location.rotation;
    }
    PDFViewerApplication.store
      ?.setMultiple(settings)
      .catch(() => {
        // Unable to write to storage.
      });
  }
  const href = PDFViewerApplication.pdfLinkService.getAnchorUrl(
    location.pdfOpenParams
  );
  PDFViewerApplication.appConfig.secondaryToolbar.viewBookmarkButton.href =
    href;

  // Show/hide the loading indicator in the page number input element.
  const currentPage = PDFViewerApplication.pdfViewer.getPageView(
    /* index = */ PDFViewerApplication.page - 1
  );
  const loading = currentPage?.renderingState !== RenderingStates.FINISHED;
  PDFViewerApplication.toolbar.updateLoadingIndicatorState(loading);
}

function webViewerScrollModeChanged(evt) {
  if (
    PDFViewerApplication.isInitialViewSet &&
    !PDFViewerApplication.pdfViewer.isInPresentationMode
  ) {
    // Only update the storage when the document has been loaded *and* rendered.
    PDFViewerApplication.store?.set("scrollMode", evt.mode).catch(() => {
      // Unable to write to storage.
    });
  }
}

function webViewerSpreadModeChanged(evt) {
  if (
    PDFViewerApplication.isInitialViewSet &&
    !PDFViewerApplication.pdfViewer.isInPresentationMode
  ) {
    // Only update the storage when the document has been loaded *and* rendered.
    PDFViewerApplication.store?.set("spreadMode", evt.mode).catch(() => {
      // Unable to write to storage.
    });
  }
}

function webViewerResize() {
  const { pdfDocument, pdfViewer, pdfRenderingQueue } = PDFViewerApplication;

  if (pdfRenderingQueue.printing && window.matchMedia("print").matches) {
    // Work-around issue 15324 by ignoring "resize" events during printing.
    return;
  }
  pdfViewer.updateContainerHeightCss();

  if (!pdfDocument) {
    return;
  }
  const currentScaleValue = pdfViewer.currentScaleValue;
  if (
    currentScaleValue === "auto" ||
    currentScaleValue === "page-fit" ||
    currentScaleValue === "page-width"
  ) {
    // Note: the scale is constant for 'page-actual'.
    pdfViewer.currentScaleValue = currentScaleValue;
  }
  pdfViewer.update();
}

function webViewerHashchange(evt) {
  const hash = evt.hash;
  if (!hash) {
    return;
  }
  if (!PDFViewerApplication.isInitialViewSet) {
    PDFViewerApplication.initialBookmark = hash;
  } else if (!PDFViewerApplication.pdfHistory?.popStateInProgress) {
    PDFViewerApplication.pdfLinkService.setHash(hash);
  }
}

if (typeof PDFJSDev === "undefined" || PDFJSDev.test("GENERIC")) {
  // eslint-disable-next-line no-var
  var webViewerFileInputChange = function (evt) {
    if (PDFViewerApplication.pdfViewer?.isInPresentationMode) {
      return; // Opening a new PDF file isn't supported in Presentation Mode.
    }
    const file = evt.fileInput.files[0];

    let url = URL.createObjectURL(file);
    if (file.name) {
      url = { url, originalUrl: file.name };
    }
    PDFViewerApplication.open(url);
    if (window["setNgxExtendedPdfViewerSource"]) {
      window["setNgxExtendedPdfViewerSource"](file.name ? file.name : url);
    }
  };

  // eslint-disable-next-line no-var
  var webViewerOpenFile = function (evt) {
    const fileInput = PDFViewerApplication.appConfig.openFileInput;
    fileInput.click();
  };
}

function webViewerPresentationMode() {
  PDFViewerApplication.requestPresentationMode();
}
function webViewerSwitchAnnotationEditorMode(evt) {
  PDFViewerApplication.pdfViewer.annotationEditorMode = evt.mode;
}
function webViewerSwitchAnnotationEditorParams(evt) {
  PDFViewerApplication.pdfViewer.annotationEditorParams = evt;
}
function webViewerPrint() {
  PDFViewerApplication.triggerPrinting();
}
function webViewerDownload() {
  PDFViewerApplication.downloadOrSave();
}
function webViewerFirstPage() {
  if (PDFViewerApplication.pdfDocument) {
    PDFViewerApplication.page = 1;
  }
}
function webViewerLastPage() {
  if (PDFViewerApplication.pdfDocument) {
    PDFViewerApplication.page = PDFViewerApplication.pagesCount;
  }
}
function webViewerNextPage() {
  PDFViewerApplication.pdfViewer.nextPage();
}
function webViewerPreviousPage() {
  PDFViewerApplication.pdfViewer.previousPage();
}
function webViewerZoomIn() {
  PDFViewerApplication.zoomIn();
}
function webViewerZoomOut() {
  PDFViewerApplication.zoomOut();
}
function webViewerZoomReset() {
  PDFViewerApplication.zoomReset();
}
function webViewerPageNumberChanged(evt) {
  const pdfViewer = PDFViewerApplication.pdfViewer;
  // Note that for `<input type="number">` HTML elements, an empty string will
  // be returned for non-number inputs; hence we simply do nothing in that case.
  if (evt.value !== "") {
    PDFViewerApplication.pdfLinkService.goToPage(evt.value);
  }

  // Ensure that the page number input displays the correct value, even if the
  // value entered by the user was invalid (e.g. a floating point number).
  if (
    evt.value !== pdfViewer.currentPageNumber.toString() &&
    evt.value !== pdfViewer.currentPageLabel
  ) {
    PDFViewerApplication.toolbar.setPageNumber(
      pdfViewer.currentPageNumber,
      pdfViewer.currentPageLabel
    );
  }
}
function webViewerScaleChanged(evt) {
  PDFViewerApplication.pdfViewer.currentScaleValue = evt.value;
}
function webViewerRotateCw() {
  PDFViewerApplication.rotatePages(90);
}
function webViewerRotateCcw() {
  PDFViewerApplication.rotatePages(-90);
}
function webViewerOptionalContentConfig(evt) {
  PDFViewerApplication.pdfViewer.optionalContentConfigPromise = evt.promise;
}
function webViewerSwitchScrollMode(evt) {
  PDFViewerApplication.pdfViewer.scrollMode = evt.mode;
}
function webViewerSwitchSpreadMode(evt) {
  PDFViewerApplication.pdfViewer.spreadMode = evt.mode;
}
function webViewerDocumentProperties() {
  PDFViewerApplication.pdfDocumentProperties.open();
}

function webViewerFindFromUrlHash(evt) {
  PDFViewerApplication.eventBus.dispatch("find", {
    source: evt.source,
    type: "",
    query: evt.query,
    phraseSearch: evt.phraseSearch,
    caseSensitive: false,
    entireWord: false,
    ignoreAccents: false, // #177
    fuzzySearch: false, // #304
    highlightAll: true,
    findPrevious: false,
    matchDiacritics: true,
  });
}

function webViewerUpdateFindMatchesCount({ matchesCount }) {
  if (PDFViewerApplication.supportsIntegratedFind) {
    PDFViewerApplication.externalServices.updateFindMatchesCount(matchesCount);
  } else {
    PDFViewerApplication.findBar.updateResultsCount(matchesCount);
  }
}

function webViewerUpdateFindControlState({
  state,
  previous,
  matchesCount,
  rawQuery,
}) {
  if (PDFViewerApplication.supportsIntegratedFind) {
    PDFViewerApplication.externalServices.updateFindControlState({
      result: state,
      findPrevious: previous,
      matchesCount,
      rawQuery,
    });
  } else {
    PDFViewerApplication.findBar.updateUIState(state, previous, matchesCount);
  }
}

function webViewerScaleChanging(evt) {
  PDFViewerApplication.toolbar.setPageScale(evt.presetValue, evt.scale);

  PDFViewerApplication.pdfViewer.update();
}

function webViewerRotationChanging(evt) {
  PDFViewerApplication.pdfThumbnailViewer.pagesRotation = evt.pagesRotation;

  PDFViewerApplication.forceRendering();
  // Ensure that the active page doesn't change during rotation.
  PDFViewerApplication.pdfViewer.currentPageNumber = evt.pageNumber;
}

function webViewerPageChanging({ pageNumber, pageLabel }) {
  PDFViewerApplication.toolbar.setPageNumber(pageNumber, pageLabel);
  PDFViewerApplication.secondaryToolbar.setPageNumber(pageNumber);

  if (PDFViewerApplication.pdfSidebar.visibleView === SidebarView.THUMBS) {
    PDFViewerApplication.pdfThumbnailViewer.scrollThumbnailIntoView(pageNumber);
  }
  // modified by ngx-extended-pdf-viewer
  const pageNumberInput = document.getElementById("pageNumber");
  if (pageNumberInput) {
    const pageScrollEvent = new CustomEvent("page-change");
    pageNumberInput.dispatchEvent(pageScrollEvent);
  }
  // end of modification by ngx-extended-pdf-viewer
}

function webViewerResolutionChange(evt) {
  PDFViewerApplication.pdfViewer.refresh();
}

function webViewerVisibilityChange(evt) {
  if (document.visibilityState === "visible") {
    // Ignore mouse wheel zooming during tab switches (bug 1503412).
    setZoomDisabledTimeout();
  }
}

let zoomDisabledTimeout = null;
function setZoomDisabledTimeout() {
  if (zoomDisabledTimeout) {
    clearTimeout(zoomDisabledTimeout);
  }
  zoomDisabledTimeout = setTimeout(function () {
    zoomDisabledTimeout = null;
  }, WHEEL_ZOOM_DISABLED_TIMEOUT);
}

function webViewerWheel(evt) {
  // #1302 modified by ngx-extended-pdf-viewer
  const element = document.getElementById("viewerContainer");
  const hover = element.parentNode.querySelector(":hover");
  if (hover !== element) {
    return;
  }
  // end of modification by ngx-extended-pdf-viewer

  const { pdfViewer, supportedMouseWheelZoomModifierKeys } =
    PDFViewerApplication;

  if (pdfViewer.isInPresentationMode) {
    return;
  }

  const cmd =
    (evt.ctrlKey ? 1 : 0) |
    (evt.altKey ? 2 : 0) |
    (evt.shiftKey ? 4 : 0) |
    (evt.metaKey ? 8 : 0);

  if (window.isKeyIgnored && window.isKeyIgnored(cmd, "WHEEL")) {
    return;
  }

  // #1007 modified by ngx-extended-pdf-viewer
  const defaultWheelAction = AppOptions.get("wheelAction");

  const modifierKeyHasBeenPressed =
    (evt.ctrlKey && supportedMouseWheelZoomModifierKeys.ctrlKey) || (evt.metaKey && supportedMouseWheelZoomModifierKeys.metaKey);
  const userIntendsToZoom = modifierKeyHasBeenPressed ? defaultWheelAction !== "zoom" : defaultWheelAction === "zoom";
  if (userIntendsToZoom) {
    // #1007 end of modification by ngx-extended-pdf-viewer
    // Only zoom the pages, not the entire viewer.
    evt.preventDefault();
    // NOTE: this check must be placed *after* preventDefault.
    if (zoomDisabledTimeout || document.visibilityState === "hidden") {
      return;
    }

    // It is important that we query deltaMode before delta{X,Y}, so that
    // Firefox doesn't switch to DOM_DELTA_PIXEL mode for compat with other
    // browsers, see https://bugzilla.mozilla.org/show_bug.cgi?id=1392460.
    const deltaMode = evt.deltaMode;
    const delta = normalizeWheelEventDirection(evt);
    const previousScale = pdfViewer.currentScale;

    let ticks = 0;
    if (
      deltaMode === WheelEvent.DOM_DELTA_LINE ||
      deltaMode === WheelEvent.DOM_DELTA_PAGE
    ) {
      // For line-based devices, use one tick per event, because different
      // OSs have different defaults for the number lines. But we generally
      // want one "clicky" roll of the wheel (which produces one event) to
      // adjust the zoom by one step.
      if (Math.abs(delta) >= 1) {
        ticks = Math.sign(delta);
      } else {
        // If we're getting fractional lines (I can't think of a scenario
        // this might actually happen), be safe and use the accumulator.
        ticks = PDFViewerApplication.accumulateWheelTicks(delta);
      }
    } else {
      // pixel-based devices
      const PIXELS_PER_LINE_SCALE = 30;
      ticks = PDFViewerApplication.accumulateWheelTicks(
        delta / PIXELS_PER_LINE_SCALE
      );
    }

    if (ticks < 0) {
      PDFViewerApplication.zoomOut(-ticks);
    } else if (ticks > 0) {
      PDFViewerApplication.zoomIn(ticks);
    }

    const currentScale = pdfViewer.currentScale;
    if (previousScale !== currentScale) {
      // After scaling the page via zoomIn/zoomOut, the position of the upper-
      // left corner is restored. When the mouse wheel is used, the position
      // under the cursor should be restored instead.
      const scaleCorrectionFactor = currentScale / previousScale - 1;
      const rect = pdfViewer.container.getBoundingClientRect();
      const dx = evt.clientX - rect.left;
      const dy = evt.clientY - rect.top;
      pdfViewer.container.scrollLeft += dx * scaleCorrectionFactor;
      pdfViewer.container.scrollTop += dy * scaleCorrectionFactor;
    }
  } else {
    setZoomDisabledTimeout();
  }
}

// #914 modified by ngx-extended-pdf-viewer
// function webViewerTouchStart(evt) {
//  if (evt.touches.length > 1) {
    // Disable touch-based zooming, because the entire UI bits gets zoomed and
    // that doesn't look great. If we do want to have a good touch-based
    // zooming experience, we need to implement smooth zoom capability (probably
    // using a CSS transform for faster visual response, followed by async
    // re-rendering at the final zoom level) and do gesture detection on the
    // touchmove events to drive it. Or if we want to settle for a less good
    // experience we can make the touchmove events drive the existing step-zoom
    // behaviour that the ctrl+mousewheel path takes.
//    evt.preventDefault();
//  }
// }
// #914 end of modification

function webViewerClick(evt) {
  if (!PDFViewerApplication.secondaryToolbar.isOpen) {
    return;
  }
  const appConfig = PDFViewerApplication.appConfig;
  if (
    PDFViewerApplication.pdfViewer.containsElement(evt.target) ||
    (appConfig.toolbar.container.contains(evt.target) &&
      evt.target !== appConfig.secondaryToolbar.toggleButton)
  ) {
    // modified by ngx-extended-pdf-viewer?
    if (
      evt.target &&
      evt.target.parentElement === appConfig.secondaryToolbar.toggleButton
    ) {
      return;
    }
    if (
      evt.target &&
      evt.target.parentElement &&
      evt.target.parentElement.parentElement ===
        appConfig.secondaryToolbar.toggleButton
    ) {
      return;
    }
    // end of modification by ngx-extended-pdf-viewer

    PDFViewerApplication.secondaryToolbar.close();
  }
}

function webViewerKeyDown(evt) {
  if (PDFViewerApplication.overlayManager.active) {
    return;
  }
  const { eventBus, pdfViewer } = PDFViewerApplication;
  const isViewerInPresentationMode = pdfViewer.isInPresentationMode;

  let handled = false,
    ensureViewerFocused = false;
  const cmd =
    (evt.ctrlKey ? 1 : 0) |
    (evt.altKey ? 2 : 0) |
    (evt.shiftKey ? 4 : 0) |
    (evt.metaKey ? 8 : 0);

  // modified by ngx-extended-pdf-viewer
  if (window.isKeyIgnored && window.isKeyIgnored(cmd, evt.keyCode)) {
    return;
  }
  // end of modification by ngx-extended-pdf-viewer

  // First, handle the key bindings that are independent whether an input
  // control is selected or not.
  if (cmd === 1 || cmd === 8 || cmd === 5 || cmd === 12) {
    // either CTRL or META key with optional SHIFT.
    switch (evt.keyCode) {
      case 70: // f
        if (!PDFViewerApplication.supportsIntegratedFind && !evt.shiftKey) {
          PDFViewerApplication.findBar.open();
          handled = true;
        }
        break;
      case 71: // g
        if (!PDFViewerApplication.supportsIntegratedFind) {
          const { state } = PDFViewerApplication.findController;
          if (state) {
            const eventState = Object.assign(Object.create(null), state, {
              source: window,
              type: "again",
              findPrevious: cmd === 5 || cmd === 12,
            });
            eventBus.dispatch("find", eventState);
          }
          handled = true;
        }
        break;
      case 61: // FF/Mac '='
      case 107: // FF '+' and '='
      case 187: // Chrome '+'
      case 171: // FF with German keyboard
        if (!isViewerInPresentationMode) {
          PDFViewerApplication.zoomIn();
        }
        handled = true;
        break;
      case 173: // FF/Mac '-'
      case 109: // FF '-'
      case 189: // Chrome '-'
        if (!isViewerInPresentationMode) {
          PDFViewerApplication.zoomOut();
        }
        handled = true;
        break;
      case 48: // '0'
      case 96: // '0' on Numpad of Swedish keyboard
        if (!isViewerInPresentationMode) {
          // keeping it unhandled (to restore page zoom to 100%)
          setTimeout(function () {
            // ... and resetting the scale after browser adjusts its scale
            PDFViewerApplication.zoomReset();
          });
          handled = false;
        }
        break;

      case 38: // up arrow
        if (isViewerInPresentationMode || PDFViewerApplication.page > 1) {
          PDFViewerApplication.page = 1;
          handled = true;
          ensureViewerFocused = true;
        }
        break;
      case 40: // down arrow
        if (
          isViewerInPresentationMode ||
          PDFViewerApplication.page < PDFViewerApplication.pagesCount
        ) {
          PDFViewerApplication.page = PDFViewerApplication.pagesCount;
          handled = true;
          ensureViewerFocused = true;
        }
        break;
    }
  }

  if (typeof PDFJSDev === "undefined" || PDFJSDev.test("GENERIC || CHROME")) {
    // CTRL or META without shift
    if (cmd === 1 || cmd === 8) {
      switch (evt.keyCode) {
        case 83: // s
          eventBus.dispatch("download", { source: window });
          handled = true;
          break;

        case 79: // o
          if (typeof PDFJSDev === "undefined" || PDFJSDev.test("GENERIC")) {
            eventBus.dispatch("openfile", { source: window });
            handled = true;
          }
          break;
      }
    }
  }

  // CTRL+ALT or Option+Command
  if (cmd === 3 || cmd === 10) {
    switch (evt.keyCode) {
      case 80: // p
        PDFViewerApplication.requestPresentationMode();
        handled = true;
        PDFViewerApplication.externalServices.reportTelemetry({
          type: "buttons",
          data: { id: "presentationModeKeyboard" },
        });
        break;
      case 71: // g
        // focuses input#pageNumber field
        PDFViewerApplication.appConfig.toolbar.pageNumber.select();
        handled = true;
        break;
    }
  }

  if (handled) {
    if (ensureViewerFocused && !isViewerInPresentationMode) {
      pdfViewer.focus();
    }
    evt.preventDefault();
    return;
  }

  // Some shortcuts should not get handled if a control/input element
  // is selected.
  const curElement = getActiveOrFocusedElement();
  const curElementTagName = curElement?.tagName.toUpperCase();
  if (
    curElementTagName === "INPUT" ||
    curElementTagName === "TEXTAREA" ||
    curElementTagName === "SELECT" ||
    curElement?.isContentEditable
  ) {
    // Make sure that the secondary toolbar is closed when Escape is pressed.
    if (evt.keyCode !== /* Esc = */ 27) {
      return;
    }
  }

  // No control key pressed at all.
  if (cmd === 0) {
    let turnPage = 0,
      turnOnlyIfPageFit = false;
    switch (evt.keyCode) {
      case 38: // up arrow
      case 33: // pg up
        // vertical scrolling using arrow/pg keys
        if (pdfViewer.isVerticalScrollbarEnabled) {
          turnOnlyIfPageFit = true;
        }
        turnPage = -1;
        break;
      case 8: // backspace
        if (!isViewerInPresentationMode) {
          turnOnlyIfPageFit = true;
        }
        turnPage = -1;
        break;
      case 37: // left arrow
        // horizontal scrolling using arrow keys
        if (pdfViewer.isHorizontalScrollbarEnabled) {
          turnOnlyIfPageFit = true;
        }
      /* falls through */
      case 75: // 'k'
      case 80: // 'p'
        turnPage = -1;
        break;
      case 27: // esc key
        if (PDFViewerApplication.secondaryToolbar.isOpen) {
          PDFViewerApplication.secondaryToolbar.close();
          handled = true;
        }
        if (
          !PDFViewerApplication.supportsIntegratedFind &&
          PDFViewerApplication.findBar.opened
        ) {
          PDFViewerApplication.findBar.close();
          handled = true;
        }
        break;
      case 40: // down arrow
      case 34: // pg down
        // vertical scrolling using arrow/pg keys
        if (pdfViewer.isVerticalScrollbarEnabled) {
          turnOnlyIfPageFit = true;
        }
        turnPage = 1;
        break;
      case 13: // enter key
      case 32: // spacebar
        if (!isViewerInPresentationMode) {
          turnOnlyIfPageFit = true;
        }
        turnPage = 1;
        break;
      case 39: // right arrow
        // horizontal scrolling using arrow keys
        if (pdfViewer.isHorizontalScrollbarEnabled) {
          turnOnlyIfPageFit = true;
        }
      /* falls through */
      case 74: // 'j'
      case 78: // 'n'
        turnPage = 1;
        break;

      case 36: // home
        if (isViewerInPresentationMode || PDFViewerApplication.page > 1) {
          PDFViewerApplication.page = 1;
          handled = true;
          ensureViewerFocused = true;
        }
        break;
      case 35: // end
        if (
          isViewerInPresentationMode ||
          PDFViewerApplication.page < PDFViewerApplication.pagesCount
        ) {
          PDFViewerApplication.page = PDFViewerApplication.pagesCount;
          handled = true;
          ensureViewerFocused = true;
        }
        break;

      case 83: // 's'
        PDFViewerApplication.pdfCursorTools.switchTool(CursorTool.SELECT);
        break;
      case 72: // 'h'
        PDFViewerApplication.pdfCursorTools.switchTool(CursorTool.HAND);
        break;

      case 82: // 'r'
        PDFViewerApplication.rotatePages(90);
        break;

      case 115: // F4
        PDFViewerApplication.pdfSidebar.toggle();
        break;
    }

    if (
      turnPage !== 0 &&
      (!turnOnlyIfPageFit || pdfViewer.currentScaleValue === "page-fit")
    ) {
      if (turnPage > 0) {
        pdfViewer.nextPage();
      } else {
        pdfViewer.previousPage();
      }
      handled = true;
    }
  }

  // shift-key
  if (cmd === 4) {
    switch (evt.keyCode) {
      case 13: // enter key
      case 32: // spacebar
        if (
          !isViewerInPresentationMode &&
          pdfViewer.currentScaleValue !== "page-fit"
        ) {
          break;
        }
        pdfViewer.previousPage();

        handled = true;
        break;

      case 82: // 'r'
        PDFViewerApplication.rotatePages(-90);
        break;
    }
  }

  // ngx-extended-pdf-viewer must not enforce getting the focus

  if (ensureViewerFocused && !pdfViewer.containsElement(curElement)) {
    // The page container is not focused, but a page navigation key has been
    // pressed. Change the focus to the viewer container to make sure that
    // navigation by keyboard works as expected.
    pdfViewer.focus();
  }

  if (handled) {
    evt.preventDefault();
  }
}

function beforeUnload(evt) {
  evt.preventDefault();
  evt.returnValue = "";
  return false;
}

function webViewerAnnotationEditorStatesChanged(data) {
  PDFViewerApplication.externalServices.updateEditorStates(data);
}

/* Abstract factory for the print service. */
const PDFPrintServiceFactory = {
  instance: {
    supportsPrinting: false,
    createPrintService() {
      throw new Error("Not implemented: createPrintService");
    },
  },
};

export {
  DefaultExternalServices,
  PDFPrintServiceFactory,
  PDFViewerApplication,
};<|MERGE_RESOLUTION|>--- conflicted
+++ resolved
@@ -963,7 +963,6 @@
     };
 
     loadingTask.onProgress = ({ loaded, total }) => {
-<<<<<<< HEAD
         this.progress(loaded / total);
         // #588 modified by ngx-extended-pdf-viewer
         this.eventBus?.dispatch("progress", {
@@ -973,23 +972,6 @@
           loaded,
           percent: (100 * loaded) / total,
         });
-        // #588 end of modification
-      };
-
-      // Listen for unsupported features to report telemetry.
-      loadingTask.onUnsupportedFeature = this.fallback.bind(this);
-
-      this.loadingBar.show(); // #707 added by ngx-extended-pdf-viewer
-      return loadingTask.promise.then(
-        pdfDocument => {
-          this.load(pdfDocument);
-        },
-        reason => {
-          if (loadingTask !== this.pdfLoadingTask) {
-            return undefined; // Ignore errors for previously opened PDF files.
-          }
-=======
-      this.progress(loaded / total);
     };
 
     return loadingTask.promise.then(
@@ -1000,27 +982,26 @@
         if (loadingTask !== this.pdfLoadingTask) {
           return undefined; // Ignore errors for previously opened PDF files.
         }
->>>>>>> 506bbb72
-
-          let key = "loading_error";
-          if (reason instanceof InvalidPDFException) {
-            key = "invalid_file_error";
-          } else if (reason instanceof MissingPDFException) {
-            key = "missing_file_error";
-          } else if (reason instanceof UnexpectedResponseException) {
-            key = "unexpected_response_error";
-          }
-          // #1401 modified by ngx-extended-pdf-viewer
-          if (PDFViewerApplication.onError) {
-            PDFViewerApplication.onError(reason);
-          }
-          // end of modification
-          return this.l10n.get(key).then(msg => {
-            this._documentError(msg, { message: reason?.message });
-            throw reason;
-          });
-        }
-      );
+
+        let key = "loading_error";
+        if (reason instanceof InvalidPDFException) {
+          key = "invalid_file_error";
+        } else if (reason instanceof MissingPDFException) {
+          key = "missing_file_error";
+        } else if (reason instanceof UnexpectedResponseException) {
+          key = "unexpected_response_error";
+        }
+        // #1401 modified by ngx-extended-pdf-viewer
+        if (PDFViewerApplication.onError) {
+          PDFViewerApplication.onError(reason);
+        }
+        // end of modification
+        return this.l10n.get(key).then(msg => {
+          this._documentError(msg, { message: reason?.message });
+          throw reason;
+        });
+      }
+    );
     });
   },
 
@@ -1472,12 +1453,7 @@
           // Don't warn/fallback for empty JavaScript actions.
           return false;
         }
-<<<<<<< HEAD
         Window['ngxConsole'].warn("Warning: JavaScript support is not enabled");
-        this.fallback(UNSUPPORTED_FEATURES.javaScript);
-=======
-        console.warn("Warning: JavaScript support is not enabled");
->>>>>>> 506bbb72
         return true;
       });
 
@@ -1556,41 +1532,14 @@
       (info.IsAcroFormPresent || info.IsXFAPresent) &&
       !this.pdfViewer.renderForms
     ) {
-<<<<<<< HEAD
-      Window['ngxConsole'].warn("Warning: Interactive form support is not enabled");
-      this.fallback(UNSUPPORTED_FEATURES.forms);
-    }
-
-    if (info.IsSignaturesPresent) {
-      Window['ngxConsole'].warn("Warning: Digital signatures validation is not supported");
-      this.fallback(UNSUPPORTED_FEATURES.signatures);
-    }
-
-    // Telemetry labels must be C++ variable friendly.
-    let versionId = "other";
-    if (KNOWN_VERSIONS.includes(info.PDFFormatVersion)) {
-      versionId = `v${info.PDFFormatVersion.replace(".", "_")}`;
-    }
-    let generatorId = "other";
-    if (info.Producer) {
-      const producer = info.Producer.toLowerCase();
-      KNOWN_GENERATORS.some(function (generator) {
-        if (!producer.includes(generator)) {
-          return false;
-        }
-        generatorId = generator.replace(/[ .-]/g, "_");
-        return true;
-      });
-=======
       console.warn("Warning: Interactive form support is not enabled");
     }
 
     if (info.IsSignaturesPresent) {
       console.warn("Warning: Digital signatures validation is not supported");
->>>>>>> 506bbb72
-    }
-
-    this.eventBus?.dispatch("metadataloaded", { source: this });
+    }
+
+    this.eventBus.dispatch("metadataloaded", { source: this });
   },
 
   /**
