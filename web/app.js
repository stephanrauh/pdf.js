--- conflicted
+++ resolved
@@ -254,6 +254,7 @@
   _docStats: null,
   _wheelUnusedTicks: 0,
   _idleCallbacks: new Set(),
+  _PDFBug: null,
 
   // Called once when the document is loaded.
   async initialize(appConfig) {
@@ -407,18 +408,6 @@
     ) {
       AppOptions.set("locale", params.get("locale"));
     }
-<<<<<<< HEAD
-
-    if (waitOn.length === 0) {
-      return;
-    }
-    try {
-      await Promise.all(waitOn);
-    } catch (reason) {
-      Window['ngxConsole'].error(`_parseHashParameters: "${reason.message}".`);
-    }
-=======
->>>>>>> 981cd5bb
   },
 
   /**
@@ -902,6 +891,7 @@
     this.findBar?.reset();
     this.toolbar.reset();
     this.secondaryToolbar.reset();
+    this._PDFBug?.cleanup();
 
     await Promise.all(promises);
   },
