--- conflicted
+++ resolved
@@ -2671,15 +2671,6 @@
       pageNumber
     );
   }
-<<<<<<< HEAD
-  // modified by ngx-extended-pdf-viewer
-  const pageNumberInput = document.getElementById("pageNumber");
-  if (pageNumberInput) {
-    const pageScrollEvent = new CustomEvent("page-change");
-    pageNumberInput.dispatchEvent(pageScrollEvent);
-  }
-  // end of modification by ngx-extended-pdf-viewer
-=======
 
   // Show/hide the loading indicator in the page number input element.
   const currentPage = PDFViewerApplication.pdfViewer.getPageView(
@@ -2688,7 +2679,13 @@
   PDFViewerApplication.toolbar?.updateLoadingIndicatorState(
     currentPage?.renderingState === RenderingStates.RUNNING
   );
->>>>>>> 3fd2a354
+  // modified by ngx-extended-pdf-viewer
+  const pageNumberInput = document.getElementById("pageNumber");
+  if (pageNumberInput) {
+    const pageScrollEvent = new CustomEvent("page-change");
+    pageNumberInput.dispatchEvent(pageScrollEvent);
+  }
+  // end of modification by ngx-extended-pdf-viewer
 }
 
 function webViewerResolutionChange(evt) {
