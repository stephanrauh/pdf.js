/* eslint-disable prettier/prettier */
/* Copyright 2012 Mozilla Foundation
 *
 * Licensed under the Apache License, Version 2.0 (the "License");
 * you may not use this file except in compliance with the License.
 * You may obtain a copy of the License at
 *
 *     http://www.apache.org/licenses/LICENSE-2.0
 *
 * Unless required by applicable law or agreed to in writing, software
 * distributed under the License is distributed on an "AS IS" BASIS,
 * WITHOUT WARRANTIES OR CONDITIONS OF ANY KIND, either express or implied.
 * See the License for the specific language governing permissions and
 * limitations under the License.
 */

import {
  animationStarted,
  apiPageLayoutToViewerModes,
  apiPageModeToSidebarView,
  AutoPrintRegExp,
  CursorTool,
  DEFAULT_SCALE_VALUE,
  getActiveOrFocusedElement,
  isValidRotation,
  isValidScrollMode,
  isValidSpreadMode,
  normalizeWheelEventDirection,
  parseQueryString,
  ProgressBar,
  RenderingStates,
  ScrollMode,
  SidebarView,
  SpreadMode,
  TextLayerMode,
} from "./ui_utils.js";
import {
  AnnotationEditorType,
  build,
  FeatureTest,
  getDocument,
  getPdfFilenameFromUrl,
  GlobalWorkerOptions,
  InvalidPDFException,
  isDataScheme,
  isPdfFile,
  MissingPDFException,
  PDFWorker,
  PromiseCapability,
  shadow,
  UnexpectedResponseException,
  version,
} from "pdfjs-lib";
import { ngxExtendedPdfViewerVersion } from "./ngx-extended-pdf-viewer-version.js";
import { AppOptions, OptionKind } from "./app_options.js";
import { AutomationEventBus, EventBus } from "./event_utils.js";
import { ExternalServices, initCom, MLManager } from "web-external_services";
import { LinkTarget, PDFLinkService } from "./pdf_link_service.js";
import { AltTextManager } from "web-alt_text_manager";
import { AnnotationEditorParams } from "web-annotation_editor_params";
import { CaretBrowsingMode } from "./caret_browsing.js";
import { DownloadManager } from "web-download_manager";
import { OverlayManager } from "./overlay_manager.js";
import { PasswordPrompt } from "./password_prompt.js";
import { PDFAttachmentViewer } from "web-pdf_attachment_viewer";
import { PDFCursorTools } from "web-pdf_cursor_tools";
import { PDFDocumentProperties } from "web-pdf_document_properties";
import { PDFFindBar } from "web-pdf_find_bar";
import { PDFFindController } from "./pdf_find_controller.js";
import { PDFHistory } from "./pdf_history.js";
import { PDFLayerViewer } from "web-pdf_layer_viewer";
import { PDFOutlineViewer } from "web-pdf_outline_viewer";
import { PDFPresentationMode } from "web-pdf_presentation_mode";
import { PDFPrintServiceFactory } from "web-print_service";
import { PDFRenderingQueue } from "./pdf_rendering_queue.js";
import { PDFScriptingManager } from "./pdf_scripting_manager.js";
import { PDFSidebar } from "web-pdf_sidebar";
import { PDFThumbnailViewer } from "web-pdf_thumbnail_viewer";
import { PDFViewer } from "./pdf_viewer.js";
import { Preferences } from "web-preferences";
import { SecondaryToolbar } from "web-secondary_toolbar";
import { Toolbar } from "web-toolbar";
import { ViewHistory } from "./view_history.js";

const FORCE_PAGES_LOADED_TIMEOUT = 10; // ms
const WHEEL_ZOOM_DISABLED_TIMEOUT = 1000; // ms

const ViewOnLoad = {
  UNKNOWN: -1,
  PREVIOUS: 0, // Default value.
  INITIAL: 1,
};

const PDFViewerApplication = {
  initialBookmark: document.location.hash.substring(1),
  _initializedCapability: new PromiseCapability(),
  appConfig: null,
  pdfDocument: null,
  pdfLoadingTask: null,
  printService: null,
  /** @type {PDFViewer} */
  pdfViewer: null,
  /** @type {PDFThumbnailViewer} */
  pdfThumbnailViewer: null,
  /** @type {PDFRenderingQueue} */
  pdfRenderingQueue: null,
  /** @type {PDFPresentationMode} */
  pdfPresentationMode: null,
  /** @type {PDFDocumentProperties} */
  pdfDocumentProperties: null,
  /** @type {PDFLinkService} */
  pdfLinkService: null,
  /** @type {PDFHistory} */
  pdfHistory: null,
  /** @type {PDFSidebar} */
  pdfSidebar: null,
  /** @type {PDFOutlineViewer} */
  pdfOutlineViewer: null,
  /** @type {PDFAttachmentViewer} */
  pdfAttachmentViewer: null,
  /** @type {PDFLayerViewer} */
  pdfLayerViewer: null,
  /** @type {PDFCursorTools} */
  pdfCursorTools: null,
  /** @type {PDFScriptingManager} */
  pdfScriptingManager: null,
  /** @type {ViewHistory} */
  store: null,
  /** @type {DownloadManager} */
  downloadManager: null,
  /** @type {OverlayManager} */
  overlayManager: null,
  /** @type {Preferences} */
  preferences: null,
  /** @type {Toolbar} */
  toolbar: null,
  /** @type {SecondaryToolbar} */
  secondaryToolbar: null,
  /** @type {EventBus} */
  eventBus: null,
  /** @type {IL10n} */
  l10n: null,
  /** @type {AnnotationEditorParams} */
  annotationEditorParams: null,
  isInitialViewSet: false,
  downloadComplete: false,
  isViewerEmbedded: window.parent !== window,
  url: "",
  baseUrl: "",
  _downloadUrl: "",
  _boundEvents: Object.create(null),
  documentInfo: null,
  metadata: null,
  _contentDispositionFilename: null,
  _contentLength: null,
  _saveInProgress: false,
  _wheelUnusedTicks: 0,
  _wheelUnusedFactor: 1,
  _touchUnusedTicks: 0,
  _touchUnusedFactor: 1,
  _PDFBug: null,
  _hasAnnotationEditors: false,
  _title: document.title,
  _printAnnotationStoragePromise: null,
  _touchInfo: null,
  _isCtrlKeyDown: false,
  _nimbusDataPromise: null,
  _caretBrowsing: null,
  _isScrolling: false,
  _lastScrollTop: 0,
  _lastScrollLeft: 0,

  // Called once when the document is loaded.
  async initialize(appConfig) {
    let l10nPromise;
    // In the (various) extension builds, where the locale is set automatically,
    // initialize the `L10n`-instance as soon as possible.
    if (typeof PDFJSDev !== "undefined" && !PDFJSDev.test("GENERIC")) {
      l10nPromise = this.externalServices.createL10n();
    }
    this.appConfig = appConfig;

    if (
      typeof PDFJSDev === "undefined"
        ? window.isGECKOVIEW
        : PDFJSDev.test("GECKOVIEW")
    ) {
      this._nimbusDataPromise = this.externalServices.getNimbusExperimentData();
    }

    // Ensure that `Preferences`, and indirectly `AppOptions`, have initialized
    // before creating e.g. the various viewer components.
    try {
      await this.preferences.initializedPromise;
    } catch (ex) {
      console.error(`initialize: "${ex.message}".`);
    }
    if (AppOptions.get("pdfBugEnabled")) {
      await this._parseHashParams();
    }

    if (typeof PDFJSDev === "undefined" || !PDFJSDev.test("MOZCENTRAL")) {
      let mode;
      switch (AppOptions.get("viewerCssTheme")) {
        case 1:
          mode = "is-light";
          break;
        case 2:
          mode = "is-dark";
          break;
      }
      if (mode) {
        document.documentElement.classList.add(mode);
      }
    }

    // Ensure that the `L10n`-instance has been initialized before creating
    // e.g. the various viewer components.
    if (typeof PDFJSDev === "undefined" || PDFJSDev.test("GENERIC")) {
      l10nPromise = this.externalServices.createL10n();
    }
    this.l10n = await l10nPromise;
    document.getElementsByTagName("html")[0].dir = this.l10n.getDirection();
    // Connect Fluent, when necessary, and translate what we already have.
    if (typeof PDFJSDev === "undefined" || !PDFJSDev.test("MOZCENTRAL")) {
      this.l10n.translate(appConfig.appContainer || document.documentElement);
    }

    if (
      this.isViewerEmbedded &&
      AppOptions.get("externalLinkTarget") === LinkTarget.NONE
    ) {
      // Prevent external links from "replacing" the viewer,
      // when it's embedded in e.g. an <iframe> or an <object>.
      AppOptions.set("externalLinkTarget", LinkTarget.TOP);
    }
    await this._initializeViewerComponents();

    // Bind the various event handlers *after* the viewer has been
    // initialized, to prevent errors if an event arrives too soon.
    this.bindEvents();
    this.bindWindowEvents();

    this._initializedCapability.resolve();

    /* modified by ngx-extended-pdf-viewer #633.
       The shadow() function must be called each time the PDF viewer is initialized. */
    this.initializeLoadingBar();
    /* #633 end of modification */
  },

  /**
  },

  /**
   * Potentially parse special debugging flags in the hash section of the URL.
   * @private
   */
  async _parseHashParams() {
    const hash = document.location.hash.substring(1);
    if (!hash) {
      return;
    }
    const { mainContainer, viewerContainer } = this.appConfig,
      params = parseQueryString(hash);

    if (params.get("disableworker") === "true") {
      try {
        await loadFakeWorker();
      } catch (ex) {
        console.error(`_parseHashParams: "${ex.message}".`);
      }
    }
    if (params.has("disablerange")) {
      AppOptions.set("disableRange", params.get("disablerange") === "true");
    }
    if (params.has("disablestream")) {
      AppOptions.set("disableStream", params.get("disablestream") === "true");
    }
    if (params.has("disableautofetch")) {
      AppOptions.set(
        "disableAutoFetch",
        params.get("disableautofetch") === "true"
      );
    }
    if (params.has("disablefontface")) {
      AppOptions.set(
        "disableFontFace",
        params.get("disablefontface") === "true"
      );
    }
    if (params.has("disablehistory")) {
      AppOptions.set("disableHistory", params.get("disablehistory") === "true");
    }
    if (params.has("verbosity")) {
      AppOptions.set("verbosity", params.get("verbosity") | 0);
    }
    if (params.has("textlayer")) {
      switch (params.get("textlayer")) {
        case "off":
          AppOptions.set("textLayerMode", TextLayerMode.DISABLE);
          break;
        case "visible":
        case "shadow":
        case "hover":
          viewerContainer.classList.add(`textLayer-${params.get("textlayer")}`);
          try {
            await loadPDFBug(this);
            this._PDFBug.loadCSS();
          } catch (ex) {
            console.error(`_parseHashParams: "${ex.message}".`);
          }
          break;
      }
    }
    if (params.has("pdfbug")) {
      AppOptions.set("pdfBug", true);
      AppOptions.set("fontExtraProperties", true);

      const enabled = params.get("pdfbug").split(",");
      try {
        await loadPDFBug(this);
        this._PDFBug.init(mainContainer, enabled);
      } catch (ex) {
        console.error(`_parseHashParams: "${ex.message}".`);
      }
    }
    // It is not possible to change locale for the (various) extension builds.
    if (
      (typeof PDFJSDev === "undefined" || PDFJSDev.test("GENERIC")) &&
      params.has("locale")
    ) {
      AppOptions.set("locale", params.get("locale"));
    }

    // Set some specific preferences for tests.
    if (typeof PDFJSDev !== "undefined" && PDFJSDev.test("TESTING")) {
      if (params.has("highlighteditorcolors")) {
        AppOptions.set(
          "highlightEditorColors",
          params.get("highlighteditorcolors")
        );
      }
      if (params.has("supportscaretbrowsingmode")) {
        AppOptions.set(
          "supportsCaretBrowsingMode",
          params.get("supportscaretbrowsingmode") === "true"
        );
      }
    }
  },

  /**
   * @private
   */
  async _initializeViewerComponents() {
    const { appConfig, externalServices, l10n } = this;

    const eventBus = AppOptions.get("isInAutomation")
      ? new AutomationEventBus()
      : new EventBus();
    this.eventBus = eventBus;

    this.overlayManager = new OverlayManager();

    const pdfRenderingQueue = new PDFRenderingQueue();
    pdfRenderingQueue.onIdle = this._cleanup.bind(this);
    this.pdfRenderingQueue = pdfRenderingQueue;

    const pdfLinkService = new PDFLinkService({
      eventBus,
      externalLinkTarget: AppOptions.get("externalLinkTarget"),
      externalLinkRel: AppOptions.get("externalLinkRel"),
      ignoreDestinationZoom: AppOptions.get("ignoreDestinationZoom"),
    });
    this.pdfLinkService = pdfLinkService;

    const downloadManager = (this.downloadManager = new DownloadManager());

    const findController = new PDFFindController({
      linkService: pdfLinkService,
      eventBus,
      // #492 modified by ngx-extended-pdf-viewer
      pageViewMode: AppOptions.get("pageViewMode"),
      // #492 modification end
      updateMatchesCountOnProgress:
        typeof PDFJSDev === "undefined"
          ? !window.isGECKOVIEW
          : !PDFJSDev.test("GECKOVIEW"),
    });
    this.findController = findController;

    const pdfScriptingManager = new PDFScriptingManager({
      eventBus,
      externalServices,
      docProperties: this._scriptingDocProperties.bind(this),
    });
    this.pdfScriptingManager = pdfScriptingManager;

    const container = appConfig.mainContainer,
      viewer = appConfig.viewerContainer;
    const annotationEditorMode = AppOptions.get("annotationEditorMode");
    const isOffscreenCanvasSupported =
      AppOptions.get("isOffscreenCanvasSupported") &&
      FeatureTest.isOffscreenCanvasSupported;
    const pageColors =
      AppOptions.get("forcePageColors") ||
      window.matchMedia("(forced-colors: active)").matches
        ? {
            background: AppOptions.get("pageColorsBackground"),
            foreground: AppOptions.get("pageColorsForeground"),
          }
        : null;
    const altTextManager = appConfig.altTextDialog
      ? new AltTextManager(
          appConfig.altTextDialog,
          container,
          this.overlayManager,
          eventBus
        )
      : null;

    const pdfViewer = new PDFViewer({
      container,
      viewer,
      eventBus,
      renderingQueue: pdfRenderingQueue,
      linkService: pdfLinkService,
      downloadManager,
      altTextManager,
      findController,
      scriptingManager:
        AppOptions.get("enableScripting") && pdfScriptingManager,
      l10n,
      textLayerMode: AppOptions.get("textLayerMode"),
      annotationMode: AppOptions.get("annotationMode"),
      annotationEditorMode,
      annotationEditorHighlightColors: AppOptions.get("highlightEditorColors"),
      imageResourcesPath: AppOptions.get("imageResourcesPath"),
      removePageBorders: AppOptions.get("removePageBorders"), // #194
      enablePrintAutoRotate: AppOptions.get("enablePrintAutoRotate"),
      maxCanvasPixels: AppOptions.get("maxCanvasPixels"),
      /** #495 modified by ngx-extended-pdf-viewer */
      pageViewMode: AppOptions.get("pageViewMode"),
      /** end of modification */
      enablePermissions: AppOptions.get("enablePermissions"),
      pageColors,
      mlManager: this.mlManager,
    });
    this.pdfViewer = pdfViewer;

    pdfRenderingQueue.setViewer(pdfViewer);
    pdfLinkService.setViewer(pdfViewer);
    pdfScriptingManager.setViewer(pdfViewer);

    if (appConfig.sidebar?.thumbnailView) {
      this.pdfThumbnailViewer = new PDFThumbnailViewer({
        container: appConfig.sidebar.thumbnailView,
        eventBus,
        renderingQueue: pdfRenderingQueue,
        linkService: pdfLinkService,
        pageColors,
      });
      pdfRenderingQueue.setThumbnailViewer(this.pdfThumbnailViewer);
    }

    // The browsing history is only enabled when the viewer is standalone,
    // i.e. not when it is embedded in a web page.
    if (!this.isViewerEmbedded && !AppOptions.get("disableHistory")) {
      this.pdfHistory = new PDFHistory({
        linkService: pdfLinkService,
        eventBus,
      });
      pdfLinkService.setHistory(this.pdfHistory);
    }

    if (!this.supportsIntegratedFind && appConfig.findBar) {
      this.findBar = new PDFFindBar(appConfig.findBar, eventBus);
    }

    if (appConfig.annotationEditorParams) {
      if (annotationEditorMode !== AnnotationEditorType.DISABLE) {
        if (AppOptions.get("enableStampEditor") && isOffscreenCanvasSupported) {
          appConfig.toolbar?.editorStampButton?.classList.remove("hidden");
        }

        const editorHighlightButton = appConfig.toolbar?.editorHighlightButton;
        if (editorHighlightButton && AppOptions.get("enableHighlightEditor")) {
          editorHighlightButton.hidden = false;
        }

        this.annotationEditorParams = new AnnotationEditorParams(
          appConfig.annotationEditorParams,
          eventBus
        );
      } else {
        for (const id of ["editorModeButtons", "editorModeSeparator"]) {
          document.getElementById(id)?.classList.add("hidden");
        }
      }
    }

    if (appConfig.documentProperties) {
      this.pdfDocumentProperties = new PDFDocumentProperties(
        appConfig.documentProperties,
        this.overlayManager,
        eventBus,
        l10n,
        /* fileNameLookup = */ () => this._docFilename
      );
    }

    // NOTE: The cursor-tools are unlikely to be helpful/useful in GeckoView,
    // in particular the `HandTool` which basically simulates touch scrolling.
    if (appConfig.secondaryToolbar?.cursorHandToolButton) {
      this.pdfCursorTools = new PDFCursorTools({
        container,
        eventBus,
        cursorToolOnLoad: AppOptions.get("cursorToolOnLoad"),
      });
    }

    if (appConfig.toolbar) {
      if (
        typeof PDFJSDev === "undefined"
          ? window.isGECKOVIEW
          : PDFJSDev.test("GECKOVIEW")
      ) {
        this.toolbar = new Toolbar(
          appConfig.toolbar,
          eventBus,
          await this._nimbusDataPromise
        );
      } else {
        this.toolbar = new Toolbar(appConfig.toolbar, eventBus);
      }
    }

    if (appConfig.secondaryToolbar) {
      this.secondaryToolbar = new SecondaryToolbar(
        appConfig.secondaryToolbar,
        eventBus
      );
    }

    if (
      this.supportsFullscreen &&
      (appConfig.toolbar?.presentationModeButton || // #1807 modified by ngx-extended-pdf-viewer
      appConfig.secondaryToolbar?.presentationModeButton)
    ) {
      this.pdfPresentationMode = new PDFPresentationMode({
        container,
        pdfViewer,
        eventBus,
      });
    }

    // #763 modified by ngx-extended-pdf-viewer
    const prompt = AppOptions.get("passwordPrompt");
    if (!prompt) {
      if (appConfig.passwordOverlay) {
        this.passwordPrompt = new PasswordPrompt(
          appConfig.passwordOverlay,
          this.overlayManager,
          this.isViewerEmbedded
        );
      }
    } else {
      this.passwordPrompt = prompt;
    }
    // #763 end of modification by ngx-extended-pdf-viewer=======

    if (appConfig.sidebar?.outlineView) {
      this.pdfOutlineViewer = new PDFOutlineViewer({
        container: appConfig.sidebar.outlineView,
        eventBus,
        l10n,
        linkService: pdfLinkService,
        downloadManager,
      });
    }

    if (appConfig.sidebar?.attachmentsView) {
      this.pdfAttachmentViewer = new PDFAttachmentViewer({
        container: appConfig.sidebar.attachmentsView,
        eventBus,
        l10n,
        downloadManager,
      });
    }

    if (appConfig.sidebar?.layersView) {
      this.pdfLayerViewer = new PDFLayerViewer({
        container: appConfig.sidebar.layersView,
        eventBus,
        l10n,
      });
    }

    if (appConfig.sidebar) {
      this.pdfSidebar = new PDFSidebar({
        elements: appConfig.sidebar,
        eventBus,
        l10n,
      });
      this.pdfSidebar.onToggled = this.forceRendering.bind(this);
      this.pdfSidebar.onUpdateThumbnails = () => {
        // Use the rendered pages to set the corresponding thumbnail images.
        for (const pageView of pdfViewer.getCachedPageViews()) {
          if (pageView.renderingState === RenderingStates.FINISHED) {
            this.pdfThumbnailViewer
              .getThumbnail(pageView.id - 1)
              ?.setImage(pageView);
          }
        }
        this.pdfThumbnailViewer.scrollThumbnailIntoView(
          pdfViewer.currentPageNumber
        );
      };
    }
  },

  async run(config) {
    this.preferences = new Preferences();
    await this.initialize(config);

    const { appConfig, eventBus } = this;
    let file;
    if (typeof PDFJSDev === "undefined" || PDFJSDev.test("GENERIC")) {
      const queryString = document.location.search.substring(1);
      const params = parseQueryString(queryString);
      file = params.get("file") ?? AppOptions.get("defaultUrl");
      validateFileURL(file);
    } else if (PDFJSDev.test("MOZCENTRAL")) {
      file = window.location.href;
    } else if (PDFJSDev.test("CHROME")) {
      file = AppOptions.get("defaultUrl");
    }

    if (typeof PDFJSDev === "undefined" || PDFJSDev.test("GENERIC")) {
      const fileInput = (this._openFileInput = document.createElement("input"));
      fileInput.id = "fileInput";
      fileInput.hidden = true;
      fileInput.type = "file";
      fileInput.value = null;
      document.body.append(fileInput);

      fileInput.addEventListener("change", function (evt) {
        const { files } = evt.target;
        if (!files || files.length === 0) {
          return;
        }
        eventBus.dispatch("fileinputchange", {
          source: this,
          fileInput: evt.target,
        });
      });

      // Enable dragging-and-dropping a new PDF file onto the viewerContainer.
      appConfig.mainContainer.addEventListener("dragover", function (evt) {
        if (AppOptions.get("enableDragAndDrop")) { // #686 modified by ngx-extended-pdf-viewer
          evt.preventDefault();

        evt.dataTransfer.dropEffect =
          evt.dataTransfer.effectAllowed === "copy" ? "copy" : "move";
        } // #686 end of modification
      });
      appConfig.mainContainer.addEventListener("drop", function (evt) {
        evt.preventDefault();

        const { files } = evt.dataTransfer;
        if (!files || files.length === 0) {
          return;
        }
        eventBus.dispatch("fileinputchange", {
          source: this,
          fileInput: evt.dataTransfer,
          dropEvent: evt // #972 allowing users to read the drop coordinates
        });
      });
    }

    if (!AppOptions.get("supportsDocumentFonts")) {
      AppOptions.set("disableFontFace", true);
      this.l10n.get("pdfjs-web-fonts-disabled").then(msg => {
        console.warn(msg);
      });
    }

    if (!this.supportsPrinting) {
      appConfig.toolbar?.print?.classList.add("hidden");
      appConfig.secondaryToolbar?.printButton.classList.add("hidden");
    }

    if (!this.supportsFullscreen) {
      appConfig.toolbar.presentationModeButton.classList.add("hidden"); // #1807 modified by ngx-extended-pdf-viewer
      appConfig.secondaryToolbar?.presentationModeButton.classList.add(
        "hidden"
      );
    }

    if (this.supportsIntegratedFind) {
      appConfig.toolbar?.viewFind?.classList.add("hidden");
    }

    if (typeof PDFJSDev === "undefined" || PDFJSDev.test("GENERIC")) {
      if (file) {
        this.open({ url: file });
      } else {
        this._hideViewBookmark();
      }
    } else if (PDFJSDev.test("MOZCENTRAL || CHROME")) {
      this.initPassiveLoading(file);
    } else {
      throw new Error("Not implemented: run");
    }
  },

  get externalServices() {
    return shadow(this, "externalServices", new ExternalServices());
  },

  get mlManager() {
    return shadow(
      this,
      "mlManager",
      AppOptions.get("enableML") === true ? new MLManager() : null
    );
  },

  get initialized() {
    return this._initializedCapability.settled;
  },

  get initializedPromise() {
    return this._initializedCapability.promise;
  },

  zoomIn(steps, scaleFactor) {
    if (this.pdfViewer.isInPresentationMode) {
      return;
    }
    this.pdfViewer.increaseScale({
      drawingDelay: AppOptions.get("defaultZoomDelay"),
      steps,
      scaleFactor,
    });
  },

  zoomOut(steps, scaleFactor) {
    if (this.pdfViewer.isInPresentationMode) {
      return;
    }
    this.pdfViewer.decreaseScale({
      drawingDelay: AppOptions.get("defaultZoomDelay"),
      steps,
      scaleFactor,
    });
  },

  zoomReset() {
    if (this.pdfViewer.isInPresentationMode) {
      return;
    }
    this.pdfViewer.currentScaleValue = DEFAULT_SCALE_VALUE;
  },

  get pagesCount() {
    return this.pdfDocument ? this.pdfDocument.numPages : 0;
  },

  get page() {
    return this.pdfViewer.currentPageNumber;
  },

  set page(val) {
    this.pdfViewer.currentPageNumber = val;
  },

  get supportsPrinting() {
    return PDFPrintServiceFactory.supportsPrinting;
  },

  get supportsFullscreen() {
    return shadow(this, "supportsFullscreen", document.fullscreenEnabled);
  },

  get supportsPinchToZoom() {
    return shadow(
      this,
      "supportsPinchToZoom",
      AppOptions.get("supportsPinchToZoom")
    );
  },

  get supportsIntegratedFind() {
    return shadow(
      this,
      "supportsIntegratedFind",
      AppOptions.get("supportsIntegratedFind")
    );
  },

  /* modified by ngx-extended-pdf-viewer #633. The shadow() function        */
  /* replaces the getter by a property,so when a new instance of            */
  /* ngx-extended-pdf-viewer is opened, it still references the old viewer. */
  /** The bug fix solves this problem.                                      */
  initializeLoadingBar() {
    const barElement = document.getElementById("loadingBar");
    const bar = barElement ? new ProgressBar(barElement) : null;
    bar?.hide();
    return shadow(this, "loadingBar", bar);
  },
  // get loadingBar() {
  //  const bar = new ProgressBar("#loadingBar");
  //  return shadow(this, "loadingBar", bar);
  // },
  /** end of modification */

  get supportsMouseWheelZoomCtrlKey() {
    return shadow(
      this,
      "supportsMouseWheelZoomCtrlKey",
      AppOptions.get("supportsMouseWheelZoomCtrlKey")
    );
  },

  get supportsMouseWheelZoomMetaKey() {
    return shadow(
      this,
      "supportsMouseWheelZoomMetaKey",
      AppOptions.get("supportsMouseWheelZoomMetaKey")
    );
  },

  get supportsCaretBrowsingMode() {
    return shadow(
      this,
      "supportsCaretBrowsingMode",
      AppOptions.get("supportsCaretBrowsingMode")
    );
  },

  moveCaret(isUp, select) {
    this._caretBrowsing ||= new CaretBrowsingMode(
      this.appConfig.mainContainer,
      this.appConfig.viewerContainer,
      this.appConfig.toolbar?.container
    );
    this._caretBrowsing.moveCaret(isUp, select);
  },

  initPassiveLoading(file) {
    if (
      typeof PDFJSDev === "undefined" ||
      !PDFJSDev.test("MOZCENTRAL || CHROME")
    ) {
      throw new Error("Not implemented: initPassiveLoading");
    }
    this.setTitleUsingUrl(file, /* downloadUrl = */ file);

    this.externalServices.initPassiveLoading({
      onOpenWithTransport: range => {
        this.open({ range });
      },
      onOpenWithData: (data, contentDispositionFilename) => {
        if (isPdfFile(contentDispositionFilename)) {
          this._contentDispositionFilename = contentDispositionFilename;
        }
        this.open({ data });
      },
      onOpenWithURL: (url, length, originalUrl) => {
        this.open({ url, length, originalUrl });
      },
      onError: err => {
        this.l10n.get("pdfjs-loading-error").then(msg => {
          this._documentError(msg, err);
        });
      },
      onProgress: (loaded, total) => {
        this.progress(loaded / total);
        // #588 modified by ngx-extended-pdf-viewer
        this.eventBus?.dispatch("progress", {
          source: this,
          type: "load",
          total,
          loaded,
          percent: (100 * loaded) / total,
        });
        // #588 end of modification
      },
    });
  },

  setTitleUsingUrl(url = "", downloadUrl = null) {
    // #1669 modified by ngx-extended-pdf-viewer because of NPEs when opening a BLOB
    /*
    this.url = url;
    this.baseUrl = url.split("#", 1)[0];
    if (downloadUrl) {
      this._downloadUrl =
        downloadUrl === url ? this.baseUrl : downloadUrl.split("#", 1)[0];
    }
    if (isDataScheme(url)) {
      this._hideViewBookmark();
    }
    let title = getPdfFilenameFromUrl(url, "");
    if (!title) {
      try {
        title = decodeURIComponent(getFilenameFromUrl(url)) || url;
      } catch {
        // decodeURIComponent may throw URIError,
        // fall back to using the unprocessed url in that case
        title = url;
      }
    }
    this.setTitle(title);
    */
   // #1669 end of modification by ngx-extended-pdf-viewer
  },

  setTitle(title = this._title) {
    this._title = title;

    if (this.isViewerEmbedded) {
      // Embedded PDF viewers should not be changing their parent page's title.
      return;
    }
    const editorIndicator =
      this._hasAnnotationEditors && !this.pdfRenderingQueue.printing;
    document.title = `${editorIndicator ? "* " : ""}${title}`;
  },

  get _docFilename() {
    // Use `this.url` instead of `this.baseUrl` to perform filename detection
    // based on the reference fragment as ultimate fallback if needed.
    return this._contentDispositionFilename || getPdfFilenameFromUrl(this.url);
  },

  /**
   * @private
   */
  _hideViewBookmark() {
    // #1799 modified by ngx-extended-pdf-viewer
    if (!this.appConfig) {
      return;
    }
    // #1799 end of modification by ngx-extended-pdf-viewer
    const { secondaryToolbar } = this.appConfig;
    // URL does not reflect proper document location - hiding some buttons.
    secondaryToolbar?.viewBookmarkButton.classList.add("hidden");

    // Avoid displaying multiple consecutive separators in the secondaryToolbar.
    if (secondaryToolbar?.presentationModeButton.classList.contains("hidden")) {
      document.getElementById("viewBookmarkSeparator")?.classList.add("hidden");
    }
  },

  /**
   * Closes opened PDF document.
   * @returns {Promise} - Returns the promise, which is resolved when all
   *                      destruction is completed.
   */
  async close() {
    this._unblockDocumentLoadEvent();
    this._hideViewBookmark();

    if (!this.pdfLoadingTask) {
      return;
    }
    if (
      (typeof PDFJSDev === "undefined" || PDFJSDev.test("GENERIC")) &&
      this.pdfDocument?.annotationStorage.size > 0 &&
      this._annotationStorageModified
    ) {
      try {
        // Trigger saving, to prevent data loss in forms; see issue 12257.
        await this.save();
      } catch {
        // Ignoring errors, to ensure that document closing won't break.
      }
    }
    const promises = [];

    promises.push(this.pdfLoadingTask.destroy());
    this.pdfLoadingTask = null;

    if (this.pdfDocument) {
      this.pdfDocument = null;

      this.pdfThumbnailViewer?.setDocument(null);
      this.pdfViewer.setDocument(null);
      this.pdfLinkService.setDocument(null);
      this.pdfDocumentProperties?.setDocument(null);
    }
    this.pdfLinkService.externalLinkEnabled = true;
    this.store = null;
    this.isInitialViewSet = false;
    this.downloadComplete = false;
    this.url = "";
    this.baseUrl = "";
    this._downloadUrl = "";
    this.documentInfo = null;
    this.metadata = null;
    this._contentDispositionFilename = null;
    this._contentLength = null;
    this._saveInProgress = false;
    this._hasAnnotationEditors = false;

    promises.push(
      this.pdfScriptingManager.destroyPromise,
      this.passwordPrompt.close()
    );

    this.setTitle();
    this.pdfSidebar?.reset();
    this.pdfOutlineViewer?.reset();
    this.pdfAttachmentViewer?.reset();
    this.pdfLayerViewer?.reset();

    this.pdfHistory?.reset();
    this.findBar?.reset();
    this.toolbar?.reset();
    this.secondaryToolbar?.reset();
    this._PDFBug?.cleanup();

    await Promise.all(promises);
  },

  /**
   * Opens a new PDF document.
   * @param {Object} args - Accepts any/all of the properties from
   *   {@link DocumentInitParameters}, and also a `originalUrl` string.
   * @returns {Promise} - Promise that is resolved when the document is opened.
   */
  async open(args) {
    // #1203 modified by ngx-extended-pdf-viewer
    window.adjacentPagesLoader = undefined;
    // #1203 end of modification by ngx-extended-pdf-viewer
    // #1665 modified by ngx-extended-pdf-viewer
    this.pdfViewer?.destroyBookMode();
    // #1665 end of modification by ngx-extended-pdf-viewer
    window.ngxZone.runOutsideAngular(async () => {

    if (this.pdfLoadingTask) {
      // We need to destroy already opened document.
      await this.close();
    }
    // Set the necessary global worker parameters, using the available options.
    const workerParams = AppOptions.getAll(OptionKind.WORKER);
    if (workerParams.workerSrc.constructor.name === "Function") {
      workerParams.workerSrc = workerParams.workerSrc();
    }
    Object.assign(GlobalWorkerOptions, workerParams);

    if (
      (typeof PDFJSDev === "undefined" || !PDFJSDev.test("MOZCENTRAL")) &&
      args.url
    ) {
      // The Firefox built-in viewer always calls `setTitleUsingUrl`, before
      // `initPassiveLoading`, and it never provides an `originalUrl` here.
      this.setTitleUsingUrl(
        args.originalUrl || args.url,
        /* downloadUrl = */ args.url
      );
    }
    // Always set `docBaseUrl` in development mode, and in the (various)
    // extension builds.
    if (typeof PDFJSDev === "undefined") {
      AppOptions.set("docBaseUrl", document.URL.split("#", 1)[0]);
    } else if (PDFJSDev.test("MOZCENTRAL || CHROME")) {
      AppOptions.set("docBaseUrl", this.baseUrl);
    }

    // Set the necessary API parameters, using all the available options.
    const apiParams = AppOptions.getAll(OptionKind.API);
    const loadingTask = getDocument({
      ...apiParams,
      ...args,
    });
    this.pdfLoadingTask = loadingTask;

    loadingTask.onPassword = (updateCallback, reason) => {
      if (this.isViewerEmbedded) {
        // The load event can't be triggered until the password is entered, so
        // if the viewer is in an iframe and its visibility depends on the
        // onload callback then the viewer never shows (bug 1801341).
        this._unblockDocumentLoadEvent();
      }

      this.pdfLinkService.externalLinkEnabled = false;
      this.passwordPrompt.setUpdateCallback(updateCallback, reason);
      this.passwordPrompt.open();
    };

    loadingTask.onProgress = ({ loaded, total }) => {
        this.progress(loaded / total);
        // #588 modified by ngx-extended-pdf-viewer
        this.eventBus?.dispatch("progress", {
          source: this,
          type: "load",
          total,
          loaded,
          percent: (100 * loaded) / total,
        });
    };

    return loadingTask.promise.then(
      pdfDocument => {
        this.load(pdfDocument);
      },
      reason => {
        if (loadingTask !== this.pdfLoadingTask) {
          return undefined; // Ignore errors for previously opened PDF files.
        }

        let key = "pdfjs-loading-error";
        if (reason instanceof InvalidPDFException) {
          key = "pdfjs-invalid-file-error";
        } else if (reason instanceof MissingPDFException) {
          key = "pdfjs-missing-file-error";
        } else if (reason instanceof UnexpectedResponseException) {
          key = "pdfjs-unexpected-response-error";
        }
        // #1401 modified by ngx-extended-pdf-viewer
        if (PDFViewerApplication.onError) {
          PDFViewerApplication.onError(reason);
        }
        // end of modification
        return this.l10n.get(key).then(msg => {
          this._documentError(msg, { message: reason?.message });
          throw reason;
        });
      }
    );
    });
  },

  /**
   * @private
   */
  _ensureDownloadComplete() {
    if (this.pdfDocument && this.downloadComplete) {
      return;
    }
    throw new Error("PDF document not downloaded.");
  },

  async download(options = {}) {
    const url = this._downloadUrl,
      filename = this._docFilename;
    try {
      this._ensureDownloadComplete();

      const data = await this.pdfDocument.getData();
      const blob = new Blob([data], { type: "application/pdf" });

      await this.downloadManager.download(blob, url, filename, options);
    } catch {
      // When the PDF document isn't ready, or the PDF file is still
      // downloading, simply download using the URL.
      await this.downloadManager.downloadUrl(url, filename, options);
    }
  },

  async save(options = {}) {
    if (this._saveInProgress) {
      return;
    }
    this._saveInProgress = true;
    await this.pdfScriptingManager.dispatchWillSave();

    const url = this._downloadUrl,
      filename = this._docFilename;
    try {
      this._ensureDownloadComplete();

      const data = await this.pdfDocument.saveDocument();
      const blob = new Blob([data], { type: "application/pdf" });

      await this.downloadManager.download(blob, url, filename, options);
    } catch (reason) {
      // When the PDF document isn't ready, or the PDF file is still
      // downloading, simply fallback to a "regular" download.
      globalThis.ngxConsole.error(`Error when saving the document: ${reason.message}`);
      await this.download(options);
    } finally {
      await this.pdfScriptingManager.dispatchDidSave();
      this._saveInProgress = false;
    }

    if (this._hasAnnotationEditors) {
      this.externalServices.reportTelemetry({
        type: "editing",
        data: {
          type: "save",
          stats: this.pdfDocument?.annotationStorage.editorStats,
        },
      });
    }
  },

  downloadOrSave(options = {}) {
    if (this.pdfDocument?.annotationStorage.size > 0) {
      this.save(options);
    } else {
      this.download(options);
    }
  },

<<<<<<< HEAD
  // #1685 modified by ngx-extended-pdf-viewer
  async _exportWithAnnotations() {
    if (this._saveInProgress) {
      throw new Error(`Already downloading`);
    }
    this._saveInProgress = true;
    await this.pdfScriptingManager.dispatchWillSave();

    try {
      this._ensureDownloadComplete();

      const data = await this.pdfDocument.saveDocument();
      const blob = new Blob([data], { type: "application/pdf" });

      return blob;
    } catch (reason) {
      throw new Error(`Error when saving the document: ${reason.message}`);
    } finally {
      await this.pdfScriptingManager.dispatchDidSave();
      this._saveInProgress = false;
    }
  },

  async _exportWithoutAnnotations() {
    try {
      this._ensureDownloadComplete();

      const data = await this.pdfDocument.getData();
      const blob = new Blob([data], { type: "application/pdf" });
      return blob;
    } catch (reason) {
      throw new Error(`Error when saving the document: ${reason.message}`);
    }
  },

  async export() {
    if (this.pdfDocument?.annotationStorage.size > 0) {
      return this._exportWithAnnotations();
    }
    return this._exportWithoutAnnotations();
  },
  // #1685 end of modification by ngx-extended-pdf-viewer

  openInExternalApp() {
    this.downloadOrSave({ openInExternalApp: true });
  },

=======
>>>>>>> 6bb6ce6a
  /**
   * Report the error; used for errors affecting loading and/or parsing of
   * the entire PDF document.
   */
  _documentError(message, moreInfo = null) {
    this._unblockDocumentLoadEvent();

    this._otherError(message, moreInfo);

    this.eventBus.dispatch("documenterror", {
      source: this,
      message,
      reason: moreInfo?.message ?? null,
    });
  },

  /**
   * Report the error; used for errors affecting e.g. only a single page.
   * @param {string} message - A message that is human readable.
   * @param {Object} [moreInfo] - Further information about the error that is
   *                              more technical. Should have a 'message' and
   *                              optionally a 'stack' property.
   */
  _otherError(message, moreInfo = null) {
    const moreInfoText = [`PDF.js v${version || "?"} (build: ${build || "?"})`];
    if (moreInfo) {
      moreInfoText.push(`Message: ${moreInfo.message}`);

      if (moreInfo.stack) {
        moreInfoText.push(`Stack: ${moreInfo.stack}`);
      } else {
        if (moreInfo.filename) {
          moreInfoText.push(`File: ${moreInfo.filename}`);
        }
        if (moreInfo.lineNumber) {
          moreInfoText.push(`Line: ${moreInfo.lineNumber}`);
        }
      }
    }

    console.error(`${message}\n\n${moreInfoText.join("\n")}`);
  },

  progress(level) {
    if (!this.loadingBar || this.downloadComplete) {
      // Don't accidentally show the loading bar again when the entire file has
      // already been fetched (only an issue when disableAutoFetch is enabled).
      return;
    }
    const percent = Math.round(level * 100);
    // When we transition from full request to range requests, it's possible
    // that we discard some of the loaded data. This can cause the loading
    // bar to move backwards. So prevent this by only updating the bar if it
    // increases.
    if (percent <= this.loadingBar.percent) {
      return;
    }
    this.loadingBar.percent = percent;

    // When disableAutoFetch is enabled, it's not uncommon for the entire file
    // to never be fetched (depends on e.g. the file structure). In this case
    // the loading bar will not be completely filled, nor will it be hidden.
    // To prevent displaying a partially filled loading bar permanently, we
    // hide it when no data has been loaded during a certain amount of time.
    if (
      this.pdfDocument?.loadingParams.disableAutoFetch ??
      AppOptions.get("disableAutoFetch")
    ) {
      this.loadingBar.setDisableAutoFetch();
    }
  },

  load(pdfDocument) {
    this.pdfDocument = pdfDocument;

    pdfDocument.getDownloadInfo().then(({ length }) => {
      this._contentLength = length; // Ensure that the correct length is used.
      this.downloadComplete = true;
      this.loadingBar?.hide();

      firstPagePromise.then(() => {
        this.eventBus?.dispatch("documentloaded", { source: this });
      });
    });

    // Since the `setInitialView` call below depends on this being resolved,
    // fetch it early to avoid delaying initial rendering of the PDF document.
    const pageLayoutPromise = pdfDocument.getPageLayout().catch(() => {
      /* Avoid breaking initial rendering; ignoring errors. */
    });
    const pageModePromise = pdfDocument.getPageMode().catch(() => {
      /* Avoid breaking initial rendering; ignoring errors. */
    });
    const openActionPromise = pdfDocument.getOpenAction().catch(() => {
      /* Avoid breaking initial rendering; ignoring errors. */
    });

    this.toolbar?.setPagesCount(pdfDocument.numPages, false);
    this.secondaryToolbar?.setPagesCount(pdfDocument.numPages);

    if (typeof PDFJSDev !== "undefined" && PDFJSDev.test("CHROME")) {
      const baseUrl = location.href.split("#", 1)[0];
      // Ignore "data:"-URLs for performance reasons, even though it may cause
      // internal links to not work perfectly in all cases (see bug 1803050).
      this.pdfLinkService.setDocument(
        pdfDocument,
        isDataScheme(baseUrl) ? null : baseUrl
      );
    } else {
      this.pdfLinkService.setDocument(pdfDocument);
    }
    this.pdfDocumentProperties?.setDocument(pdfDocument);

    const pdfViewer = this.pdfViewer;
    pdfViewer.setDocument(pdfDocument);
    const { firstPagePromise, onePageRendered, pagesPromise } = pdfViewer;

    this.pdfThumbnailViewer?.setDocument(pdfDocument);

    const storedPromise = (this.store = new ViewHistory(
      pdfDocument.fingerprints[0]
    ))
      .getMultiple({
        page: null,
        zoom: DEFAULT_SCALE_VALUE,
        scrollLeft: "0",
        scrollTop: "0",
        rotation: null,
        sidebarView: SidebarView.UNKNOWN,
        scrollMode: ScrollMode.UNKNOWN,
        spreadMode: SpreadMode.UNKNOWN,
      })
      .catch(() => {
        /* Unable to read from storage; ignoring errors. */
      });

    firstPagePromise.then(pdfPage => {
      this.loadingBar?.setWidth(this.appConfig.viewerContainer);
      this._initializeAnnotationStorageCallbacks(pdfDocument);

      Promise.all([
        animationStarted,
        storedPromise,
        pageLayoutPromise,
        pageModePromise,
        openActionPromise,
      ])
        .then(async ([timeStamp, stored, pageLayout, pageMode, openAction]) => {
          const viewOnLoad = AppOptions.get("viewOnLoad");

          this._initializePdfHistory({
            fingerprint: pdfDocument.fingerprints[0],
            viewOnLoad,
            initialDest: openAction?.dest,
          });
          const initialBookmark = this.initialBookmark;

          // Initialize the default values, from user preferences.
          const zoom = AppOptions.get("defaultZoomValue");
          let hash = zoom ? `zoom=${zoom}` : null;

          let rotation = null;
          let sidebarView = AppOptions.get("sidebarViewOnLoad");
          let scrollMode = AppOptions.get("scrollModeOnLoad");
          let spreadMode = AppOptions.get("spreadModeOnLoad");

          if (stored?.page && viewOnLoad !== ViewOnLoad.INITIAL) {
            hash =
              `page=${stored.page}&zoom=${zoom || stored.zoom},` +
              `${stored.scrollLeft},${stored.scrollTop}`;

            rotation = parseInt(stored.rotation, 10);
            // Always let user preference take precedence over the view history.
            if (sidebarView === SidebarView.UNKNOWN) {
              sidebarView = stored.sidebarView | 0;
            }
            if (scrollMode === ScrollMode.UNKNOWN) {
              scrollMode = stored.scrollMode | 0;
            }
            if (spreadMode === SpreadMode.UNKNOWN) {
              spreadMode = stored.spreadMode | 0;
            }
          }
          // Always let the user preference/view history take precedence.
          if (pageMode && sidebarView === SidebarView.UNKNOWN) {
            sidebarView = apiPageModeToSidebarView(pageMode);
          }
          if (
            pageLayout &&
            scrollMode === ScrollMode.UNKNOWN &&
            spreadMode === SpreadMode.UNKNOWN
          ) {
            const modes = apiPageLayoutToViewerModes(pageLayout);
            // TODO: Try to improve page-switching when using the mouse-wheel
            // and/or arrow-keys before allowing the document to control this.
            // scrollMode = modes.scrollMode;
            spreadMode = modes.spreadMode;
          }

          this.setInitialView(hash, {
            rotation,
            sidebarView,
            scrollMode,
            spreadMode,
          });
          this.eventBus.dispatch("documentinit", { source: this });
          // Make all navigation keys work on document load,
          // unless the viewer is embedded in a web page.
          if (!this.isViewerEmbedded) {
            pdfViewer.focus();
          }

          // For documents with different page sizes, once all pages are
          // resolved, ensure that the correct location becomes visible on load.
          // (To reduce the risk, in very large and/or slow loading documents,
          //  that the location changes *after* the user has started interacting
          //  with the viewer, wait for either `pagesPromise` or a timeout.)
          await Promise.race([
            pagesPromise,
            new Promise(resolve => {
              setTimeout(resolve, FORCE_PAGES_LOADED_TIMEOUT);
            }),
          ]);
          if (!initialBookmark && !hash) {
            return;
          }
          if (pdfViewer.hasEqualPageSizes) {
            return;
          }
          this.initialBookmark = initialBookmark;

          // eslint-disable-next-line no-self-assign
          pdfViewer.currentScaleValue = pdfViewer.currentScaleValue;
          // Re-apply the initial document location.
          this.setInitialView(hash);
        })
        .catch(() => {
          // Ensure that the document is always completely initialized,
          // even if there are any errors thrown above.
          this.setInitialView();
        })
        .then(function () {
          // At this point, rendering of the initial page(s) should always have
          // started (and may even have completed).
          // To prevent any future issues, e.g. the document being completely
          // blank on load, always trigger rendering here.
          pdfViewer.update();
        });
    });

    pagesPromise.then(
      () => {
        this._unblockDocumentLoadEvent();

        this._initializeAutoPrint(pdfDocument, openActionPromise);
      },
      reason => {
        // #1401 modified by ngx-extended-pdf-viewer
        if (PDFViewerApplication.onError) {
          PDFViewerApplication.onError(reason);
        }
        // end of modification
        this.l10n.get("pdfjs-loading-error").then(msg => {
          this._documentError(msg, { message: reason?.message });
        });
      }
    );

    onePageRendered.then(data => {
      this.externalServices.reportTelemetry({
        type: "pageInfo",
        timestamp: data.timestamp,
      });

      if (this.pdfOutlineViewer) {
        pdfDocument.getOutline().then(outline => {
          if (pdfDocument !== this.pdfDocument) {
            return; // The document was closed while the outline resolved.
          }
          this.pdfOutlineViewer.render({ outline, pdfDocument });
        });
      }
      if (this.pdfAttachmentViewer) {
        pdfDocument.getAttachments().then(attachments => {
          if (pdfDocument !== this.pdfDocument) {
            return; // The document was closed while the attachments resolved.
          }
          this.pdfAttachmentViewer.render({ attachments });
        });
      }
      if (this.pdfLayerViewer) {
        // Ensure that the layers accurately reflects the current state in the
        // viewer itself, rather than the default state provided by the API.
        pdfViewer.optionalContentConfigPromise.then(optionalContentConfig => {
          if (pdfDocument !== this.pdfDocument) {
            return; // The document was closed while the layers resolved.
          }
          this.pdfLayerViewer.render({ optionalContentConfig, pdfDocument });
        });
      }
    });

    this._initializePageLabels(pdfDocument);
    this._initializeMetadata(pdfDocument);
  },

  /**
   * @private
   */
  async _scriptingDocProperties(pdfDocument) {
    if (!this.documentInfo) {
      // It should be *extremely* rare for metadata to not have been resolved
      // when this code runs, but ensure that we handle that case here.
      await new Promise(resolve => {
        this.eventBus._on("metadataloaded", resolve, { once: true });
      });
      if (pdfDocument !== this.pdfDocument) {
        return null; // The document was closed while the metadata resolved.
      }
    }
    if (!this._contentLength) {
      // Always waiting for the entire PDF document to be loaded will, most
      // likely, delay sandbox-creation too much in the general case for all
      // PDF documents which are not provided as binary data to the API.
      // Hence we'll simply have to trust that the `contentLength` (as provided
      // by the server), when it exists, is accurate enough here.
      await new Promise(resolve => {
        this.eventBus._on("documentloaded", resolve, { once: true });
      });
      if (pdfDocument !== this.pdfDocument) {
        return null; // The document was closed while the downloadInfo resolved.
      }
    }

    return {
      ...this.documentInfo,
      baseURL: this.baseUrl,
      filesize: this._contentLength,
      filename: this._docFilename,
      metadata: this.metadata?.getRaw(),
      authors: this.metadata?.get("dc:creator"),
      numPages: this.pagesCount,
      URL: this.url,
    };
  },

  /**
   * @private
   */
  async _initializeAutoPrint(pdfDocument, openActionPromise) {
    const [openAction, jsActions] = await Promise.all([
      openActionPromise,
      this.pdfViewer.enableScripting ? null : pdfDocument.getJSActions(),
    ]);

    if (pdfDocument !== this.pdfDocument) {
      return; // The document was closed while the auto print data resolved.
    }
    let triggerAutoPrint = openAction?.action === "Print";

    if (jsActions) {
      globalThis.ngxConsole.warn("Warning: JavaScript support is not enabled");

      // Hack to support auto printing.
      for (const name in jsActions) {
        if (triggerAutoPrint) {
          break;
        }
        switch (name) {
          case "WillClose":
          case "WillSave":
          case "DidSave":
          case "WillPrint":
          case "DidPrint":
            continue;
        }
        triggerAutoPrint = jsActions[name].some(js => AutoPrintRegExp.test(js));
      }
    }

    if (triggerAutoPrint) {
      this.triggerPrinting();
    }
  },

  /**
   * @private
   */
  async _initializeMetadata(pdfDocument) {
    const { info, metadata, contentDispositionFilename, contentLength } =
      await pdfDocument.getMetadata();

    if (pdfDocument !== this.pdfDocument) {
      return; // The document was closed while the metadata resolved.
    }
    this.documentInfo = info;
    this.metadata = metadata;
    this._contentDispositionFilename ??= contentDispositionFilename;
    this._contentLength ??= contentLength; // See `getDownloadInfo`-call above.

    // Provides some basic debug information
    // #1793 modified by ngx-extended-pdf-vieweer
    const options = window.PDFViewerApplicationOptions;
    if (!options || options.get("verbosity") > 0) {
      globalThis.ngxConsole.log(
        `PDF ${pdfDocument.fingerprints[0]} [${info.PDFFormatVersion} ` +
          `${(info.Producer || "-").trim()} / ${(info.Creator || "-").trim()}] ` +
          `(PDF.js: ${version || "?"} [${build || "?"}])  modified by ngx-extended-pdf-viewer ${ngxExtendedPdfViewerVersion}`
      );
    }
     // #1793 end of modification by ngx-extended-pdf-viewer
    let pdfTitle = info.Title;

    const metadataTitle = metadata?.get("dc:title");
    if (metadataTitle) {
      // Ghostscript can produce invalid 'dc:title' Metadata entries:
      //  - The title may be "Untitled" (fixes bug 1031612).
      //  - The title may contain incorrectly encoded characters, which thus
      //    looks broken, hence we ignore the Metadata entry when it contains
      //    characters from the Specials Unicode block (fixes bug 1605526).
      if (
        metadataTitle !== "Untitled" &&
        !/[\uFFF0-\uFFFF]/g.test(metadataTitle)
      ) {
        pdfTitle = metadataTitle;
      }
    }
    if (pdfTitle) {
      this.setTitle(
        `${pdfTitle} - ${this._contentDispositionFilename || this._title}`
      );
    } else if (this._contentDispositionFilename) {
      this.setTitle(this._contentDispositionFilename);
    }

    if (
      info.IsXFAPresent &&
      !info.IsAcroFormPresent &&
      !pdfDocument.isPureXfa
    ) {
      if (pdfDocument.loadingParams.enableXfa) {
        globalThis.ngxConsole.warn("Warning: XFA Foreground documents are not supported");
      } else {
        globalThis.ngxConsole.warn("Warning: XFA support is not enabled");
      }
    } else if (
      (info.IsAcroFormPresent || info.IsXFAPresent) &&
      !this.pdfViewer.renderForms
    ) {
      console.warn("Warning: Interactive form support is not enabled");
    }

    if (info.IsSignaturesPresent) {
      console.warn("Warning: Digital signatures validation is not supported");
    }

    this.eventBus.dispatch("metadataloaded", { source: this });
  },

  /**
   * @private
   */
  async _initializePageLabels(pdfDocument) {
    if (
      typeof PDFJSDev === "undefined"
        ? window.isGECKOVIEW
        : PDFJSDev.test("GECKOVIEW")
    ) {
      return;
    }
    const labels = await pdfDocument.getPageLabels();

    if (pdfDocument !== this.pdfDocument) {
      return; // The document was closed while the page labels resolved.
    }
    if (!labels || AppOptions.get("disablePageLabels")) {
      return;
    }
    const numLabels = labels.length;
    // Ignore page labels that correspond to standard page numbering,
    // or page labels that are all empty.
    let standardLabels = 0,
      emptyLabels = 0;
    for (let i = 0; i < numLabels; i++) {
      const label = labels[i];
      if (label === (i + 1).toString()) {
        standardLabels++;
      } else if (label === "") {
        emptyLabels++;
      } else {
        break;
      }
    }
    if (standardLabels >= numLabels || emptyLabels >= numLabels) {
      return;
    }
    const { pdfViewer, pdfThumbnailViewer, toolbar } = this;

    pdfViewer.setPageLabels(labels);
    pdfThumbnailViewer?.setPageLabels(labels);

    // Changing toolbar page display to use labels and we need to set
    // the label of the current page.
    toolbar?.setPagesCount(numLabels, true);
    toolbar?.setPageNumber(
      pdfViewer.currentPageNumber,
      pdfViewer.currentPageLabel
    );
  },

  /**
   * @private
   */
  _initializePdfHistory({ fingerprint, viewOnLoad, initialDest = null }) {
    if (!this.pdfHistory) {
      return;
    }
    this.pdfHistory.initialize({
      fingerprint,
      resetHistory: viewOnLoad === ViewOnLoad.INITIAL,
      updateUrl: AppOptions.get("historyUpdateUrl"),
    });

    if (this.pdfHistory.initialBookmark) {
      this.initialBookmark = this.pdfHistory.initialBookmark;

      this.initialRotation = this.pdfHistory.initialRotation;
    }

    // Always let the browser history/document hash take precedence.
    if (
      initialDest &&
      !this.initialBookmark &&
      viewOnLoad === ViewOnLoad.UNKNOWN
    ) {
      this.initialBookmark = JSON.stringify(initialDest);
      // TODO: Re-factor the `PDFHistory` initialization to remove this hack
      // that's currently necessary to prevent weird initial history state.
      this.pdfHistory.push({ explicitDest: initialDest, pageNumber: null });
    }
  },

  /**
   * @private
   */
  _initializeAnnotationStorageCallbacks(pdfDocument) {
    if (pdfDocument !== this.pdfDocument) {
      return;
    }
    const { annotationStorage } = pdfDocument;

    annotationStorage.onSetModified = () => {
      window.addEventListener("beforeunload", beforeUnload);

      if (typeof PDFJSDev === "undefined" || PDFJSDev.test("GENERIC")) {
        this._annotationStorageModified = true;
      }
    };
    annotationStorage.onResetModified = () => {
      window.removeEventListener("beforeunload", beforeUnload);

      if (typeof PDFJSDev === "undefined" || PDFJSDev.test("GENERIC")) {
        delete this._annotationStorageModified;
      }
    };
    annotationStorage.onAnnotationEditor = typeStr => {
      this._hasAnnotationEditors = !!typeStr;
      this.setTitle();
    };
  },

  setInitialView(
    storedHash,
    { rotation, sidebarView, scrollMode, spreadMode } = {}
  ) {
    const setRotation = angle => {
      if (isValidRotation(angle)) {
        this.pdfViewer.pagesRotation = angle;
      }
    };
    const setViewerModes = (scroll, spread) => {
      if (isValidScrollMode(scroll)) {
        this.pdfViewer.scrollMode = scroll;
      }
      if (isValidSpreadMode(spread)) {
        this.pdfViewer.spreadMode = spread;
      }
    };
    this.isInitialViewSet = true;
    this.pdfSidebar?.setInitialView(sidebarView);

    setViewerModes(scrollMode, spreadMode);

    if (this.initialBookmark) {
      setRotation(this.initialRotation);
      delete this.initialRotation;

      this.pdfLinkService.setHash(this.initialBookmark);
      this.initialBookmark = null;
    } else if (storedHash) {
      setRotation(rotation);

      this.pdfLinkService.setHash(storedHash);
    }

    // Ensure that the correct page number is displayed in the UI,
    // even if the active page didn't change during document load.
    this.toolbar?.setPageNumber(
      this.pdfViewer.currentPageNumber,
      this.pdfViewer.currentPageLabel
    );
    this.secondaryToolbar?.setPageNumber(this.pdfViewer.currentPageNumber);

    if (!this.pdfViewer.currentScaleValue) {
      // Scale was not initialized: invalid bookmark or scale was not specified.
      // Setting the default one.
      // eslint-disable-next-line no-undef
      const defaultZoomOption = PDFViewerApplicationOptions.get('defaultZoomValue');
      // #556 #543 modified by ngx-extended-pdf-viewer
      if (defaultZoomOption) {
        this.pdfViewer.currentScaleValue = defaultZoomOption;
      }
      // #556 #543 end of modification
    }
  },

  /**
   * @private
   */
  _cleanup() {
    if (!this.pdfDocument) {
      return; // run cleanup when document is loaded
    }
    this.pdfViewer.cleanup();
    this.pdfThumbnailViewer?.cleanup();

    this.pdfDocument.cleanup(
      /* keepLoadedFonts = */ AppOptions.get("fontExtraProperties")
    );
  },

  forceRendering() {
    this.pdfRenderingQueue.printing = !!this.printService;
    this.pdfRenderingQueue.isThumbnailViewEnabled =
      this.pdfSidebar?.visibleView === SidebarView.THUMBS;
    this.pdfRenderingQueue.renderHighestPriority();
  },

  beforePrint() {
    this._printAnnotationStoragePromise = this.pdfScriptingManager
      .dispatchWillPrint()
      .catch(() => {
        /* Avoid breaking printing; ignoring errors. */
      })
      .then(() => this.pdfDocument?.annotationStorage.print);

    if (this.printService) {
      // There is no way to suppress beforePrint/afterPrint events,
      // but PDFPrintService may generate double events -- this will ignore
      // the second event that will be coming from native window.printPDF().
      return;
    }

    if (!this.supportsPrinting) {
      this.l10n.get("pdfjs-printing-not-supported").then(msg => {
        this._otherError(msg);
      });
      return;
    }

    // The beforePrint is a sync method and we need to know layout before
    // returning from this method. Ensure that we can get sizes of the pages.
    if (!this.pdfViewer.pageViewsReady) {
      this.l10n.get("pdfjs-printing-not-ready").then(msg => {
        // eslint-disable-next-line no-alert
        window.alert(msg);
      });
      return;
    }

    this.printService = PDFPrintServiceFactory.createPrintService({
      pdfDocument: this.pdfDocument,
      pagesOverview: this.pdfViewer.getPagesOverview(),
      printContainer: this.appConfig.printContainer,
      printResolution: AppOptions.get("printResolution"),
      optionalContentConfigPromise: this.pdfViewer.optionalContentConfigPromise,
      printAnnotationStoragePromise: this._printAnnotationStoragePromise,
      eventBus: this.pdfViewer.eventBus, // #588 modified by ngx-extended-pdf-viewer
    });
    this.forceRendering();
    // Disable the editor-indicator during printing (fixes bug 1790552).
    this.setTitle();

    this.printService.layout();

    if (this._hasAnnotationEditors) {
      this.externalServices.reportTelemetry({
        type: "editing",
        data: {
          type: "print",
          stats: this.pdfDocument?.annotationStorage.editorStats,
        },
      });
    }
  },

  afterPrint() {
    if (this._printAnnotationStoragePromise) {
      this._printAnnotationStoragePromise.then(() => {
        this.pdfScriptingManager.dispatchDidPrint();
      });
      this._printAnnotationStoragePromise = null;
    }

    if (this.printService) {
      this.printService.destroy();
      this.printService = null;

      this.pdfDocument?.annotationStorage.resetModified();
    }
    this.forceRendering();
    // Re-enable the editor-indicator after printing (fixes bug 1790552).
    this.setTitle();
  },

  rotatePages(delta) {
    this.pdfViewer.pagesRotation += delta;
    // Note that the thumbnail viewer is updated, and rendering is triggered,
    // in the 'rotationchanging' event handler.
  },

  requestPresentationMode() {
    this.pdfPresentationMode?.request();
  },

  triggerPrinting() {
    if (!this.supportsPrinting) {
      return;
    }
    window.printPDF();
  },

  bindEvents() {
    const { eventBus, _boundEvents } = this;

    _boundEvents.beforePrint = this.beforePrint.bind(this);
    _boundEvents.afterPrint = this.afterPrint.bind(this);

    eventBus._on("resize", webViewerResize);
    eventBus._on("hashchange", webViewerHashchange);
    eventBus._on("beforeprint", _boundEvents.beforePrint);
    eventBus._on("afterprint", _boundEvents.afterPrint);
    eventBus._on("pagerender", webViewerPageRender);
    eventBus._on("pagerendered", webViewerPageRendered);
    eventBus._on("updateviewarea", webViewerUpdateViewarea);
    eventBus._on("pagechanging", webViewerPageChanging);
    eventBus._on("scalechanging", webViewerScaleChanging);
    eventBus._on("rotationchanging", webViewerRotationChanging);
    eventBus._on("sidebarviewchanged", webViewerSidebarViewChanged);
    eventBus._on("pagemode", webViewerPageMode);
    eventBus._on("namedaction", webViewerNamedAction);
    eventBus._on("presentationmodechanged", webViewerPresentationModeChanged);
    eventBus._on("presentationmode", webViewerPresentationMode);
    eventBus._on(
      "switchannotationeditormode",
      webViewerSwitchAnnotationEditorMode
    );
    eventBus._on(
      "switchannotationeditorparams",
      webViewerSwitchAnnotationEditorParams
    );
    eventBus._on("print", webViewerPrint);
    eventBus._on("download", webViewerDownload);
    eventBus._on("firstpage", webViewerFirstPage);
    eventBus._on("lastpage", webViewerLastPage);
    eventBus._on("nextpage", webViewerNextPage);
    eventBus._on("previouspage", webViewerPreviousPage);
    eventBus._on("zoomin", webViewerZoomIn);
    eventBus._on("zoomout", webViewerZoomOut);
    eventBus._on("zoomreset", webViewerZoomReset);
    eventBus._on("pagenumberchanged", webViewerPageNumberChanged);
    eventBus._on("scalechanged", webViewerScaleChanged);
    eventBus._on("rotatecw", webViewerRotateCw);
    eventBus._on("rotateccw", webViewerRotateCcw);
    eventBus._on("optionalcontentconfig", webViewerOptionalContentConfig);
    eventBus._on("switchscrollmode", webViewerSwitchScrollMode);
    eventBus._on("scrollmodechanged", webViewerScrollModeChanged);
    eventBus._on("switchspreadmode", webViewerSwitchSpreadMode);
    eventBus._on("spreadmodechanged", webViewerSpreadModeChanged);
    eventBus._on("documentproperties", webViewerDocumentProperties);
    eventBus._on("findfromurlhash", webViewerFindFromUrlHash);
    eventBus._on("updatefindmatchescount", webViewerUpdateFindMatchesCount);
    eventBus._on("updatefindcontrolstate", webViewerUpdateFindControlState);

    if (AppOptions.get("pdfBug")) {
      _boundEvents.reportPageStatsPDFBug = reportPageStatsPDFBug;

      eventBus._on("pagerendered", _boundEvents.reportPageStatsPDFBug);
      eventBus._on("pagechanging", _boundEvents.reportPageStatsPDFBug);
    }
    if (typeof PDFJSDev === "undefined" || PDFJSDev.test("GENERIC")) {
      eventBus._on("fileinputchange", webViewerFileInputChange);
      eventBus._on("openfile", webViewerOpenFile);
    }
    if (typeof PDFJSDev !== "undefined" && PDFJSDev.test("MOZCENTRAL")) {
      // The `unbindEvents` method is unused in MOZCENTRAL builds,
      // hence we don't need to unregister these event listeners.
      eventBus._on(
        "annotationeditorstateschanged",
        webViewerAnnotationEditorStatesChanged
      );
      eventBus._on("reporttelemetry", webViewerReportTelemetry);
    }
  },

  bindWindowEvents() {
    const {
      eventBus,
      _boundEvents,
      appConfig: { mainContainer },
    } = this;

    function addWindowResolutionChange(evt = null) {
      if (evt) {
        webViewerResolutionChange(evt);
      }
      const mediaQueryList = window.matchMedia(
        `(resolution: ${window.devicePixelRatio || 1}dppx)`
      );
      mediaQueryList.addEventListener("change", addWindowResolutionChange, {
        once: true,
      });

      if (typeof PDFJSDev !== "undefined" && PDFJSDev.test("MOZCENTRAL")) {
        return;
      }
      _boundEvents.removeWindowResolutionChange ||= function () {
        mediaQueryList.removeEventListener("change", addWindowResolutionChange);
        _boundEvents.removeWindowResolutionChange = null;
      };
    }
    addWindowResolutionChange();

    _boundEvents.windowResize = () => {
      eventBus.dispatch("resize", { source: window });
    };
    _boundEvents.windowHashChange = () => {
      eventBus.dispatch("hashchange", {
        source: window,
        hash: document.location.hash.substring(1),
      });
    };
    _boundEvents.windowBeforePrint = () => {
      eventBus.dispatch("beforeprint", { source: window });
    };
    _boundEvents.windowAfterPrint = () => {
      eventBus.dispatch("afterprint", { source: window });
    };
    _boundEvents.windowUpdateFromSandbox = event => {
      eventBus.dispatch("updatefromsandbox", {
        source: window,
        detail: event.detail,
      });
    };

    window.addEventListener("visibilitychange", webViewerVisibilityChange);
    // #1830 modified by ngx-extended-pdf-viewer
    const viewerContainer  = document.getElementById("viewerContainer");
    viewerContainer?.addEventListener("wheel", webViewerWheel, { passive: false });
    // #1830 end of modification by ngx-extended-pdf-viewer
    const mainContainer = document.getElementById("mainContainer");
    // #1799 modified by ngx-extended-pdf-viewer (added the ? operator)
    mainContainer?.addEventListener("touchstart", webViewerTouchStart, {
      passive: false,
    });
    mainContainer?.addEventListener("touchmove", webViewerTouchMove, {
      passive: false,
    });
    mainContainer?.addEventListener("touchend", webViewerTouchEnd, {
      passive: false,
    });
    // #1799 end of modification by ngx-extended-pdf-viewer
    window.addEventListener("click", webViewerClick);
    window.addEventListener("keydown", webViewerKeyDown);
    window.addEventListener("keyup", webViewerKeyUp);
    window.addEventListener("resize", _boundEvents.windowResize);
    window.addEventListener("hashchange", _boundEvents.windowHashChange);
    window.addEventListener("beforeprint", _boundEvents.windowBeforePrint);
    window.addEventListener("afterprint", _boundEvents.windowAfterPrint);
    window.addEventListener(
      "updatefromsandbox",
      _boundEvents.windowUpdateFromSandbox
    );

    if (
      (typeof PDFJSDev === "undefined" || !PDFJSDev.test("MOZCENTRAL")) &&
      !("onscrollend" in document.documentElement)
    ) {
      return;
    }

    // Using the values lastScrollTop and lastScrollLeft is a workaround to
    // https://bugzilla.mozilla.org/show_bug.cgi?id=1881974.
    // TODO: remove them once the bug is fixed.
    ({ scrollTop: this._lastScrollTop, scrollLeft: this._lastScrollLeft } =
      mainContainer);
    const scrollend = (_boundEvents.mainContainerScrollend = () => {
      ({ scrollTop: this._lastScrollTop, scrollLeft: this._lastScrollLeft } =
        mainContainer);
      this._isScrolling = false;
      mainContainer.addEventListener("scroll", scroll, {
        passive: true,
      });
      mainContainer.removeEventListener("scrollend", scrollend);
      mainContainer.removeEventListener("blur", scrollend);
    });
    const scroll = (_boundEvents.mainContainerScroll = () => {
      if (
        this._lastScrollTop === mainContainer.scrollTop &&
        this._lastScrollLeft === mainContainer.scrollLeft
      ) {
        return;
      }
      mainContainer.removeEventListener("scroll", scroll, {
        passive: true,
      });
      this._isScrolling = true;
      mainContainer.addEventListener("scrollend", scrollend);
      mainContainer.addEventListener("blur", scrollend);
    });
    mainContainer.addEventListener("scroll", scroll, {
      passive: true,
    });
  },

  unbindEvents() {
    if (typeof PDFJSDev !== "undefined" && PDFJSDev.test("MOZCENTRAL")) {
      throw new Error("Not implemented: unbindEvents");
    }
    const { eventBus, _boundEvents } = this;

    eventBus._off("resize", webViewerResize);
    eventBus._off("hashchange", webViewerHashchange);
    eventBus._off("beforeprint", _boundEvents.beforePrint);
    eventBus._off("afterprint", _boundEvents.afterPrint);
    eventBus._off("pagerender", webViewerPageRender);
    eventBus._off("pagerendered", webViewerPageRendered);
    eventBus._off("updateviewarea", webViewerUpdateViewarea);
    eventBus._off("pagechanging", webViewerPageChanging);
    eventBus._off("scalechanging", webViewerScaleChanging);
    eventBus._off("rotationchanging", webViewerRotationChanging);
    eventBus._off("sidebarviewchanged", webViewerSidebarViewChanged);
    eventBus._off("pagemode", webViewerPageMode);
    eventBus._off("namedaction", webViewerNamedAction);
    eventBus._off("presentationmodechanged", webViewerPresentationModeChanged);
    eventBus._off("presentationmode", webViewerPresentationMode);
    eventBus._off("print", webViewerPrint);
    eventBus._off("download", webViewerDownload);
    eventBus._off("firstpage", webViewerFirstPage);
    eventBus._off("lastpage", webViewerLastPage);
    eventBus._off("nextpage", webViewerNextPage);
    eventBus._off("previouspage", webViewerPreviousPage);
    eventBus._off("zoomin", webViewerZoomIn);
    eventBus._off("zoomout", webViewerZoomOut);
    eventBus._off("zoomreset", webViewerZoomReset);
    eventBus._off("pagenumberchanged", webViewerPageNumberChanged);
    eventBus._off("scalechanged", webViewerScaleChanged);
    eventBus._off("rotatecw", webViewerRotateCw);
    eventBus._off("rotateccw", webViewerRotateCcw);
    eventBus._off("optionalcontentconfig", webViewerOptionalContentConfig);
    eventBus._off("switchscrollmode", webViewerSwitchScrollMode);
    eventBus._off("scrollmodechanged", webViewerScrollModeChanged);
    eventBus._off("switchspreadmode", webViewerSwitchSpreadMode);
    eventBus._off("spreadmodechanged", webViewerSpreadModeChanged);
    eventBus._off("documentproperties", webViewerDocumentProperties);
    eventBus._off("findfromurlhash", webViewerFindFromUrlHash);
    eventBus._off("updatefindmatchescount", webViewerUpdateFindMatchesCount);
    eventBus._off("updatefindcontrolstate", webViewerUpdateFindControlState);

    if (_boundEvents.reportPageStatsPDFBug) {
      eventBus._off("pagerendered", _boundEvents.reportPageStatsPDFBug);
      eventBus._off("pagechanging", _boundEvents.reportPageStatsPDFBug);

      _boundEvents.reportPageStatsPDFBug = null;
    }
    if (typeof PDFJSDev === "undefined" || PDFJSDev.test("GENERIC")) {
      eventBus._off("fileinputchange", webViewerFileInputChange);
      eventBus._off("openfile", webViewerOpenFile);
    }

    _boundEvents.beforePrint = null;
    _boundEvents.afterPrint = null;
  },

  unbindWindowEvents() {
    const {
      _boundEvents,
      appConfig: { mainContainer },
    } = this;

    window.removeEventListener("visibilitychange", webViewerVisibilityChange);
    window.removeEventListener("wheel", webViewerWheel, { passive: false });
    const mainContainer = document.getElementById("mainContainer");
    if (mainContainer) {
      mainContainer.removeEventListener("touchstart", webViewerTouchStart, {
        passive: false,
      });
      mainContainer.removeEventListener("touchmove", webViewerTouchMove, {
        passive: false,
      });
      mainContainer.removeEventListener("touchend", webViewerTouchEnd, {
        passive: false,
      });
    }
    window.removeEventListener("click", webViewerClick);
    window.removeEventListener("keydown", webViewerKeyDown);
    window.removeEventListener("keyup", webViewerKeyUp);
    window.removeEventListener("resize", _boundEvents.windowResize);
    window.removeEventListener("hashchange", _boundEvents.windowHashChange);
    window.removeEventListener("beforeprint", _boundEvents.windowBeforePrint);
    window.removeEventListener("afterprint", _boundEvents.windowAfterPrint);
    window.removeEventListener(
      "updatefromsandbox",
      _boundEvents.windowUpdateFromSandbox
    );
    mainContainer.removeEventListener(
      "scroll",
      _boundEvents.mainContainerScroll
    );
    mainContainer.removeEventListener(
      "scrollend",
      _boundEvents.mainContainerScrollend
    );
    mainContainer.removeEventListener(
      "blur",
      _boundEvents.mainContainerScrollend
    );

    _boundEvents.removeWindowResolutionChange?.();
    _boundEvents.windowResize = null;
    _boundEvents.windowHashChange = null;
    _boundEvents.windowBeforePrint = null;
    _boundEvents.windowAfterPrint = null;
    _boundEvents.windowUpdateFromSandbox = null;
    _boundEvents.mainContainerScroll = null;
    _boundEvents.mainContainerScrollend = null;
  },

  _accumulateTicks(ticks, prop) {
    // If the direction changed, reset the accumulated ticks.
    if ((this[prop] > 0 && ticks < 0) || (this[prop] < 0 && ticks > 0)) {
      this[prop] = 0;
    }
    this[prop] += ticks;
    const wholeTicks = Math.trunc(this[prop]);
    this[prop] -= wholeTicks;
    return wholeTicks;
  },

  _accumulateFactor(previousScale, factor, prop) {
    if (factor === 1) {
      return 1;
    }
    // If the direction changed, reset the accumulated factor.
    if ((this[prop] > 1 && factor < 1) || (this[prop] < 1 && factor > 1)) {
      this[prop] = 1;
    }

    const newFactor =
      Math.floor(previousScale * factor * this[prop] * 100) /
      (100 * previousScale);
    this[prop] = factor / newFactor;

    return newFactor;
  },

  _centerAtPos(previousScale, x, y) {
    const { pdfViewer } = this;
    const scaleDiff = pdfViewer.currentScale / previousScale - 1;
    if (scaleDiff !== 0) {
      const [top, left] = pdfViewer.containerTopLeft;
      pdfViewer.container.scrollLeft += (x - left) * scaleDiff;
      pdfViewer.container.scrollTop += (y - top) * scaleDiff;
    }
  },

  /**
   * Should be called *after* all pages have loaded, or if an error occurred,
   * to unblock the "load" event; see https://bugzilla.mozilla.org/show_bug.cgi?id=1618553
   * @private
   */
  _unblockDocumentLoadEvent() {
    document.blockUnblockOnload?.(false);

    // Ensure that this method is only ever run once.
    this._unblockDocumentLoadEvent = () => {};
  },

  /**
   * Used together with the integration-tests, to enable awaiting full
   * initialization of the scripting/sandbox.
   */
  get scriptingReady() {
    return this.pdfScriptingManager.ready;
  },
};

initCom(PDFViewerApplication);

if (typeof PDFJSDev === "undefined" || !PDFJSDev.test("MOZCENTRAL")) {
  PDFPrintServiceFactory.initGlobals(PDFViewerApplication);
}

if (typeof PDFJSDev === "undefined" || PDFJSDev.test("GENERIC")) {
  const HOSTED_VIEWER_ORIGINS = [
    "null",
    "http://mozilla.github.io",
    "https://mozilla.github.io",
  ];
  // eslint-disable-next-line no-var
  var validateFileURL = function (file) {
    if (!file) {
      return;
    }
    try {
      const viewerOrigin = new URL(window.location.href).origin || "null";
      if (HOSTED_VIEWER_ORIGINS.includes(viewerOrigin)) {
        // Hosted or local viewer, allow for any file locations
        return;
      }
      const fileOrigin = new URL(file, window.location.href).origin;
      // Removing of the following line will not guarantee that the viewer will
      // start accepting URLs from foreign origin -- CORS headers on the remote
      // server must be properly configured.
      if (fileOrigin !== viewerOrigin) {
        throw new Error("file origin does not match viewer's");
      }
    } catch (ex) {
      // #1401 modified by ngx-extended-pdf-viewer
      if (PDFViewerApplication.onError) {
        PDFViewerApplication.onError(ex);
      }
      // end of modification
      PDFViewerApplication.l10n.get("pdfjs-loading-error").then(msg => {
        PDFViewerApplication._documentError(msg, { message: ex?.message });
      });
      throw ex;
    }
  };
}

async function loadFakeWorker() {
  GlobalWorkerOptions.workerSrc ||= AppOptions.get("workerSrc");

  // modified by ngx-extended-pdf-viewer #376
  if (GlobalWorkerOptions.workerSrc.constructor.name === "Function") {
    GlobalWorkerOptions.workerSrc = GlobalWorkerOptions.workerSrc();
  }
  // end of modification
  // #1864 modified by ngx-extended-pdf-viewer because the code confused Vite
  /*
  if (typeof PDFJSDev === "undefined") {
    globalThis.pdfjsWorker = await import("pdfjs/pdf.worker.js");
    return;
  }
  await __non_webpack_import__(PDFWorker.workerSrc);
   */
 // #1864 end of modification by ngx-extended-pdf-viewer

}

async function loadPDFBug(self) {
  // #1864 modified by ngx-extended-pdf-viewer
  /*
  const { PDFBug } =
    typeof PDFJSDev === "undefined"
      ? await import(AppOptions.get("debuggerSrc")) // eslint-disable-line no-unsanitized/method
      : await __non_webpack_import__(AppOptions.get("debuggerSrc"));

  self._PDFBug = PDFBug;
  */
 // #1864 end of modification by ngx-extended-pdf-viewer
}

function reportPageStatsPDFBug({ pageNumber }) {
  if (!globalThis.Stats?.enabled) {
    return;
  }
  const pageView = PDFViewerApplication.pdfViewer.getPageView(
    /* index = */ pageNumber - 1
  );
  globalThis.Stats.add(pageNumber, pageView?.pdfPage?.stats);
}

function webViewerPageRender({ pageNumber }) {
  // If the page is (the most) visible when it starts rendering,
  // ensure that the page number input loading indicator is displayed.
  if (pageNumber === PDFViewerApplication.page) {
    PDFViewerApplication.toolbar?.updateLoadingIndicatorState(true);
  }
}

function webViewerPageRendered({ pageNumber, error }) {
  // If the page is still visible when it has finished rendering,
  // ensure that the page number input loading indicator is hidden.
  if (pageNumber === PDFViewerApplication.page) {
    PDFViewerApplication.toolbar?.updateLoadingIndicatorState(false);
  }

  // Use the rendered page to set the corresponding thumbnail image.
  if (PDFViewerApplication.pdfSidebar?.visibleView === SidebarView.THUMBS) {
    const pageView = PDFViewerApplication.pdfViewer.getPageView(
      /* index = */ pageNumber - 1
    );
    const thumbnailView = PDFViewerApplication.pdfThumbnailViewer?.getThumbnail(
      /* index = */ pageNumber - 1
    );
    if (pageView) {
      thumbnailView?.setImage(pageView);
    }
  }

  if (error) {
    PDFViewerApplication.l10n.get("pdfjs-rendering-error").then(msg => {
      PDFViewerApplication._otherError(msg, error);
    });
  }
}

function webViewerPageMode({ mode }) {
  // Handle the 'pagemode' hash parameter, see also `PDFLinkService_setHash`.
  let view;
  switch (mode) {
    case "thumbs":
      view = SidebarView.THUMBS;
      break;
    case "bookmarks":
    case "outline": // non-standard
      view = SidebarView.OUTLINE;
      break;
    case "attachments": // non-standard
      view = SidebarView.ATTACHMENTS;
      break;
    case "layers": // non-standard
      view = SidebarView.LAYERS;
      break;
    case "none":
      view = SidebarView.NONE;
      break;
    default:
      globalThis.ngxConsole.error('Invalid "pagemode" hash parameter: ' + mode);
      return;
  }
  PDFViewerApplication.pdfSidebar?.switchView(view, /* forceOpen = */ true);
}

function webViewerNamedAction(evt) {
  // Processing a couple of named actions that might be useful, see also
  // `PDFLinkService.executeNamedAction`.
  switch (evt.action) {
    case "GoToPage":
      PDFViewerApplication.appConfig.toolbar?.pageNumber.select();
      break;

    case "Find":
      if (!PDFViewerApplication.supportsIntegratedFind) {
        PDFViewerApplication.findBar?.toggle();
      }
      break;

    case "Print":
      PDFViewerApplication.triggerPrinting();
      break;

    case "SaveAs":
      PDFViewerApplication.downloadOrSave();
      break;
  }
}

function webViewerPresentationModeChanged(evt) {
  PDFViewerApplication.pdfViewer.presentationModeState = evt.state;
}

function webViewerSidebarViewChanged({ view }) {
  PDFViewerApplication.pdfRenderingQueue.isThumbnailViewEnabled =
    view === SidebarView.THUMBS;

  if (PDFViewerApplication.isInitialViewSet) {
    // Only update the storage when the document has been loaded *and* rendered.
    PDFViewerApplication.store?.set("sidebarView", view).catch(() => {
      // Unable to write to storage.
    });
  }
}

function webViewerUpdateViewarea({ location }) {
   if (PDFViewerApplication.isInitialViewSet) {
    // Only update the storage when the document has been loaded *and* rendered.
    // #90 #543 modified by ngx-extended-pdf-viewer
    const settings = {};
    if (location.pageNumber !== undefined || location.pageNumber !== null) {
      settings.page = location.pageNumber;
    }
    if (location.scale) {
      settings.zoom = location.scale;
    }
    if (location.left) {
      settings.scrollLeft = location.left;
    }
    if (location.top) {
      settings.scrollTop = location.top;
    }
    if (location.rotation !== undefined || location.rotation !== null) {
      settings.rotation = location.rotation;
    }
    PDFViewerApplication.store
      ?.setMultiple(settings)
      .catch(() => {
        // Unable to write to storage.
      });
  }
  if (PDFViewerApplication.appConfig.secondaryToolbar) {
    const href = PDFViewerApplication.pdfLinkService.getAnchorUrl(
      location.pdfOpenParams
    );
    PDFViewerApplication.appConfig.secondaryToolbar.viewBookmarkButton.href =
      href;
  }
}

function webViewerScrollModeChanged(evt) {
  if (
    PDFViewerApplication.isInitialViewSet &&
    !PDFViewerApplication.pdfViewer.isInPresentationMode
  ) {
    // Only update the storage when the document has been loaded *and* rendered.
    PDFViewerApplication.store?.set("scrollMode", evt.mode).catch(() => {
      // Unable to write to storage.
    });
  }
}

function webViewerSpreadModeChanged(evt) {
  if (
    PDFViewerApplication.isInitialViewSet &&
    !PDFViewerApplication.pdfViewer.isInPresentationMode
  ) {
    // Only update the storage when the document has been loaded *and* rendered.
    PDFViewerApplication.store?.set("spreadMode", evt.mode).catch(() => {
      // Unable to write to storage.
    });
  }
}

function webViewerResize() {
  const { pdfDocument, pdfViewer, pdfRenderingQueue } = PDFViewerApplication;

  if (pdfRenderingQueue.printing && window.matchMedia("print").matches) {
    // Work-around issue 15324 by ignoring "resize" events during printing.
    return;
  }

  if (!pdfDocument) {
    return;
  }
  const currentScaleValue = pdfViewer.currentScaleValue;
  if (
    currentScaleValue === "auto" ||
    currentScaleValue === "page-fit" ||
    currentScaleValue === "page-width"
  ) {
    // Note: the scale is constant for 'page-actual'.
    pdfViewer.currentScaleValue = currentScaleValue;
  }
  pdfViewer.update();
}

function webViewerHashchange(evt) {
  const hash = evt.hash;
  if (!hash) {
    return;
  }
  if (!PDFViewerApplication.isInitialViewSet) {
    PDFViewerApplication.initialBookmark = hash;
  } else if (!PDFViewerApplication.pdfHistory?.popStateInProgress) {
    PDFViewerApplication.pdfLinkService.setHash(hash);
  }
}

if (typeof PDFJSDev === "undefined" || PDFJSDev.test("GENERIC")) {
  // eslint-disable-next-line no-var
  var webViewerFileInputChange = function (evt) {
    if (PDFViewerApplication.pdfViewer?.isInPresentationMode) {
      return; // Opening a new PDF file isn't supported in Presentation Mode.
    }
    const file = evt.fileInput.files[0];

    PDFViewerApplication.open({
      url: URL.createObjectURL(file),
      originalUrl: file.name,
    });
    if (globalThis.setNgxExtendedPdfViewerSource) {
      globalThis.setNgxExtendedPdfViewerSource(file.name ?? URL.createObjectURL(file));
    }
  };

  // eslint-disable-next-line no-var
  var webViewerOpenFile = function (evt) {
    PDFViewerApplication._openFileInput?.click();
  };
}

function webViewerPresentationMode() {
  PDFViewerApplication.requestPresentationMode();
}
function webViewerSwitchAnnotationEditorMode(evt) {
  PDFViewerApplication.pdfViewer.annotationEditorMode = evt;
}
function webViewerSwitchAnnotationEditorParams(evt) {
  PDFViewerApplication.pdfViewer.annotationEditorParams = evt;
}
function webViewerPrint() {
  PDFViewerApplication.triggerPrinting();
}
function webViewerDownload() {
  PDFViewerApplication.downloadOrSave();
}
function webViewerFirstPage() {
  PDFViewerApplication.page = 1;
}
function webViewerLastPage() {
  PDFViewerApplication.page = PDFViewerApplication.pagesCount;
}
function webViewerNextPage() {
  PDFViewerApplication.pdfViewer.nextPage();
}
function webViewerPreviousPage() {
  PDFViewerApplication.pdfViewer.previousPage();
}
function webViewerZoomIn() {
  PDFViewerApplication.zoomIn();
}
function webViewerZoomOut() {
  PDFViewerApplication.zoomOut();
}
function webViewerZoomReset() {
  PDFViewerApplication.zoomReset();
}
function webViewerPageNumberChanged(evt) {
  const pdfViewer = PDFViewerApplication.pdfViewer;
  // Note that for `<input type="number">` HTML elements, an empty string will
  // be returned for non-number inputs; hence we simply do nothing in that case.
  if (evt.value !== "") {
    PDFViewerApplication.pdfLinkService.goToPage(evt.value);
  }

  // Ensure that the page number input displays the correct value, even if the
  // value entered by the user was invalid (e.g. a floating point number).
  if (
    evt.value !== pdfViewer.currentPageNumber.toString() &&
    evt.value !== pdfViewer.currentPageLabel
  ) {
    PDFViewerApplication.toolbar?.setPageNumber(
      pdfViewer.currentPageNumber,
      pdfViewer.currentPageLabel
    );
  }
}
function webViewerScaleChanged(evt) {
  PDFViewerApplication.pdfViewer.currentScaleValue = evt.value;
}
function webViewerRotateCw() {
  PDFViewerApplication.rotatePages(90);
}
function webViewerRotateCcw() {
  PDFViewerApplication.rotatePages(-90);
}
function webViewerOptionalContentConfig(evt) {
  PDFViewerApplication.pdfViewer.optionalContentConfigPromise = evt.promise;
}
function webViewerSwitchScrollMode(evt) {
  PDFViewerApplication.pdfViewer.scrollMode = evt.mode;
}
function webViewerSwitchSpreadMode(evt) {
  PDFViewerApplication.pdfViewer.spreadMode = evt.mode;
}
function webViewerDocumentProperties() {
  PDFViewerApplication.pdfDocumentProperties?.open();
}

function webViewerFindFromUrlHash(evt) {
  PDFViewerApplication.eventBus.dispatch("find", {
    source: evt.source,
    type: "",
    query: evt.query,
    caseSensitive: false,
    entireWord: false,
    highlightAll: true,
    findPrevious: false,
    matchDiacritics: true,
  });
}

function webViewerUpdateFindMatchesCount({ matchesCount }) {
  if (PDFViewerApplication.supportsIntegratedFind) {
    PDFViewerApplication.externalServices.updateFindMatchesCount(matchesCount);
  } else {
    PDFViewerApplication.findBar?.updateResultsCount(matchesCount);
  }
}

function webViewerUpdateFindControlState({
  state,
  previous,
  matchesCount,
  rawQuery,
}) {
  if (PDFViewerApplication.supportsIntegratedFind) {
    PDFViewerApplication.externalServices.updateFindControlState({
      result: state,
      findPrevious: previous,
      matchesCount,
      rawQuery,
    });
  } else {
    PDFViewerApplication.findBar?.updateUIState(state, previous, matchesCount);
  }
}

function webViewerScaleChanging(evt) {
  PDFViewerApplication.toolbar?.setPageScale(evt.presetValue, evt.scale);

  PDFViewerApplication.pdfViewer.update();
}

function webViewerRotationChanging(evt) {
  if (PDFViewerApplication.pdfThumbnailViewer) {
    PDFViewerApplication.pdfThumbnailViewer.pagesRotation = evt.pagesRotation;
  }

  PDFViewerApplication.forceRendering();
  // Ensure that the active page doesn't change during rotation.
  PDFViewerApplication.pdfViewer.currentPageNumber = evt.pageNumber;
}

function webViewerPageChanging({ pageNumber, pageLabel }) {
  PDFViewerApplication.toolbar?.setPageNumber(pageNumber, pageLabel);
  PDFViewerApplication.secondaryToolbar?.setPageNumber(pageNumber);

  if (PDFViewerApplication.pdfSidebar?.visibleView === SidebarView.THUMBS) {
    PDFViewerApplication.pdfThumbnailViewer?.scrollThumbnailIntoView(
      pageNumber
    );
  }

  // Show/hide the loading indicator in the page number input element.
  const currentPage = PDFViewerApplication.pdfViewer.getPageView(
    /* index = */ pageNumber - 1
  );
  PDFViewerApplication.toolbar?.updateLoadingIndicatorState(
    currentPage?.renderingState === RenderingStates.RUNNING
  );
  // modified by ngx-extended-pdf-viewer
  const pageNumberInput = document.getElementById("pageNumber");
  if (pageNumberInput) {
    const pageScrollEvent = new CustomEvent("page-change");
    pageNumberInput.dispatchEvent(pageScrollEvent);
  }
  // end of modification by ngx-extended-pdf-viewer
}

function webViewerResolutionChange(evt) {
  PDFViewerApplication.pdfViewer.refresh();
}

function webViewerVisibilityChange(evt) {
  if (document.visibilityState === "visible") {
    // Ignore mouse wheel zooming during tab switches (bug 1503412).
    setZoomDisabledTimeout();
  }
}

let zoomDisabledTimeout = null;
function setZoomDisabledTimeout() {
  if (zoomDisabledTimeout) {
    clearTimeout(zoomDisabledTimeout);
  }
  zoomDisabledTimeout = setTimeout(function () {
    zoomDisabledTimeout = null;
  }, WHEEL_ZOOM_DISABLED_TIMEOUT);
}

function webViewerWheel(evt) {
  // #1302 modified by ngx-extended-pdf-viewer
  const element = document.getElementById("viewerContainer");
  const hover = element.parentNode.querySelector(":hover");
  if (hover !== element) {
    return;
  }
  // end of modification by ngx-extended-pdf-viewer

  const {
    pdfViewer,
    supportsMouseWheelZoomCtrlKey,
    supportsMouseWheelZoomMetaKey,
    supportsPinchToZoom,
  } = PDFViewerApplication;

  if (pdfViewer.isInPresentationMode) {
    return;
  }

  const cmd =
    (evt.ctrlKey ? 1 : 0) |
    (evt.altKey ? 2 : 0) |
    (evt.shiftKey ? 4 : 0) |
    (evt.metaKey ? 8 : 0);

  if (window.isKeyIgnored && window.isKeyIgnored(cmd, "WHEEL")) {
    return;
  }


  // Pinch-to-zoom on a trackpad maps to a wheel event with ctrlKey set to true
  // https://developer.mozilla.org/en-US/docs/Web/API/WheelEvent#browser_compatibility
  // Hence if ctrlKey is true but ctrl key hasn't been pressed then we can
  // infer that we have a pinch-to-zoom.
  // But the ctrlKey could have been pressed outside of the browser window,
  // hence we try to do some magic to guess if the scaleFactor is likely coming
  // from a pinch-to-zoom or not.

  // It is important that we query deltaMode before delta{X,Y}, so that
  // Firefox doesn't switch to DOM_DELTA_PIXEL mode for compat with other
  // browsers, see https://bugzilla.mozilla.org/show_bug.cgi?id=1392460.
  const deltaMode = evt.deltaMode;

  // The following formula is a bit strange but it comes from:
  // https://searchfox.org/mozilla-central/rev/d62c4c4d5547064487006a1506287da394b64724/widget/InputData.cpp#618-626
  let scaleFactor = Math.exp(-evt.deltaY / 100);

  const isBuiltInMac =
    typeof PDFJSDev !== "undefined" &&
    PDFJSDev.test("MOZCENTRAL") &&
    FeatureTest.platform.isMac;
  const isPinchToZoom =
    evt.ctrlKey &&
    !PDFViewerApplication._isCtrlKeyDown &&
    deltaMode === WheelEvent.DOM_DELTA_PIXEL &&
    evt.deltaX === 0 &&
    (Math.abs(scaleFactor - 1) < 0.05 || isBuiltInMac) &&
    evt.deltaZ === 0;

  if (
    isPinchToZoom ||
    (evt.ctrlKey && supportsMouseWheelZoomCtrlKey) ||
    (evt.metaKey && supportsMouseWheelZoomMetaKey)
  ) {
    // Only zoom the pages, not the entire viewer.
    evt.preventDefault();
    // NOTE: this check must be placed *after* preventDefault.
    if (
      PDFViewerApplication._isScrolling ||
      zoomDisabledTimeout ||
      document.visibilityState === "hidden" ||
      PDFViewerApplication.overlayManager.active
    ) {
      return;
    }

    const previousScale = pdfViewer.currentScale;
    if (isPinchToZoom && supportsPinchToZoom) {
      scaleFactor = PDFViewerApplication._accumulateFactor(
        previousScale,
        scaleFactor,
        "_wheelUnusedFactor"
      );
      if (scaleFactor < 1) {
        PDFViewerApplication.zoomOut(null, scaleFactor);
      } else if (scaleFactor > 1) {
        PDFViewerApplication.zoomIn(null, scaleFactor);
      } else {
        return;
      }
    } else {
      const delta = normalizeWheelEventDirection(evt);

      let ticks = 0;
      if (
        deltaMode === WheelEvent.DOM_DELTA_LINE ||
        deltaMode === WheelEvent.DOM_DELTA_PAGE
      ) {
        // For line-based devices, use one tick per event, because different
        // OSs have different defaults for the number lines. But we generally
        // want one "clicky" roll of the wheel (which produces one event) to
        // adjust the zoom by one step.
        if (Math.abs(delta) >= 1) {
          ticks = Math.sign(delta);
        } else {
          // If we're getting fractional lines (I can't think of a scenario
          // this might actually happen), be safe and use the accumulator.
          ticks = PDFViewerApplication._accumulateTicks(
            delta,
            "_wheelUnusedTicks"
          );
        }
      } else {
        // pixel-based devices
        const PIXELS_PER_LINE_SCALE = 30;
        ticks = PDFViewerApplication._accumulateTicks(
          delta / PIXELS_PER_LINE_SCALE,
          "_wheelUnusedTicks"
        );
      }

      if (ticks < 0) {
        PDFViewerApplication.zoomOut(-ticks);
      } else if (ticks > 0) {
        PDFViewerApplication.zoomIn(ticks);
      } else {
        return;
      }
    }

    // After scaling the page via zoomIn/zoomOut, the position of the upper-
    // left corner is restored. When the mouse wheel is used, the position
    // under the cursor should be restored instead.
    PDFViewerApplication._centerAtPos(previousScale, evt.clientX, evt.clientY);
  }
}

function webViewerTouchStart(evt) {
  if (
    PDFViewerApplication.pdfViewer.isInPresentationMode ||
    evt.touches.length < 2
  ) {
    return;
  }
  evt.preventDefault();

  if (evt.touches.length !== 2 || PDFViewerApplication.overlayManager.active) {
    PDFViewerApplication._touchInfo = null;
    return;
  }

  let [touch0, touch1] = evt.touches;
  if (touch0.identifier > touch1.identifier) {
    [touch0, touch1] = [touch1, touch0];
  }
  PDFViewerApplication._touchInfo = {
    touch0X: touch0.pageX,
    touch0Y: touch0.pageY,
    touch1X: touch1.pageX,
    touch1Y: touch1.pageY,
  };
}

function webViewerTouchMove(evt) {
  if (!PDFViewerApplication._touchInfo || evt.touches.length !== 2) {
    return;
  }

  const { pdfViewer, _touchInfo, supportsPinchToZoom } = PDFViewerApplication;
  let [touch0, touch1] = evt.touches;
  if (touch0.identifier > touch1.identifier) {
    [touch0, touch1] = [touch1, touch0];
  }
  const { pageX: page0X, pageY: page0Y } = touch0;
  const { pageX: page1X, pageY: page1Y } = touch1;
  const {
    touch0X: pTouch0X,
    touch0Y: pTouch0Y,
    touch1X: pTouch1X,
    touch1Y: pTouch1Y,
  } = _touchInfo;

  if (
    Math.abs(pTouch0X - page0X) <= 1 &&
    Math.abs(pTouch0Y - page0Y) <= 1 &&
    Math.abs(pTouch1X - page1X) <= 1 &&
    Math.abs(pTouch1Y - page1Y) <= 1
  ) {
    // Touches are really too close and it's hard do some basic
    // geometry in order to guess something.
    return;
  }

  _touchInfo.touch0X = page0X;
  _touchInfo.touch0Y = page0Y;
  _touchInfo.touch1X = page1X;
  _touchInfo.touch1Y = page1Y;

  if (pTouch0X === page0X && pTouch0Y === page0Y) {
    // First touch is fixed, if the vectors are collinear then we've a pinch.
    const v1X = pTouch1X - page0X;
    const v1Y = pTouch1Y - page0Y;
    const v2X = page1X - page0X;
    const v2Y = page1Y - page0Y;
    const det = v1X * v2Y - v1Y * v2X;
    // 0.02 is approximatively sin(0.15deg).
    if (Math.abs(det) > 0.02 * Math.hypot(v1X, v1Y) * Math.hypot(v2X, v2Y)) {
      return;
    }
  } else if (pTouch1X === page1X && pTouch1Y === page1Y) {
    // Second touch is fixed, if the vectors are collinear then we've a pinch.
    const v1X = pTouch0X - page1X;
    const v1Y = pTouch0Y - page1Y;
    const v2X = page0X - page1X;
    const v2Y = page0Y - page1Y;
    const det = v1X * v2Y - v1Y * v2X;
    if (Math.abs(det) > 0.02 * Math.hypot(v1X, v1Y) * Math.hypot(v2X, v2Y)) {
      return;
    }
  } else {
    const diff0X = page0X - pTouch0X;
    const diff1X = page1X - pTouch1X;
    const diff0Y = page0Y - pTouch0Y;
    const diff1Y = page1Y - pTouch1Y;
    const dotProduct = diff0X * diff1X + diff0Y * diff1Y;
    if (dotProduct >= 0) {
      // The two touches go in almost the same direction.
      return;
    }
  }

  evt.preventDefault();

  const distance = Math.hypot(page0X - page1X, page0Y - page1Y) || 1;
  const pDistance = Math.hypot(pTouch0X - pTouch1X, pTouch0Y - pTouch1Y) || 1;
  const previousScale = pdfViewer.currentScale;
  if (supportsPinchToZoom) {
    const newScaleFactor = PDFViewerApplication._accumulateFactor(
      previousScale,
      distance / pDistance,
      "_touchUnusedFactor"
    );
    if (newScaleFactor < 1) {
      PDFViewerApplication.zoomOut(null, newScaleFactor);
    } else if (newScaleFactor > 1) {
      PDFViewerApplication.zoomIn(null, newScaleFactor);
    } else {
      return;
    }
  } else {
    const PIXELS_PER_LINE_SCALE = 30;
    const ticks = PDFViewerApplication._accumulateTicks(
      (distance - pDistance) / PIXELS_PER_LINE_SCALE,
      "_touchUnusedTicks"
    );
    if (ticks < 0) {
      PDFViewerApplication.zoomOut(-ticks);
    } else if (ticks > 0) {
      PDFViewerApplication.zoomIn(ticks);
    } else {
      return;
    }
  }

  PDFViewerApplication._centerAtPos(
    previousScale,
    (page0X + page1X) / 2,
    (page0Y + page1Y) / 2
  );
}

function webViewerTouchEnd(evt) {
  if (!PDFViewerApplication._touchInfo) {
    return;
  }

  evt.preventDefault();
  PDFViewerApplication._touchInfo = null;
  PDFViewerApplication._touchUnusedTicks = 0;
  PDFViewerApplication._touchUnusedFactor = 1;
}

function webViewerClick(evt) {
  if (!PDFViewerApplication.secondaryToolbar?.isOpen) {
    return;
  }
  const appConfig = PDFViewerApplication.appConfig;
  if (
    PDFViewerApplication.pdfViewer.containsElement(evt.target) ||
    (appConfig.toolbar?.container.contains(evt.target) &&
      evt.target !== appConfig.secondaryToolbar?.toggleButton)
  ) {
    // modified by ngx-extended-pdf-viewer?
    if (
      evt.target &&
      evt.target.parentElement === appConfig.secondaryToolbar.toggleButton
    ) {
      return;
    }
    if (
      evt.target &&
      evt.target.parentElement &&
      evt.target.parentElement.parentElement ===
        appConfig.secondaryToolbar.toggleButton
    ) {
      return;
    }
    // end of modification by ngx-extended-pdf-viewer

    PDFViewerApplication.secondaryToolbar.close();
  }
}

function webViewerKeyUp(evt) {
  // evt.ctrlKey is false hence we use evt.key.
  if (evt.key === "Control") {
    PDFViewerApplication._isCtrlKeyDown = false;
  }
}

function webViewerKeyDown(evt) {
  PDFViewerApplication._isCtrlKeyDown = evt.key === "Control";

  if (PDFViewerApplication.overlayManager.active) {
    return;
  }
  const { eventBus, pdfViewer } = PDFViewerApplication;
  const isViewerInPresentationMode = pdfViewer.isInPresentationMode;

  let handled = false,
    ensureViewerFocused = false;
  const cmd =
    (evt.ctrlKey ? 1 : 0) |
    (evt.altKey ? 2 : 0) |
    (evt.shiftKey ? 4 : 0) |
    (evt.metaKey ? 8 : 0);

  // modified by ngx-extended-pdf-viewer
  if (window.isKeyIgnored && window.isKeyIgnored(cmd, evt.keyCode)) {
    return;
  }
  // end of modification by ngx-extended-pdf-viewer

  // First, handle the key bindings that are independent whether an input
  // control is selected or not.
  if (cmd === 1 || cmd === 8 || cmd === 5 || cmd === 12) {
    // either CTRL or META key with optional SHIFT.
    switch (evt.keyCode) {
      case 70: // f
        if (!PDFViewerApplication.supportsIntegratedFind && !evt.shiftKey) {
          PDFViewerApplication.findBar?.open();
          handled = true;
        }
        break;
      case 71: // g
        if (!PDFViewerApplication.supportsIntegratedFind) {
          const { state } = PDFViewerApplication.findController;
          if (state) {
            const newState = {
              source: window,
              type: "again",
              findPrevious: cmd === 5 || cmd === 12,
            };
            eventBus.dispatch("find", { ...state, ...newState });
          }
          handled = true;
        }
        break;
      case 61: // FF/Mac '='
      case 107: // FF '+' and '='
      case 187: // Chrome '+'
      case 171: // FF with German keyboard
        PDFViewerApplication.zoomIn();
        handled = true;
        break;
      case 173: // FF/Mac '-'
      case 109: // FF '-'
      case 189: // Chrome '-'
        PDFViewerApplication.zoomOut();
        handled = true;
        break;
      case 48: // '0'
      case 96: // '0' on Numpad of Swedish keyboard
        if (!isViewerInPresentationMode) {
          // keeping it unhandled (to restore page zoom to 100%)
          setTimeout(function () {
            // ... and resetting the scale after browser adjusts its scale
            PDFViewerApplication.zoomReset();
          });
          handled = false;
        }
        break;

      case 38: // up arrow
        if (isViewerInPresentationMode || PDFViewerApplication.page > 1) {
          PDFViewerApplication.page = 1;
          handled = true;
          ensureViewerFocused = true;
        }
        break;
      case 40: // down arrow
        if (
          isViewerInPresentationMode ||
          PDFViewerApplication.page < PDFViewerApplication.pagesCount
        ) {
          PDFViewerApplication.page = PDFViewerApplication.pagesCount;
          handled = true;
          ensureViewerFocused = true;
        }
        break;
    }
  }

  if (typeof PDFJSDev === "undefined" || PDFJSDev.test("GENERIC || CHROME")) {
    // CTRL or META without shift
    if (cmd === 1 || cmd === 8) {
      switch (evt.keyCode) {
        case 83: // s
          eventBus.dispatch("download", { source: window });
          handled = true;
          break;

        case 79: // o
          if (typeof PDFJSDev === "undefined" || PDFJSDev.test("GENERIC")) {
            eventBus.dispatch("openfile", { source: window });
            handled = true;
          }
          break;
      }
    }
  }

  // CTRL+ALT or Option+Command
  if (cmd === 3 || cmd === 10) {
    switch (evt.keyCode) {
      case 80: // p
        PDFViewerApplication.requestPresentationMode();
        handled = true;
        PDFViewerApplication.externalServices.reportTelemetry({
          type: "buttons",
          data: { id: "presentationModeKeyboard" },
        });
        break;
      case 71: // g
        // focuses input#pageNumber field
        if (PDFViewerApplication.appConfig.toolbar) {
          PDFViewerApplication.appConfig.toolbar.pageNumber.select();
          handled = true;
        }
        break;
    }
  }

  if (handled) {
    if (ensureViewerFocused && !isViewerInPresentationMode) {
      pdfViewer.focus();
    }
    evt.preventDefault();
    return;
  }

  // Some shortcuts should not get handled if a control/input element
  // is selected.
  const curElement = getActiveOrFocusedElement();
  const curElementTagName = curElement?.tagName.toUpperCase();
  if (
    curElementTagName === "INPUT" ||
    curElementTagName === "TEXTAREA" ||
    curElementTagName === "SELECT" ||
    (curElementTagName === "BUTTON" &&
      (evt.keyCode === /* Enter = */ 13 || evt.keyCode === /* Space = */ 32)) ||
    curElement?.isContentEditable
  ) {
    // Make sure that the secondary toolbar is closed when Escape is pressed.
    if (evt.keyCode !== /* Esc = */ 27) {
      return;
    }
  }

  // No control key pressed at all.
  if (cmd === 0) {
    let turnPage = 0,
      turnOnlyIfPageFit = false;
    switch (evt.keyCode) {
      case 38: // up arrow
        if (PDFViewerApplication.supportsCaretBrowsingMode) {
          PDFViewerApplication.moveCaret(
            /* isUp = */ true,
            /* select = */ false
          );
          handled = true;
          break;
        }
      /* falls through */
      case 33: // pg up
        // vertical scrolling using arrow/pg keys
        if (pdfViewer.isVerticalScrollbarEnabled) {
          turnOnlyIfPageFit = true;
        }
        turnPage = -1;
        break;
      case 8: // backspace
        if (!isViewerInPresentationMode) {
          turnOnlyIfPageFit = true;
        }
        turnPage = -1;
        break;
      case 37: // left arrow
        if (PDFViewerApplication.supportsCaretBrowsingMode) {
          return;
        }
        // horizontal scrolling using arrow keys
        if (pdfViewer.isHorizontalScrollbarEnabled) {
          turnOnlyIfPageFit = true;
        }
      /* falls through */
      case 75: // 'k'
      case 80: // 'p'
        turnPage = -1;
        break;
      case 27: // esc key
        if (PDFViewerApplication.secondaryToolbar?.isOpen) {
          PDFViewerApplication.secondaryToolbar.close();
          handled = true;
        }
        if (
          !PDFViewerApplication.supportsIntegratedFind &&
          PDFViewerApplication.findBar?.opened
        ) {
          PDFViewerApplication.findBar.close();
          handled = true;
        }
        break;
      case 40: // down arrow
        if (PDFViewerApplication.supportsCaretBrowsingMode) {
          PDFViewerApplication.moveCaret(
            /* isUp = */ false,
            /* select = */ false
          );
          handled = true;
          break;
        }
      /* falls through */
      case 34: // pg down
        // vertical scrolling using arrow/pg keys
        if (pdfViewer.isVerticalScrollbarEnabled) {
          turnOnlyIfPageFit = true;
        }
        turnPage = 1;
        break;
      case 13: // enter key
      case 32: // spacebar
        if (!isViewerInPresentationMode) {
          turnOnlyIfPageFit = true;
        }
        turnPage = 1;
        break;
      case 39: // right arrow
        if (PDFViewerApplication.supportsCaretBrowsingMode) {
          return;
        }
        // horizontal scrolling using arrow keys
        if (pdfViewer.isHorizontalScrollbarEnabled) {
          turnOnlyIfPageFit = true;
        }
      /* falls through */
      case 74: // 'j'
      case 78: // 'n'
        turnPage = 1;
        break;

      case 36: // home
        if (isViewerInPresentationMode || PDFViewerApplication.page > 1) {
          PDFViewerApplication.page = 1;
          handled = true;
          ensureViewerFocused = true;
        }
        break;
      case 35: // end
        if (
          isViewerInPresentationMode ||
          PDFViewerApplication.page < PDFViewerApplication.pagesCount
        ) {
          PDFViewerApplication.page = PDFViewerApplication.pagesCount;
          handled = true;
          ensureViewerFocused = true;
        }
        break;

      case 83: // 's'
        PDFViewerApplication.pdfCursorTools?.switchTool(CursorTool.SELECT);
        break;
      case 72: // 'h'
        PDFViewerApplication.pdfCursorTools?.switchTool(CursorTool.HAND);
        break;

      case 82: // 'r'
        PDFViewerApplication.rotatePages(90);
        break;

      case 115: // F4
        PDFViewerApplication.pdfSidebar?.toggle();
        break;
    }

    if (
      turnPage !== 0 &&
      (!turnOnlyIfPageFit || pdfViewer.currentScaleValue === "page-fit")
    ) {
      if (turnPage > 0) {
        pdfViewer.nextPage();
      } else {
        pdfViewer.previousPage();
      }
      handled = true;
    }
  }

  // shift-key
  if (cmd === 4) {
    switch (evt.keyCode) {
      case 13: // enter key
      case 32: // spacebar
        if (
          !isViewerInPresentationMode &&
          pdfViewer.currentScaleValue !== "page-fit"
        ) {
          break;
        }
        pdfViewer.previousPage();

        handled = true;
        break;

      case 38: // up arrow
        PDFViewerApplication.moveCaret(/* isUp = */ true, /* select = */ true);
        handled = true;
        break;
      case 40: // down arrow
        PDFViewerApplication.moveCaret(/* isUp = */ false, /* select = */ true);
        handled = true;
        break;
      case 82: // 'r'
        PDFViewerApplication.rotatePages(-90);
        break;
    }
  }

  // ngx-extended-pdf-viewer must not enforce getting the focus

  if (ensureViewerFocused && !pdfViewer.containsElement(curElement)) {
    // The page container is not focused, but a page navigation key has been
    // pressed. Change the focus to the viewer container to make sure that
    // navigation by keyboard works as expected.
    pdfViewer.focus();
  }

  if (handled) {
    evt.preventDefault();
  }
}

function beforeUnload(evt) {
  evt.preventDefault();
  evt.returnValue = "";
  return false;
}

function webViewerAnnotationEditorStatesChanged(data) {
  PDFViewerApplication.externalServices.updateEditorStates(data);
}

function webViewerReportTelemetry({ details }) {
  PDFViewerApplication.externalServices.reportTelemetry(details);
}

export { PDFViewerApplication };<|MERGE_RESOLUTION|>--- conflicted
+++ resolved
@@ -1208,7 +1208,6 @@
     }
   },
 
-<<<<<<< HEAD
   // #1685 modified by ngx-extended-pdf-viewer
   async _exportWithAnnotations() {
     if (this._saveInProgress) {
@@ -1256,8 +1255,6 @@
     this.downloadOrSave({ openInExternalApp: true });
   },
 
-=======
->>>>>>> 6bb6ce6a
   /**
    * Report the error; used for errors affecting loading and/or parsing of
    * the entire PDF document.
@@ -2128,7 +2125,6 @@
     const viewerContainer  = document.getElementById("viewerContainer");
     viewerContainer?.addEventListener("wheel", webViewerWheel, { passive: false });
     // #1830 end of modification by ngx-extended-pdf-viewer
-    const mainContainer = document.getElementById("mainContainer");
     // #1799 modified by ngx-extended-pdf-viewer (added the ? operator)
     mainContainer?.addEventListener("touchstart", webViewerTouchStart, {
       passive: false,
@@ -2260,7 +2256,6 @@
 
     window.removeEventListener("visibilitychange", webViewerVisibilityChange);
     window.removeEventListener("wheel", webViewerWheel, { passive: false });
-    const mainContainer = document.getElementById("mainContainer");
     if (mainContainer) {
       mainContainer.removeEventListener("touchstart", webViewerTouchStart, {
         passive: false,
