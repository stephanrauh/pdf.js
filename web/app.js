--- conflicted
+++ resolved
@@ -397,14 +397,9 @@
     if (waitOn.length === 0) {
       return;
     }
-<<<<<<< HEAD
-
-    return Promise.all(waitOn).catch(reason => {
-=======
     try {
       await Promise.all(waitOn);
     } catch (reason) {
->>>>>>> 14a0d612
       console.error(`_parseHashParameters: "${reason.message}".`);
     }
   },
