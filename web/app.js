--- conflicted
+++ resolved
@@ -852,51 +852,6 @@
     this._caretBrowsing.moveCaret(isUp, select);
   },
 
-<<<<<<< HEAD
-  initPassiveLoading(file) {
-    if (
-      typeof PDFJSDev === "undefined" ||
-      !PDFJSDev.test("MOZCENTRAL || CHROME")
-    ) {
-      throw new Error("Not implemented: initPassiveLoading");
-    }
-    this.setTitleUsingUrl(file, /* downloadUrl = */ file);
-
-    this.externalServices.initPassiveLoading({
-      onOpenWithTransport: range => {
-        this.open({ range });
-      },
-      onOpenWithData: (data, contentDispositionFilename) => {
-        if (isPdfFile(contentDispositionFilename)) {
-          this._contentDispositionFilename = contentDispositionFilename;
-        }
-        this.open({ data });
-      },
-      onOpenWithURL: (url, length, originalUrl) => {
-        this.open({ url, length, originalUrl });
-      },
-      onError: err => {
-        this.l10n.get("pdfjs-loading-error").then(msg => {
-          this._documentError(msg, err);
-        });
-      },
-      onProgress: (loaded, total) => {
-        this.progress(loaded / total);
-        // #588 modified by ngx-extended-pdf-viewer
-        this.eventBus?.dispatch("progress", {
-          source: this,
-          type: "load",
-          total,
-          loaded,
-          percent: (100 * loaded) / total,
-        });
-        // #588 end of modification
-      },
-    });
-  },
-
-=======
->>>>>>> 841d57df
   setTitleUsingUrl(url = "", downloadUrl = null) {
     // #1669 modified by ngx-extended-pdf-viewer because of NPEs when opening a BLOB
     /*
@@ -1047,106 +1002,99 @@
     // #1665 end of modification by ngx-extended-pdf-viewer
     window.ngxZone.runOutsideAngular(async () => {
 
-    if (this.pdfLoadingTask) {
-      // We need to destroy already opened document.
-      await this.close();
-    }
-    // Set the necessary global worker parameters, using the available options.
-    const workerParams = AppOptions.getAll(OptionKind.WORKER);
-    if (workerParams.workerSrc.constructor.name === "Function") {
-      workerParams.workerSrc = workerParams.workerSrc();
-    }
-    Object.assign(GlobalWorkerOptions, workerParams);
-
-    if (typeof PDFJSDev !== "undefined" && PDFJSDev.test("MOZCENTRAL")) {
-      if (args.data && isPdfFile(args.filename)) {
-        this._contentDispositionFilename = args.filename;
-      }
-    } else if (args.url) {
-      // The Firefox built-in viewer always calls `setTitleUsingUrl`, before
-      // `initPassiveLoading`, and it never provides an `originalUrl` here.
-      this.setTitleUsingUrl(
-        args.originalUrl || args.url,
-        /* downloadUrl = */ args.url
+      if (this.pdfLoadingTask) {
+        // We need to destroy already opened document.
+        await this.close();
+      }
+      // Set the necessary global worker parameters, using the available options.
+      const workerParams = AppOptions.getAll(OptionKind.WORKER);
+      if (workerParams.workerSrc.constructor.name === "Function") {
+        workerParams.workerSrc = workerParams.workerSrc();
+      }
+      Object.assign(GlobalWorkerOptions, workerParams);
+
+      if (typeof PDFJSDev !== "undefined" && PDFJSDev.test("MOZCENTRAL")) {
+        if (args.data && isPdfFile(args.filename)) {
+          this._contentDispositionFilename = args.filename;
+        }
+      } else if (args.url) {
+        // The Firefox built-in viewer always calls `setTitleUsingUrl`, before
+        // `initPassiveLoading`, and it never provides an `originalUrl` here.
+        this.setTitleUsingUrl(
+          args.originalUrl || args.url,
+          /* downloadUrl = */ args.url
+        );
+      }
+      // Always set `docBaseUrl` in development mode, and in the (various)
+      // extension builds.
+      if (typeof PDFJSDev === "undefined") {
+        AppOptions.set("docBaseUrl", document.URL.split("#", 1)[0]);
+      } else if (PDFJSDev.test("MOZCENTRAL || CHROME")) {
+        AppOptions.set("docBaseUrl", this.baseUrl);
+      }
+
+      // Set the necessary API parameters, using all the available options.
+      const apiParams = AppOptions.getAll(OptionKind.API);
+      const loadingTask = getDocument({
+        ...apiParams,
+        ...args,
+      });
+      this.pdfLoadingTask = loadingTask;
+
+      loadingTask.onPassword = (updateCallback, reason) => {
+        if (this.isViewerEmbedded) {
+          // The load event can't be triggered until the password is entered, so
+          // if the viewer is in an iframe and its visibility depends on the
+          // onload callback then the viewer never shows (bug 1801341).
+          this._unblockDocumentLoadEvent();
+        }
+
+        this.pdfLinkService.externalLinkEnabled = false;
+        this.passwordPrompt.setUpdateCallback(updateCallback, reason);
+        this.passwordPrompt.open();
+      };
+
+      loadingTask.onProgress = ({ loaded, total }) => {
+          this.progress(loaded / total);
+          // #588 modified by ngx-extended-pdf-viewer
+          this.eventBus?.dispatch("progress", {
+            source: this,
+            type: "load",
+            total,
+            loaded,
+            percent: (100 * loaded) / total,
+          });
+      };
+
+      return loadingTask.promise.then(
+        pdfDocument => {
+          this.load(pdfDocument);
+        },
+        reason => {
+          if (loadingTask !== this.pdfLoadingTask) {
+            return undefined; // Ignore errors for previously opened PDF files.
+          }
+
+          let key = "pdfjs-loading-error";
+          if (reason instanceof InvalidPDFException) {
+            key = "pdfjs-invalid-file-error";
+          } else if (reason instanceof MissingPDFException) {
+            key = "pdfjs-missing-file-error";
+          } else if (reason instanceof UnexpectedResponseException) {
+            key = "pdfjs-unexpected-response-error";
+          }
+          // #1401 modified by ngx-extended-pdf-viewer
+          if (PDFViewerApplication.onError) {
+            PDFViewerApplication.onError(reason);
+          }
+          // end of modification
+          return this._documentError(key, { message: reason.message }).then(
+            () => {
+              throw reason;
+            }
+          );
+        }
       );
-    }
-    // Always set `docBaseUrl` in development mode, and in the (various)
-    // extension builds.
-    if (typeof PDFJSDev === "undefined") {
-      AppOptions.set("docBaseUrl", document.URL.split("#", 1)[0]);
-    } else if (PDFJSDev.test("MOZCENTRAL || CHROME")) {
-      AppOptions.set("docBaseUrl", this.baseUrl);
-    }
-
-    // Set the necessary API parameters, using all the available options.
-    const apiParams = AppOptions.getAll(OptionKind.API);
-    const loadingTask = getDocument({
-      ...apiParams,
-      ...args,
-    });
-    this.pdfLoadingTask = loadingTask;
-
-    loadingTask.onPassword = (updateCallback, reason) => {
-      if (this.isViewerEmbedded) {
-        // The load event can't be triggered until the password is entered, so
-        // if the viewer is in an iframe and its visibility depends on the
-        // onload callback then the viewer never shows (bug 1801341).
-        this._unblockDocumentLoadEvent();
-      }
-
-      this.pdfLinkService.externalLinkEnabled = false;
-      this.passwordPrompt.setUpdateCallback(updateCallback, reason);
-      this.passwordPrompt.open();
-    };
-
-    loadingTask.onProgress = ({ loaded, total }) => {
-        this.progress(loaded / total);
-        // #588 modified by ngx-extended-pdf-viewer
-        this.eventBus?.dispatch("progress", {
-          source: this,
-          type: "load",
-          total,
-          loaded,
-          percent: (100 * loaded) / total,
-        });
-    };
-
-    return loadingTask.promise.then(
-      pdfDocument => {
-        this.load(pdfDocument);
-      },
-      reason => {
-        if (loadingTask !== this.pdfLoadingTask) {
-          return undefined; // Ignore errors for previously opened PDF files.
-        }
-
-        let key = "pdfjs-loading-error";
-        if (reason instanceof InvalidPDFException) {
-          key = "pdfjs-invalid-file-error";
-        } else if (reason instanceof MissingPDFException) {
-          key = "pdfjs-missing-file-error";
-        } else if (reason instanceof UnexpectedResponseException) {
-          key = "pdfjs-unexpected-response-error";
-        }
-<<<<<<< HEAD
-        // #1401 modified by ngx-extended-pdf-viewer
-        if (PDFViewerApplication.onError) {
-          PDFViewerApplication.onError(reason);
-        }
-        // end of modification
-        return this.l10n.get(key).then(msg => {
-          this._documentError(msg, { message: reason?.message });
-          throw reason;
-        });
-=======
-        return this._documentError(key, { message: reason.message }).then(
-          () => {
-            throw reason;
-          }
-        );
->>>>>>> 841d57df
-      }
-    );
     });
   },
 
@@ -1533,18 +1481,12 @@
         this._initializeAutoPrint(pdfDocument, openActionPromise);
       },
       reason => {
-<<<<<<< HEAD
         // #1401 modified by ngx-extended-pdf-viewer
         if (PDFViewerApplication.onError) {
           PDFViewerApplication.onError(reason);
         }
         // end of modification
-        this.l10n.get("pdfjs-loading-error").then(msg => {
-          this._documentError(msg, { message: reason?.message });
-        });
-=======
         this._documentError("pdfjs-loading-error", { message: reason.message });
->>>>>>> 841d57df
       }
     );
 
@@ -2414,18 +2356,13 @@
         throw new Error("file origin does not match viewer's");
       }
     } catch (ex) {
-<<<<<<< HEAD
       // #1401 modified by ngx-extended-pdf-viewer
       if (PDFViewerApplication.onError) {
         PDFViewerApplication.onError(ex);
       }
       // end of modification
-      PDFViewerApplication.l10n.get("pdfjs-loading-error").then(msg => {
-        PDFViewerApplication._documentError(msg, { message: ex?.message });
-=======
       PDFViewerApplication._documentError("pdfjs-loading-error", {
         message: ex.message,
->>>>>>> 841d57df
       });
       throw ex;
     }
