/* eslint-disable prettier/prettier */
/* Copyright 2012 Mozilla Foundation
 *
 * Licensed under the Apache License, Version 2.0 (the "License");
 * you may not use this file except in compliance with the License.
 * You may obtain a copy of the License at
 *
 *     http://www.apache.org/licenses/LICENSE-2.0
 *
 * Unless required by applicable law or agreed to in writing, software
 * distributed under the License is distributed on an "AS IS" BASIS,
 * WITHOUT WARRANTIES OR CONDITIONS OF ANY KIND, either express or implied.
 * See the License for the specific language governing permissions and
 * limitations under the License.
 */

import {
  animationStarted,
  apiPageLayoutToViewerModes,
  apiPageModeToSidebarView,
  AutoPrintRegExp,
  DEFAULT_SCALE_VALUE,
  getActiveOrFocusedElement,
  isValidRotation,
  isValidScrollMode,
  isValidSpreadMode,
  noContextMenuHandler,
  normalizeWheelEventDirection,
  parseQueryString,
  ProgressBar,
  RendererType,
  RenderingStates,
  ScrollMode,
  SidebarView,
  SpreadMode,
  TextLayerMode,
} from "./ui_utils.js";
import {
  AnnotationEditorType,
  build,
  createPromiseCapability,
  getDocument,
  getFilenameFromUrl,
  getPdfFilenameFromUrl,
  GlobalWorkerOptions,
  InvalidPDFException,
  isPdfFile,
  loadScript,
  MissingPDFException,
  OPS,
  PDFWorker,
  shadow,
  UnexpectedResponseException,
  UNSUPPORTED_FEATURES,
  version,
} from "pdfjs-lib";
import { AppOptions, OptionKind } from "./app_options.js";
import { AutomationEventBus, EventBus } from "./event_utils.js";
import { CursorTool, PDFCursorTools } from "./pdf_cursor_tools.js";
import { LinkTarget, PDFLinkService } from "./pdf_link_service.js";
import { AnnotationEditorParams } from "./annotation_editor_params.js";
import { OverlayManager } from "./overlay_manager.js";
import { PasswordPrompt } from "./password_prompt.js";
import { PDFAttachmentViewer } from "./pdf_attachment_viewer.js";
import { PDFDocumentProperties } from "./pdf_document_properties.js";
import { PDFFindBar } from "./pdf_find_bar.js";
import { PDFFindController } from "./pdf_find_controller.js";
import { PDFHistory } from "./pdf_history.js";
import { PDFLayerViewer } from "./pdf_layer_viewer.js";
import { PDFOutlineViewer } from "./pdf_outline_viewer.js";
import { PDFPresentationMode } from "./pdf_presentation_mode.js";
import { PDFRenderingQueue } from "./pdf_rendering_queue.js";
import { PDFScriptingManager } from "./pdf_scripting_manager.js";
import { PDFSidebar } from "./pdf_sidebar.js";
import { PDFSidebarResizer } from "./pdf_sidebar_resizer.js";
import { PDFThumbnailViewer } from "./pdf_thumbnail_viewer.js";
import { PDFViewer } from "./pdf_viewer.js";
import { SecondaryToolbar } from "./secondary_toolbar.js";
import { Toolbar } from "./toolbar.js";
import { ViewHistory } from "./view_history.js";

const DISABLE_AUTO_FETCH_LOADING_BAR_TIMEOUT = 5000; // ms
const FORCE_PAGES_LOADED_TIMEOUT = 10; // ms // #1316 ngx-extended-pdf-viewer temporary workaround to speed up rendering
const WHEEL_ZOOM_DISABLED_TIMEOUT = 1000; // ms

const ViewOnLoad = {
  UNKNOWN: -1,
  PREVIOUS: 0, // Default value.
  INITIAL: 1,
};

const ViewerCssTheme = {
  AUTOMATIC: 0, // Default value.
  LIGHT: 1,
  DARK: 2,
};

// Keep these in sync with mozilla-central's Histograms.json.
const KNOWN_VERSIONS = [
  "1.0",
  "1.1",
  "1.2",
  "1.3",
  "1.4",
  "1.5",
  "1.6",
  "1.7",
  "1.8",
  "1.9",
  "2.0",
  "2.1",
  "2.2",
  "2.3",
];
// Keep these in sync with mozilla-central's Histograms.json.
const KNOWN_GENERATORS = [
  "acrobat distiller",
  "acrobat pdfwriter",
  "adobe livecycle",
  "adobe pdf library",
  "adobe photoshop",
  "ghostscript",
  "tcpdf",
  "cairo",
  "dvipdfm",
  "dvips",
  "pdftex",
  "pdfkit",
  "itext",
  "prince",
  "quarkxpress",
  "mac os x",
  "microsoft",
  "openoffice",
  "oracle",
  "luradocument",
  "pdf-xchange",
  "antenna house",
  "aspose.cells",
  "fpdf",
];

class DefaultExternalServices {
  constructor() {
    throw new Error("Cannot initialize DefaultExternalServices.");
  }

  static updateFindControlState(data) {}

  static updateFindMatchesCount(data) {}

  static initPassiveLoading(callbacks) {}

  static reportTelemetry(data) {}

  static print() {
    window.print();
  }

  static createDownloadManager(options) {
    throw new Error("Not implemented: createDownloadManager");
  }

  static createPreferences() {
    throw new Error("Not implemented: createPreferences");
  }

  static createL10n(options) {
    throw new Error("Not implemented: createL10n");
  }

  static createScripting(options) {
    throw new Error("Not implemented: createScripting");
  }

  static get supportsIntegratedFind() {
    return shadow(this, "supportsIntegratedFind", false);
  }

  static get supportsDocumentFonts() {
    return shadow(this, "supportsDocumentFonts", true);
  }

  static get supportedMouseWheelZoomModifierKeys() {
    return shadow(this, "supportedMouseWheelZoomModifierKeys", {
      ctrlKey: true,
      metaKey: true,
    });
  }

  static get isInAutomation() {
    return shadow(this, "isInAutomation", false);
  }

  static updateEditorStates(data) {
    throw new Error("Not implemented: updateEditorStates");
  }
}

const PDFViewerApplication = {
  initialBookmark: document.location.hash.substring(1),
  _initializedCapability: createPromiseCapability(),
  appConfig: null,
  pdfDocument: null,
  pdfLoadingTask: null,
  printService: null,
  /** @type {PDFViewer} */
  pdfViewer: null,
  /** @type {PDFThumbnailViewer} */
  pdfThumbnailViewer: null,
  /** @type {PDFRenderingQueue} */
  pdfRenderingQueue: null,
  /** @type {PDFPresentationMode} */
  pdfPresentationMode: null,
  /** @type {PDFDocumentProperties} */
  pdfDocumentProperties: null,
  /** @type {PDFLinkService} */
  pdfLinkService: null,
  /** @type {PDFHistory} */
  pdfHistory: null,
  /** @type {PDFSidebar} */
  pdfSidebar: null,
  /** @type {PDFSidebarResizer} */
  pdfSidebarResizer: null,
  /** @type {PDFOutlineViewer} */
  pdfOutlineViewer: null,
  /** @type {PDFAttachmentViewer} */
  pdfAttachmentViewer: null,
  /** @type {PDFLayerViewer} */
  pdfLayerViewer: null,
  /** @type {PDFCursorTools} */
  pdfCursorTools: null,
  /** @type {PDFScriptingManager} */
  pdfScriptingManager: null,
  /** @type {ViewHistory} */
  store: null,
  /** @type {DownloadManager} */
  downloadManager: null,
  /** @type {OverlayManager} */
  overlayManager: null,
  /** @type {Preferences} */
  preferences: null,
  /** @type {Toolbar} */
  toolbar: null,
  /** @type {SecondaryToolbar} */
  secondaryToolbar: null,
  /** @type {EventBus} */
  eventBus: null,
  /** @type {IL10n} */
  l10n: null,
  /** @type {AnnotationEditorParams} */
  annotationEditorParams: null,
  isInitialViewSet: false,
  downloadComplete: false,
  isViewerEmbedded: window.parent !== window,
  url: "",
  baseUrl: "",
  _downloadUrl: "",
  externalServices: DefaultExternalServices,
  _boundEvents: Object.create(null),
  documentInfo: null,
  metadata: null,
  _contentDispositionFilename: null,
  _contentLength: null,
  _saveInProgress: false,
  _docStats: null,
  _wheelUnusedTicks: 0,
  _PDFBug: null,
  _hasAnnotationEditors: false,
  _title: document.title,
  _printAnnotationStoragePromise: null,

  // Called once when the document is loaded.
  async initialize(appConfig) {
    this.preferences = this.externalServices.createPreferences();
    this.appConfig = appConfig;

    await this._readPreferences();
    await this._parseHashParameters();
    this._forceCssTheme();
    await this._initializeL10n();

    if (
      this.isViewerEmbedded &&
      AppOptions.get("externalLinkTarget") === LinkTarget.NONE
    ) {
      // Prevent external links from "replacing" the viewer,
      // when it's embedded in e.g. an <iframe> or an <object>.
      AppOptions.set("externalLinkTarget", LinkTarget.TOP);
    }
    await this._initializeViewerComponents();

    // Bind the various event handlers *after* the viewer has been
    // initialized, to prevent errors if an event arrives too soon.
    this.bindEvents();
    this.bindWindowEvents();

    // We can start UI localization now.
    const appContainer = appConfig.appContainer || document.documentElement;
    this.l10n.translate(appContainer).then(() => {
      // Dispatch the 'localized' event on the `eventBus` once the viewer
      // has been fully initialized and translated.
      this.eventBus.dispatch("localized", { source: this });
    });

    this._initializedCapability.resolve();

    /* modified by ngx-extended-pdf-viewer #633.
       The shadow() function must be called each time the PDF viewer is initialized. */
    this.initializeLoadingBar();
    /* #633 end of modification */
  },

  /**
   * @private
   */
  async _readPreferences() {
    if (
      typeof PDFJSDev === "undefined" ||
      PDFJSDev.test("!PRODUCTION || GENERIC")
    ) {
      if (AppOptions.get("disablePreferences")) {
        // Give custom implementations of the default viewer a simpler way to
        // opt-out of having the `Preferences` override existing `AppOptions`.
        return;
      }
      if (AppOptions._hasUserOptions()) {
        Window['ngxConsole'].warn(
          "_readPreferences: The Preferences may override manually set AppOptions; " +
            'please use the "disablePreferences"-option in order to prevent that.'
        );
      }
    }
    try {
      AppOptions.setAll(await this.preferences.getAll());
    } catch (reason) {
      Window['ngxConsole'].error(`_readPreferences: "${reason?.message}".`);
    }
  },

  /**
   * Potentially parse special debugging flags in the hash section of the URL.
   * @private
   */
  async _parseHashParameters() {
    if (!AppOptions.get("pdfBugEnabled")) {
      return;
    }
    const hash = document.location.hash.substring(1);
    if (!hash) {
      return;
    }
    const { mainContainer, viewerContainer } = this.appConfig,
      params = parseQueryString(hash);

    if (params.get("disableworker") === "true") {
      try {
        await loadFakeWorker();
      } catch (ex) {
        console.error(`_parseHashParameters: "${ex.message}".`);
      }
    }
    if (params.has("disablerange")) {
      AppOptions.set("disableRange", params.get("disablerange") === "true");
    }
    if (params.has("disablestream")) {
      AppOptions.set("disableStream", params.get("disablestream") === "true");
    }
    if (params.has("disableautofetch")) {
      AppOptions.set(
        "disableAutoFetch",
        params.get("disableautofetch") === "true"
      );
    }
    if (params.has("disablefontface")) {
      AppOptions.set(
        "disableFontFace",
        params.get("disablefontface") === "true"
      );
    }
    if (params.has("disablehistory")) {
      AppOptions.set("disableHistory", params.get("disablehistory") === "true");
    }
    if (params.has("verbosity")) {
      AppOptions.set("verbosity", params.get("verbosity") | 0);
    }
    if (params.has("textlayer")) {
      switch (params.get("textlayer")) {
        case "off":
          AppOptions.set("textLayerMode", TextLayerMode.DISABLE);
          break;
        case "visible":
        case "shadow":
        case "hover":
          viewerContainer.classList.add(`textLayer-${params.get("textlayer")}`);
          try {
            await loadPDFBug(this);
            this._PDFBug.loadCSS();
          } catch (ex) {
            console.error(`_parseHashParameters: "${ex.message}".`);
          }
          break;
      }
    }
    if (params.has("pdfbug")) {
      AppOptions.set("pdfBug", true);
      AppOptions.set("fontExtraProperties", true);

      const enabled = params.get("pdfbug").split(",");
      try {
        await loadPDFBug(this);
        this._PDFBug.init({ OPS }, mainContainer, enabled);
      } catch (ex) {
        console.error(`_parseHashParameters: "${ex.message}".`);
      }
    }
    // It is not possible to change locale for the (various) extension builds.
    if (
      (typeof PDFJSDev === "undefined" ||
        PDFJSDev.test("!PRODUCTION || GENERIC")) &&
      params.has("locale")
    ) {
      AppOptions.set("locale", params.get("locale"));
    }
  },

  /**
   * @private
   */
  async _initializeL10n() {
    this.l10n = this.externalServices.createL10n(
      typeof PDFJSDev === "undefined" || PDFJSDev.test("!PRODUCTION || GENERIC")
        ? { locale: AppOptions.get("locale") }
        : null
    );
    const dir = await this.l10n.getDirection();
    document.getElementsByTagName("html")[0].dir = dir;
  },

  /**
   * @private
   */
  _forceCssTheme() {
    const cssTheme = AppOptions.get("viewerCssTheme");
    if (
      cssTheme === ViewerCssTheme.AUTOMATIC ||
      !Object.values(ViewerCssTheme).includes(cssTheme)
    ) {
      return;
    }
    try {
      const styleSheet = document.styleSheets[0];
      const cssRules = styleSheet?.cssRules || [];
      for (let i = 0, ii = cssRules.length; i < ii; i++) {
        const rule = cssRules[i];
        if (
          rule instanceof CSSMediaRule &&
          rule.media?.[0] === "(prefers-color-scheme: dark)"
        ) {
          if (cssTheme === ViewerCssTheme.LIGHT) {
            styleSheet.deleteRule(i);
            return;
          }
          // cssTheme === ViewerCssTheme.DARK
          const darkRules =
            /^@media \(prefers-color-scheme: dark\) {\n\s*([\w\s-.,:;/\\{}()]+)\n}$/.exec(
              rule.cssText
            );
          if (darkRules?.[1]) {
            styleSheet.deleteRule(i);
            styleSheet.insertRule(darkRules[1], i);
          }
          return;
        }
      }
    } catch (reason) {
      Window['ngxConsole'].error(`_forceCssTheme: "${reason?.message}".`);
    }
  },

  /**
   * @private
   */
  async _initializeViewerComponents() {
    const { appConfig, externalServices } = this;

    const eventBus = externalServices.isInAutomation
      ? new AutomationEventBus()
      : new EventBus();
    this.eventBus = eventBus;

    this.overlayManager = new OverlayManager();

    const pdfRenderingQueue = new PDFRenderingQueue();
    pdfRenderingQueue.onIdle = this._cleanup.bind(this);
    this.pdfRenderingQueue = pdfRenderingQueue;

    const pdfLinkService = new PDFLinkService({
      eventBus,
      externalLinkTarget: AppOptions.get("externalLinkTarget"),
      externalLinkRel: AppOptions.get("externalLinkRel"),
      ignoreDestinationZoom: AppOptions.get("ignoreDestinationZoom"),
    });
    this.pdfLinkService = pdfLinkService;

    const downloadManager = externalServices.createDownloadManager();
    this.downloadManager = downloadManager;

    const findController = new PDFFindController({
      linkService: pdfLinkService,
      eventBus,
      // #492 modified by ngx-extended-pdf-viewer
      pageViewMode: AppOptions.get("pageViewMode"),
      // #492 modification end
    });
    this.findController = findController;

    const pdfScriptingManager = new PDFScriptingManager({
      eventBus,
      sandboxBundleSrc:
        typeof PDFJSDev === "undefined" ||
        PDFJSDev.test("!PRODUCTION || GENERIC || CHROME")
          ? AppOptions.get("sandboxBundleSrc")
          : null,
      scriptingFactory: externalServices,
      docPropertiesLookup: this._scriptingDocProperties.bind(this),
    });
    this.pdfScriptingManager = pdfScriptingManager;

    const container = appConfig.mainContainer,
      viewer = appConfig.viewerContainer;
    const annotationEditorMode = AppOptions.get("annotationEditorMode");
    const pageColors =
      AppOptions.get("forcePageColors") ||
      window.matchMedia("(forced-colors: active)").matches
        ? {
            background: AppOptions.get("pageColorsBackground"),
            foreground: AppOptions.get("pageColorsForeground"),
          }
        : null;

    this.pdfViewer = new PDFViewer({
      container,
      viewer,
      eventBus,
      renderingQueue: pdfRenderingQueue,
      linkService: pdfLinkService,
      downloadManager,
      findController,
      scriptingManager:
        AppOptions.get("enableScripting") && pdfScriptingManager,
      renderer:
        typeof PDFJSDev === "undefined" ||
        PDFJSDev.test("!PRODUCTION || GENERIC")
          ? AppOptions.get("renderer")
          : null,
      l10n: this.l10n,
      textLayerMode: AppOptions.get("textLayerMode"),
      annotationMode: AppOptions.get("annotationMode"),
      annotationEditorMode,
      imageResourcesPath: AppOptions.get("imageResourcesPath"),
      removePageBorders: AppOptions.get("removePageBorders"), // #194
      enablePrintAutoRotate: AppOptions.get("enablePrintAutoRotate"),
      useOnlyCssZoom: AppOptions.get("useOnlyCssZoom"),
      maxCanvasPixels: AppOptions.get("maxCanvasPixels"),
      /** #495 modified by ngx-extended-pdf-viewer */
      pageViewMode: AppOptions.get("pageViewMode"),
      /** end of modification */
      enablePermissions: AppOptions.get("enablePermissions"),
      pageColors,
    });
    pdfRenderingQueue.setViewer(this.pdfViewer);
    pdfLinkService.setViewer(this.pdfViewer);
    pdfScriptingManager.setViewer(this.pdfViewer);

    this.pdfThumbnailViewer = new PDFThumbnailViewer({
      container: appConfig.sidebar.thumbnailView,
      eventBus,
      renderingQueue: pdfRenderingQueue,
      linkService: pdfLinkService,
      l10n: this.l10n,
      pageColors,
    });
    pdfRenderingQueue.setThumbnailViewer(this.pdfThumbnailViewer);

    // The browsing history is only enabled when the viewer is standalone,
    // i.e. not when it is embedded in a web page.
    if (!this.isViewerEmbedded && !AppOptions.get("disableHistory")) {
      this.pdfHistory = new PDFHistory({
        linkService: pdfLinkService,
        eventBus,
      });
      pdfLinkService.setHistory(this.pdfHistory);
    }

    if (!this.supportsIntegratedFind) {
      this.findBar = new PDFFindBar(appConfig.findBar, eventBus, this.l10n);
    }

    if (annotationEditorMode !== AnnotationEditorType.DISABLE) {
      this.annotationEditorParams = new AnnotationEditorParams(
        appConfig.annotationEditorParams,
        eventBus
      );
    } else {
      for (const element of [
        document.getElementById("editorModeButtons"),
        document.getElementById("editorModeSeparator"),
      ]) {
        element.hidden = true;
      }
    }

    this.pdfDocumentProperties = new PDFDocumentProperties(
      appConfig.documentProperties,
      this.overlayManager,
      eventBus,
      this.l10n,
      /* fileNameLookup = */ () => {
        return this._docFilename;
      }
    );

    this.pdfCursorTools = new PDFCursorTools({
      container,
      eventBus,
      cursorToolOnLoad: AppOptions.get("cursorToolOnLoad"),
    });

    this.toolbar = new Toolbar(appConfig.toolbar, eventBus, this.l10n);

    this.secondaryToolbar = new SecondaryToolbar(
      appConfig.secondaryToolbar,
      eventBus,
      this.externalServices
    );

    if (this.supportsFullscreen) {
      this.pdfPresentationMode = new PDFPresentationMode({
        container,
        pdfViewer: this.pdfViewer,
        eventBus,
      });
    }

    // #763 modified by ngx-extended-pdf-viewer

    let prompt = AppOptions.get("passwordPrompt");
    if (!prompt) {
      prompt = new PasswordPrompt(
        appConfig.passwordOverlay,
        this.overlayManager,
        this.l10n,
        this.isViewerEmbedded
      );
    }
    this.passwordPrompt = prompt;
    // #763 end of modification by ngx-extended-pdf-viewer

    this.pdfOutlineViewer = new PDFOutlineViewer({
      container: appConfig.sidebar.outlineView,
      eventBus,
      linkService: pdfLinkService,
    });

    this.pdfAttachmentViewer = new PDFAttachmentViewer({
      container: appConfig.sidebar.attachmentsView,
      eventBus,
      downloadManager,
    });

    this.pdfLayerViewer = new PDFLayerViewer({
      container: appConfig.sidebar.layersView,
      eventBus,
      l10n: this.l10n,
    });

    this.pdfSidebar = new PDFSidebar({
      elements: appConfig.sidebar,
      pdfViewer: this.pdfViewer,
      pdfThumbnailViewer: this.pdfThumbnailViewer,
      eventBus,
      l10n: this.l10n,
    });
    this.pdfSidebar.onToggled = this.forceRendering.bind(this);

    this.pdfSidebarResizer = new PDFSidebarResizer(
      appConfig.sidebarResizer,
      eventBus,
      this.l10n
    );
  },

  run(config) {
    this.initialize(config).then(webViewerInitialized);
  },

  get initialized() {
    return this._initializedCapability.settled;
  },

  get initializedPromise() {
    return this._initializedCapability.promise;
  },

  zoomIn(steps) {
    if (this.pdfViewer.isInPresentationMode) {
      return;
    }
    this.pdfViewer.increaseScale(steps);
  },

  zoomOut(steps) {
    if (this.pdfViewer.isInPresentationMode) {
      return;
    }
    this.pdfViewer.decreaseScale(steps);
  },

  zoomReset() {
    if (this.pdfViewer.isInPresentationMode) {
      return;
    }
    this.pdfViewer.currentScaleValue = DEFAULT_SCALE_VALUE;
  },

  get pagesCount() {
    return this.pdfDocument ? this.pdfDocument.numPages : 0;
  },

  get page() {
    return this.pdfViewer.currentPageNumber;
  },

  set page(val) {
    this.pdfViewer.currentPageNumber = val;
  },

  get supportsPrinting() {
    return PDFPrintServiceFactory.instance.supportsPrinting;
  },

  get supportsFullscreen() {
    return shadow(this, "supportsFullscreen", document.fullscreenEnabled);
  },

  get supportsIntegratedFind() {
    return this.externalServices.supportsIntegratedFind;
  },

  get supportsDocumentFonts() {
    return this.externalServices.supportsDocumentFonts;
  },

  /* modified by ngx-extended-pdf-viewer #633. The shadow() function        */
  /* replaces the getter by a property,so when a new instance of            */
  /* ngx-extended-pdf-viewer is opened, it still references the old viewer. */
  /** The bug fix solves this problem.                                      */
  initializeLoadingBar() {
    const bar = new ProgressBar("loadingBar");
    bar.hide();
    return shadow(this, "loadingBar", bar);
  },
  // get loadingBar() {
  //  const bar = new ProgressBar("#loadingBar");
  //  return shadow(this, "loadingBar", bar);
  // },
  /** end of modification */

  get supportedMouseWheelZoomModifierKeys() {
    return this.externalServices.supportedMouseWheelZoomModifierKeys;
  },

  initPassiveLoading() {
    if (
      typeof PDFJSDev === "undefined" ||
      !PDFJSDev.test("MOZCENTRAL || CHROME")
    ) {
      throw new Error("Not implemented: initPassiveLoading");
    }
    this.externalServices.initPassiveLoading({
      onOpenWithTransport: (url, length, transport) => {
        this.open(url, { length, range: transport });
      },
      onOpenWithData: (data, contentDispositionFilename) => {
        if (isPdfFile(contentDispositionFilename)) {
          this._contentDispositionFilename = contentDispositionFilename;
        }
        this.open(data);
      },
      onOpenWithURL: (url, length, originalUrl) => {
        const file = originalUrl !== undefined ? { url, originalUrl } : url;
        const args = length !== undefined ? { length } : null;

        this.open(file, args);
      },
      onError: err => {
        this.l10n.get("loading_error").then(msg => {
          this._documentError(msg, err);
        });
      },
      onProgress: (loaded, total) => {
        this.progress(loaded / total);
        // #588 modified by ngx-extended-pdf-viewer
        this.eventBus?.dispatch("progress", {
          source: this,
          type: "load",
          total,
          loaded,
          percent: (100 * loaded) / total,
        });
        // #588 end of modification
      },
    });
  },

  setTitleUsingUrl(url = "", downloadUrl = null) {
    this.url = url;
    this.baseUrl = url.split("#")[0];
    if (downloadUrl) {
      this._downloadUrl =
        downloadUrl === url ? this.baseUrl : downloadUrl.split("#")[0];
    }
    let title = getPdfFilenameFromUrl(url, "");
    if (!title) {
      try {
        title = decodeURIComponent(getFilenameFromUrl(url)) || url;
      } catch (ex) {
        // decodeURIComponent may throw URIError,
        // fall back to using the unprocessed url in that case
        title = url;
      }
    }
    this.setTitle(title);
  },

  setTitle(title = this._title) {
    this._title = title;

    if (this.isViewerEmbedded) {
      // Embedded PDF viewers should not be changing their parent page's title.
      return;
    }
    const editorIndicator =
      this._hasAnnotationEditors && !this.pdfRenderingQueue.printing;
    document.title = `${editorIndicator ? "* " : ""}${title}`;
  },

  get _docFilename() {
    // Use `this.url` instead of `this.baseUrl` to perform filename detection
    // based on the reference fragment as ultimate fallback if needed.
    return this._contentDispositionFilename || getPdfFilenameFromUrl(this.url);
  },

  /**
   * @private
   */
  _hideViewBookmark() {
    // URL does not reflect proper document location - hiding some buttons.
    this.appConfig.secondaryToolbar.viewBookmarkButton.hidden = true;
  },

  /**
   * Closes opened PDF document.
   * @returns {Promise} - Returns the promise, which is resolved when all
   *                      destruction is completed.
   */
  async close() {
    this._unblockDocumentLoadEvent();
    this._hideViewBookmark();

    if (typeof PDFJSDev === "undefined" || !PDFJSDev.test("MOZCENTRAL")) {
      const { container } = this.appConfig.errorWrapper;
      container.hidden = true;
    }

    if (!this.pdfLoadingTask) {
      return;
    }
    if (
      (typeof PDFJSDev === "undefined" || PDFJSDev.test("GENERIC")) &&
      this.pdfDocument?.annotationStorage.size > 0 &&
      this._annotationStorageModified
    ) {
      try {
        // Trigger saving, to prevent data loss in forms; see issue 12257.
        await this.save();
      } catch (reason) {
        // Ignoring errors, to ensure that document closing won't break.
      }
    }
    const promises = [];

    promises.push(this.pdfLoadingTask.destroy());
    this.pdfLoadingTask = null;

    if (this.pdfDocument) {
      this.pdfDocument = null;

      this.pdfThumbnailViewer.setDocument(null);
      this.pdfViewer.setDocument(null);
      this.pdfLinkService.setDocument(null);
      this.pdfDocumentProperties.setDocument(null);
    }
    this.pdfLinkService.externalLinkEnabled = true;
    this.store = null;
    this.isInitialViewSet = false;
    this.downloadComplete = false;
    this.url = "";
    this.baseUrl = "";
    this._downloadUrl = "";
    this.documentInfo = null;
    this.metadata = null;
    this._contentDispositionFilename = null;
    this._contentLength = null;
    this._saveInProgress = false;
    this._docStats = null;
    this._hasAnnotationEditors = false;

    promises.push(this.pdfScriptingManager.destroyPromise);

    this.setTitle();
    this.pdfSidebar.reset();
    this.pdfOutlineViewer.reset();
    this.pdfAttachmentViewer.reset();
    this.pdfLayerViewer.reset();

    this.pdfHistory?.reset();
    this.findBar?.reset();
    this.toolbar.reset();
    this.secondaryToolbar.reset();
    this._PDFBug?.cleanup();

    await Promise.all(promises);
  },

  /**
   * Opens PDF document specified by URL or array with additional arguments.
   * @param {string|TypedArray|ArrayBuffer} file - PDF location or binary data.
   * @param {Object} [args] - Additional arguments for the getDocument call,
   *                          e.g. HTTP headers ('httpHeaders') or alternative
   *                          data transport ('range').
   * @returns {Promise} - Returns the promise, which is resolved when document
   *                      is opened.
   */
  async open(file, args) {
    window.adjacentPagesLoader = undefined;
    window.ngxZone.runOutsideAngular(async () => {
      if (this.pdfLoadingTask) {
        // We need to destroy already opened document.
        await this.close();
      }
      // Set the necessary global worker parameters, using the available options.
      const workerParameters = AppOptions.getAll(OptionKind.WORKER);
      for (const key in workerParameters) {
        GlobalWorkerOptions[key] = workerParameters[key];
      }

      const parameters = Object.create(null);
      if (typeof file === "string") {
        // URL
        this.setTitleUsingUrl(file, /* downloadUrl = */ file);
        parameters.url = file;
      } else if (file && "byteLength" in file) {
        // ArrayBuffer
        parameters.data = file;
      } else if (file.url && file.originalUrl) {
        this.setTitleUsingUrl(file.originalUrl, /* downloadUrl = */ file.url);
        parameters.url = file.url;
      }
      // Set the necessary API parameters, using the available options.
      const apiParameters = AppOptions.getAll(OptionKind.API);
      for (const key in apiParameters) {
        let value = apiParameters[key];

        if (key === "docBaseUrl" && !value) {
          if (typeof PDFJSDev === "undefined" || !PDFJSDev.test("PRODUCTION")) {
            value = document.URL.split("#")[0];
          } else if (PDFJSDev.test("MOZCENTRAL || CHROME")) {
            value = this.baseUrl;
          }
        }
        parameters[key] = value;
      }
      // Finally, update the API parameters with the arguments (if they exist).
      if (args) {
        for (const key in args) {
          parameters[key] = args[key];
        }
      }

    const loadingTask = getDocument(parameters);
    this.pdfLoadingTask = loadingTask;

    loadingTask.onPassword = (updateCallback, reason) => {
      this.pdfLinkService.externalLinkEnabled = false;
      this.passwordPrompt.setUpdateCallback(updateCallback, reason);
      this.passwordPrompt.open();
    };

    loadingTask.onProgress = ({ loaded, total }) => {
        this.progress(loaded / total);
        // #588 modified by ngx-extended-pdf-viewer
        this.eventBus?.dispatch("progress", {
          source: this,
          type: "load",
          total,
          loaded,
          percent: (100 * loaded) / total,
        });
        // #588 end of modification
      };

      // Listen for unsupported features to report telemetry.
      loadingTask.onUnsupportedFeature = this.fallback.bind(this);

      this.loadingBar.show(); // #707 added by ngx-extended-pdf-viewer
      return loadingTask.promise.then(
        pdfDocument => {
          this.load(pdfDocument);
        },
        reason => {
          if (loadingTask !== this.pdfLoadingTask) {
            return undefined; // Ignore errors for previously opened PDF files.
          }

          let key = "loading_error";
          if (reason instanceof InvalidPDFException) {
            key = "invalid_file_error";
          } else if (reason instanceof MissingPDFException) {
            key = "missing_file_error";
          } else if (reason instanceof UnexpectedResponseException) {
            key = "unexpected_response_error";
          }
          // #1401 modified by ngx-extended-pdf-viewer
          if (PDFViewerApplication.onError) {
            PDFViewerApplication.onError(reason);
          }
          // end of modification
          return this.l10n.get(key).then(msg => {
            this._documentError(msg, { message: reason?.message });
            throw reason;
          });
        }
      );
    });
  },

  /**
   * @private
   */
  _ensureDownloadComplete() {
    if (this.pdfDocument && this.downloadComplete) {
      return;
    }
    throw new Error("PDF document not downloaded.");
  },

  async download() {
    const url = this._downloadUrl,
      filename = this._docFilename;
    try {
      this._ensureDownloadComplete();

      const data = await this.pdfDocument.getData();
      const blob = new Blob([data], { type: "application/pdf" });

      await this.downloadManager.download(blob, url, filename);
    } catch (reason) {
      // When the PDF document isn't ready, or the PDF file is still
      // downloading, simply download using the URL.
      await this.downloadManager.downloadUrl(url, filename);
    }
  },

  async save() {
    if (this._saveInProgress) {
      return;
    }
    this._saveInProgress = true;
    await this.pdfScriptingManager.dispatchWillSave();

    const url = this._downloadUrl,
      filename = this._docFilename;
    try {
      this._ensureDownloadComplete();

      const data = await this.pdfDocument.saveDocument();
      const blob = new Blob([data], { type: "application/pdf" });

      await this.downloadManager.download(blob, url, filename);
    } catch (reason) {
      // When the PDF document isn't ready, or the PDF file is still
      // downloading, simply fallback to a "regular" download.
      Window["ngxConsole"].error(`Error when saving the document: ${reason.message}`);
      await this.download();
    } finally {
      await this.pdfScriptingManager.dispatchDidSave();
      this._saveInProgress = false;
    }

    if (this._hasAnnotationEditors) {
      this.externalServices.reportTelemetry({
        type: "editing",
        data: { type: "save" },
      });
    }
  },

  downloadOrSave() {
    if (this.pdfDocument?.annotationStorage.size > 0) {
      this.save();
    } else {
      this.download();
    }
  },

  fallback(featureId) {
    this.externalServices.reportTelemetry({
      type: "unsupportedFeature",
      featureId,
    });
  },

  /**
   * Show the error box; used for errors affecting loading and/or parsing of
   * the entire PDF document.
   */
  _documentError(message, moreInfo = null) {
    this._unblockDocumentLoadEvent();

    this._otherError(message, moreInfo);

    this.eventBus.dispatch("documenterror", {
      source: this,
      message,
      reason: moreInfo?.message ?? null,
    });
  },

  /**
   * Show the error box; used for errors affecting e.g. only a single page.
   *
   * @param {string} message - A message that is human readable.
   * @param {Object} [moreInfo] - Further information about the error that is
   *                              more technical.  Should have a 'message' and
   *                              optionally a 'stack' property.
   */
  _otherError(message, moreInfo = null) {
    const moreInfoText = [
      this.l10n.get("error_version_info", {
        version: version || "?",
        build: build || "?",
      }),
    ];
    if (moreInfo) {
      moreInfoText.push(
        this.l10n.get("error_message", { message: moreInfo.message })
      );
      if (moreInfo.stack) {
        moreInfoText.push(
          this.l10n.get("error_stack", { stack: moreInfo.stack })
        );
      } else {
        if (moreInfo.filename) {
          moreInfoText.push(
            this.l10n.get("error_file", { file: moreInfo.filename })
          );
        }
        if (moreInfo.lineNumber) {
          moreInfoText.push(
            this.l10n.get("error_line", { line: moreInfo.lineNumber })
          );
        }
      }
    }

    if (typeof PDFJSDev === "undefined" || !PDFJSDev.test("MOZCENTRAL")) {
      const errorWrapperConfig = this.appConfig.errorWrapper;
      const errorWrapper = errorWrapperConfig.container;
      errorWrapper.hidden = false;

      const errorMessage = errorWrapperConfig.errorMessage;
      errorMessage.textContent = message;

      const closeButton = errorWrapperConfig.closeButton;
      closeButton.onclick = function () {
        errorWrapper.hidden = true;
      };

      const errorMoreInfo = errorWrapperConfig.errorMoreInfo;
      const moreInfoButton = errorWrapperConfig.moreInfoButton;
      const lessInfoButton = errorWrapperConfig.lessInfoButton;
      moreInfoButton.onclick = function () {
        errorMoreInfo.hidden = false;
        moreInfoButton.hidden = true;
        lessInfoButton.hidden = false;
        errorMoreInfo.style.height = errorMoreInfo.scrollHeight + "px";
      };
      lessInfoButton.onclick = function () {
        errorMoreInfo.hidden = true;
        moreInfoButton.hidden = false;
        lessInfoButton.hidden = true;
      };
      moreInfoButton.oncontextmenu = noContextMenuHandler;
      lessInfoButton.oncontextmenu = noContextMenuHandler;
      closeButton.oncontextmenu = noContextMenuHandler;
      moreInfoButton.hidden = false;
      lessInfoButton.hidden = true;
      Promise.all(moreInfoText).then(parts => {
        errorMoreInfo.value = parts.join("\n");
      });
    } else {
      Promise.all(moreInfoText).then(parts => {
        Window['ngxConsole'].error(message + "\n" + parts.join("\n"));
      });
      this.fallback();
    }
  },

  progress(level) {
    if (this.downloadComplete) {
      // Don't accidentally show the loading bar again when the entire file has
      // already been fetched (only an issue when disableAutoFetch is enabled).
      return;
    }
    const percent = Math.round(level * 100);
    // When we transition from full request to range requests, it's possible
    // that we discard some of the loaded data. This can cause the loading
    // bar to move backwards. So prevent this by only updating the bar if it
    // increases.
    if (percent <= this.loadingBar.percent) {
      return;
    }
    this.loadingBar.percent = percent;

    // When disableAutoFetch is enabled, it's not uncommon for the entire file
    // to never be fetched (depends on e.g. the file structure). In this case
    // the loading bar will not be completely filled, nor will it be hidden.
    // To prevent displaying a partially filled loading bar permanently, we
    // hide it when no data has been loaded during a certain amount of time.
    const disableAutoFetch =
      this.pdfDocument?.loadingParams.disableAutoFetch ??
      AppOptions.get("disableAutoFetch");

    if (!disableAutoFetch || isNaN(percent)) {
      return;
    }
    if (this.disableAutoFetchLoadingBarTimeout) {
      clearTimeout(this.disableAutoFetchLoadingBarTimeout);
      this.disableAutoFetchLoadingBarTimeout = null;
    }
    this.loadingBar.show();

    this.disableAutoFetchLoadingBarTimeout = setTimeout(() => {
      this.loadingBar.hide();
      this.disableAutoFetchLoadingBarTimeout = null;
    }, DISABLE_AUTO_FETCH_LOADING_BAR_TIMEOUT);
  },

  load(pdfDocument) {
    this.pdfDocument = pdfDocument;

    pdfDocument.getDownloadInfo().then(({ length }) => {
      this._contentLength = length; // Ensure that the correct length is used.
      this.downloadComplete = true;
      this.loadingBar.hide();

      firstPagePromise.then(() => {
        this.eventBus?.dispatch("documentloaded", { source: this });
      });
    });

    // Since the `setInitialView` call below depends on this being resolved,
    // fetch it early to avoid delaying initial rendering of the PDF document.
    const pageLayoutPromise = pdfDocument.getPageLayout().catch(function () {
      /* Avoid breaking initial rendering; ignoring errors. */
    });
    const pageModePromise = pdfDocument.getPageMode().catch(function () {
      /* Avoid breaking initial rendering; ignoring errors. */
    });
    const openActionPromise = pdfDocument.getOpenAction().catch(function () {
      /* Avoid breaking initial rendering; ignoring errors. */
    });

    this.toolbar.setPagesCount(pdfDocument.numPages, false);
    this.secondaryToolbar.setPagesCount(pdfDocument.numPages);

    let baseDocumentUrl;
    if (typeof PDFJSDev === "undefined" || PDFJSDev.test("GENERIC")) {
      baseDocumentUrl = null;
    } else if (PDFJSDev.test("MOZCENTRAL")) {
      baseDocumentUrl = this.baseUrl;
    } else if (PDFJSDev.test("CHROME")) {
      baseDocumentUrl = location.href.split("#")[0];
    }
    this.pdfLinkService.setDocument(pdfDocument, baseDocumentUrl);
    this.pdfDocumentProperties.setDocument(pdfDocument);

    const pdfViewer = this.pdfViewer;
    pdfViewer.setDocument(pdfDocument);
    const { firstPagePromise, onePageRendered, pagesPromise } = pdfViewer;

    const pdfThumbnailViewer = this.pdfThumbnailViewer;
    pdfThumbnailViewer.setDocument(pdfDocument);

    const storedPromise = (this.store = new ViewHistory(
      pdfDocument.fingerprints[0]
    ))
      .getMultiple({
        page: null,
        zoom: DEFAULT_SCALE_VALUE,
        scrollLeft: "0",
        scrollTop: "0",
        rotation: null,
        sidebarView: SidebarView.UNKNOWN,
        scrollMode: ScrollMode.UNKNOWN,
        spreadMode: SpreadMode.UNKNOWN,
      })
      .catch(() => {
        /* Unable to read from storage; ignoring errors. */
        return Object.create(null);
      });

    firstPagePromise.then(pdfPage => {
      this.loadingBar.setWidth(this.appConfig.viewerContainer);
      this._initializeAnnotationStorageCallbacks(pdfDocument);

      Promise.all([
        animationStarted,
        storedPromise,
        pageLayoutPromise,
        pageModePromise,
        openActionPromise,
      ])
        .then(async ([timeStamp, stored, pageLayout, pageMode, openAction]) => {
          const viewOnLoad = AppOptions.get("viewOnLoad");

          this._initializePdfHistory({
            fingerprint: pdfDocument.fingerprints[0],
            viewOnLoad,
            initialDest: openAction?.dest,
          });
          const initialBookmark = this.initialBookmark;

          // Initialize the default values, from user preferences.
          const zoom = AppOptions.get("defaultZoomValue");
          let hash = zoom ? `zoom=${zoom}` : null;

          let rotation = null;
          let sidebarView = AppOptions.get("sidebarViewOnLoad");
          let scrollMode = AppOptions.get("scrollModeOnLoad");
          let spreadMode = AppOptions.get("spreadModeOnLoad");

          if (stored.page && viewOnLoad !== ViewOnLoad.INITIAL) {
            hash =
              `page=${stored.page}&zoom=${zoom || stored.zoom},` +
              `${stored.scrollLeft},${stored.scrollTop}`;

            rotation = parseInt(stored.rotation, 10);
            // Always let user preference take precedence over the view history.
            if (sidebarView === SidebarView.UNKNOWN) {
              sidebarView = stored.sidebarView | 0;
            }
            if (scrollMode === ScrollMode.UNKNOWN) {
              scrollMode = stored.scrollMode | 0;
            }
            if (spreadMode === SpreadMode.UNKNOWN) {
              spreadMode = stored.spreadMode | 0;
            }
          }
          // Always let the user preference/view history take precedence.
          if (pageMode && sidebarView === SidebarView.UNKNOWN) {
            sidebarView = apiPageModeToSidebarView(pageMode);
          }
          if (
            pageLayout &&
            scrollMode === ScrollMode.UNKNOWN &&
            spreadMode === SpreadMode.UNKNOWN
          ) {
            const modes = apiPageLayoutToViewerModes(pageLayout);
            // TODO: Try to improve page-switching when using the mouse-wheel
            // and/or arrow-keys before allowing the document to control this.
            // scrollMode = modes.scrollMode;
            spreadMode = modes.spreadMode;
          }

          this.setInitialView(hash, {
            rotation,
            sidebarView,
            scrollMode,
            spreadMode,
          });
          this.eventBus.dispatch("documentinit", { source: this });
          // Make all navigation keys work on document load,
          // unless the viewer is embedded in a web page.
          if (!this.isViewerEmbedded) {
            pdfViewer.focus();
          }

          // For documents with different page sizes, once all pages are
          // resolved, ensure that the correct location becomes visible on load.
          // (To reduce the risk, in very large and/or slow loading documents,
          //  that the location changes *after* the user has started interacting
          //  with the viewer, wait for either `pagesPromise` or a timeout.)
          await Promise.race([
            pagesPromise,
            new Promise(resolve => {
              setTimeout(resolve, FORCE_PAGES_LOADED_TIMEOUT);
            }),
          ]);
          if (!initialBookmark && !hash) {
            return;
          }
          if (pdfViewer.hasEqualPageSizes) {
            return;
          }
          this.initialBookmark = initialBookmark;

          // eslint-disable-next-line no-self-assign
          pdfViewer.currentScaleValue = pdfViewer.currentScaleValue;
          // Re-apply the initial document location.
          this.setInitialView(hash);
        })
        .catch(() => {
          // Ensure that the document is always completely initialized,
          // even if there are any errors thrown above.
          this.setInitialView();
        })
        .then(function () {
          // At this point, rendering of the initial page(s) should always have
          // started (and may even have completed).
          // To prevent any future issues, e.g. the document being completely
          // blank on load, always trigger rendering here.
          pdfViewer.update();
        });
    });

    pagesPromise.then(
      () => {
        this._unblockDocumentLoadEvent();

        this._initializeAutoPrint(pdfDocument, openActionPromise);
      },
      reason => {
        // #1401 modified by ngx-extended-pdf-viewer
        if (PDFViewerApplication.onError) {
          PDFViewerApplication.onError(reason);
        }
        // end of modification
        this.l10n.get("loading_error").then(msg => {
          this._documentError(msg, { message: reason?.message });
        });
      }
    );

    onePageRendered.then(data => {
      this.externalServices.reportTelemetry({
        type: "pageInfo",
        timestamp: data.timestamp,
      });

      pdfDocument.getOutline().then(outline => {
        if (pdfDocument !== this.pdfDocument) {
          return; // The document was closed while the outline resolved.
        }
        this.pdfOutlineViewer.render({ outline, pdfDocument });
      });
      pdfDocument.getAttachments().then(attachments => {
        if (pdfDocument !== this.pdfDocument) {
          return; // The document was closed while the attachments resolved.
        }
        this.pdfAttachmentViewer.render({ attachments });
      });
      // Ensure that the layers accurately reflects the current state in the
      // viewer itself, rather than the default state provided by the API.
      pdfViewer.optionalContentConfigPromise.then(optionalContentConfig => {
        if (pdfDocument !== this.pdfDocument) {
          return; // The document was closed while the layers resolved.
        }
        this.pdfLayerViewer.render({ optionalContentConfig, pdfDocument });
      });
    });

    this._initializePageLabels(pdfDocument);
    this._initializeMetadata(pdfDocument);
  },

  /**
   * @private
   */
  async _scriptingDocProperties(pdfDocument) {
    if (!this.documentInfo) {
      // It should be *extremely* rare for metadata to not have been resolved
      // when this code runs, but ensure that we handle that case here.
      await new Promise(resolve => {
        this.eventBus._on("metadataloaded", resolve, { once: true });
      });
      if (pdfDocument !== this.pdfDocument) {
        return null; // The document was closed while the metadata resolved.
      }
    }
    if (!this._contentLength) {
      // Always waiting for the entire PDF document to be loaded will, most
      // likely, delay sandbox-creation too much in the general case for all
      // PDF documents which are not provided as binary data to the API.
      // Hence we'll simply have to trust that the `contentLength` (as provided
      // by the server), when it exists, is accurate enough here.
      await new Promise(resolve => {
        this.eventBus._on("documentloaded", resolve, { once: true });
      });
      if (pdfDocument !== this.pdfDocument) {
        return null; // The document was closed while the downloadInfo resolved.
      }
    }

    return {
      ...this.documentInfo,
      baseURL: this.baseUrl,
      filesize: this._contentLength,
      filename: this._docFilename,
      metadata: this.metadata?.getRaw(),
      authors: this.metadata?.get("dc:creator"),
      numPages: this.pagesCount,
      URL: this.url,
    };
  },

  /**
   * @private
   */
  async _initializeAutoPrint(pdfDocument, openActionPromise) {
    const [openAction, javaScript] = await Promise.all([
      openActionPromise,
      !this.pdfViewer.enableScripting ? pdfDocument.getJavaScript() : null,
    ]);

    if (pdfDocument !== this.pdfDocument) {
      return; // The document was closed while the auto print data resolved.
    }
    let triggerAutoPrint = false;

    if (openAction?.action === "Print") {
      triggerAutoPrint = true;
    }
    if (javaScript) {
      javaScript.some(js => {
        if (!js) {
          // Don't warn/fallback for empty JavaScript actions.
          return false;
        }
        Window['ngxConsole'].warn("Warning: JavaScript support is not enabled");
        this.fallback(UNSUPPORTED_FEATURES.javaScript);
        return true;
      });

      if (!triggerAutoPrint) {
        // Hack to support auto printing.
        for (const js of javaScript) {
          if (js && AutoPrintRegExp.test(js)) {
            triggerAutoPrint = true;
            break;
          }
        }
      }
    }

    if (triggerAutoPrint) {
      this.triggerPrinting();
    }
  },

  /**
   * @private
   */
  async _initializeMetadata(pdfDocument) {
    const { info, metadata, contentDispositionFilename, contentLength } =
      await pdfDocument.getMetadata();

    if (pdfDocument !== this.pdfDocument) {
      return; // The document was closed while the metadata resolved.
    }
    this.documentInfo = info;
    this.metadata = metadata;
    this._contentDispositionFilename ??= contentDispositionFilename;
    this._contentLength ??= contentLength; // See `getDownloadInfo`-call above.

    // Provides some basic debug information
    const PDFViewerApplicationOptions = window.PDFViewerApplicationOptions;
    if ((!PDFViewerApplicationOptions) || PDFViewerApplicationOptions.get("verbosity") > 0) {
      Window['ngxConsole'].log(
        "PDF viewer: ngx-extended-pdf-viewer running on pdf.js " +
          (window["pdfjs-dist/build/pdf"]
            ? window["pdfjs-dist/build/pdf"].version
            : " developer version (?)")
      );
      Window['ngxConsole'].log(
        `PDF ${pdfDocument.fingerprints[0]} [${info.PDFFormatVersion} ` +
          `${(info.Producer || "-").trim()} / ${(info.Creator || "-").trim()}] ` +
          `(PDF.js: ${version || "-"}` +
          `${
            this.pdfViewer.enableWebGL ? " [WebGL]" : ""
          }) modified by ngx-extended-pdf-viewer)`
      );
    }

    let pdfTitle = info?.Title;

    const metadataTitle = metadata?.get("dc:title");
    if (metadataTitle) {
      // Ghostscript can produce invalid 'dc:title' Metadata entries:
      //  - The title may be "Untitled" (fixes bug 1031612).
      //  - The title may contain incorrectly encoded characters, which thus
      //    looks broken, hence we ignore the Metadata entry when it contains
      //    characters from the Specials Unicode block (fixes bug 1605526).
      if (
        metadataTitle !== "Untitled" &&
        !/[\uFFF0-\uFFFF]/g.test(metadataTitle)
      ) {
        pdfTitle = metadataTitle;
      }
    }
    if (pdfTitle) {
      this.setTitle(
        `${pdfTitle} - ${this._contentDispositionFilename || this._title}`
      );
    } else if (this._contentDispositionFilename) {
      this.setTitle(this._contentDispositionFilename);
    }

    if (
      info.IsXFAPresent &&
      !info.IsAcroFormPresent &&
      !pdfDocument.isPureXfa
    ) {
      if (pdfDocument.loadingParams.enableXfa) {
        Window['ngxConsole'].warn("Warning: XFA Foreground documents are not supported");
      } else {
        Window['ngxConsole'].warn("Warning: XFA support is not enabled");
      }
      this.fallback(UNSUPPORTED_FEATURES.forms);
    } else if (
      (info.IsAcroFormPresent || info.IsXFAPresent) &&
      !this.pdfViewer.renderForms
    ) {
      Window['ngxConsole'].warn("Warning: Interactive form support is not enabled");
      this.fallback(UNSUPPORTED_FEATURES.forms);
    }

    if (info.IsSignaturesPresent) {
      Window['ngxConsole'].warn("Warning: Digital signatures validation is not supported");
      this.fallback(UNSUPPORTED_FEATURES.signatures);
    }

    // Telemetry labels must be C++ variable friendly.
    let versionId = "other";
    if (KNOWN_VERSIONS.includes(info.PDFFormatVersion)) {
      versionId = `v${info.PDFFormatVersion.replace(".", "_")}`;
    }
    let generatorId = "other";
    if (info.Producer) {
      const producer = info.Producer.toLowerCase();
      KNOWN_GENERATORS.some(function (generator) {
        if (!producer.includes(generator)) {
          return false;
        }
        generatorId = generator.replace(/[ .-]/g, "_");
        return true;
      });
    }
    let formType = null;
    if (info.IsXFAPresent) {
      formType = "xfa";
    } else if (info.IsAcroFormPresent) {
      formType = "acroform";
    }
    this.externalServices.reportTelemetry({
      type: "documentInfo",
      version: versionId,
      generator: generatorId,
      formType,
    });

    this.eventBus?.dispatch("metadataloaded", { source: this });
  },

  /**
   * @private
   */
  async _initializePageLabels(pdfDocument) {
    const labels = await pdfDocument.getPageLabels();

    if (pdfDocument !== this.pdfDocument) {
      return; // The document was closed while the page labels resolved.
    }
    if (!labels || AppOptions.get("disablePageLabels")) {
      return;
    }
    const numLabels = labels.length;
    // Ignore page labels that correspond to standard page numbering,
    // or page labels that are all empty.
    let standardLabels = 0,
      emptyLabels = 0;
    for (let i = 0; i < numLabels; i++) {
      const label = labels[i];
      if (label === (i + 1).toString()) {
        standardLabels++;
      } else if (label === "") {
        emptyLabels++;
      } else {
        break;
      }
    }
    if (standardLabels >= numLabels || emptyLabels >= numLabels) {
      return;
    }
    const { pdfViewer, pdfThumbnailViewer, toolbar } = this;

    pdfViewer.setPageLabels(labels);
    pdfThumbnailViewer.setPageLabels(labels);

    // Changing toolbar page display to use labels and we need to set
    // the label of the current page.
    toolbar.setPagesCount(numLabels, true);
    toolbar.setPageNumber(
      pdfViewer.currentPageNumber,
      pdfViewer.currentPageLabel
    );
  },

  /**
   * @private
   */
  _initializePdfHistory({ fingerprint, viewOnLoad, initialDest = null }) {
    if (!this.pdfHistory) {
      return;
    }
    this.pdfHistory.initialize({
      fingerprint,
      resetHistory: viewOnLoad === ViewOnLoad.INITIAL,
      updateUrl: AppOptions.get("historyUpdateUrl"),
    });

    if (this.pdfHistory.initialBookmark) {
      this.initialBookmark = this.pdfHistory.initialBookmark;

      this.initialRotation = this.pdfHistory.initialRotation;
    }

    // Always let the browser history/document hash take precedence.
    if (
      initialDest &&
      !this.initialBookmark &&
      viewOnLoad === ViewOnLoad.UNKNOWN
    ) {
      this.initialBookmark = JSON.stringify(initialDest);
      // TODO: Re-factor the `PDFHistory` initialization to remove this hack
      // that's currently necessary to prevent weird initial history state.
      this.pdfHistory.push({ explicitDest: initialDest, pageNumber: null });
    }
  },

  /**
   * @private
   */
  _initializeAnnotationStorageCallbacks(pdfDocument) {
    if (pdfDocument !== this.pdfDocument) {
      return;
    }
    const { annotationStorage } = pdfDocument;

    annotationStorage.onSetModified = () => {
      window.addEventListener("beforeunload", beforeUnload);

      if (typeof PDFJSDev === "undefined" || PDFJSDev.test("GENERIC")) {
        this._annotationStorageModified = true;
      }
    };
    annotationStorage.onResetModified = () => {
      window.removeEventListener("beforeunload", beforeUnload);

      if (typeof PDFJSDev === "undefined" || PDFJSDev.test("GENERIC")) {
        delete this._annotationStorageModified;
      }
    };
    annotationStorage.onAnnotationEditor = typeStr => {
      this._hasAnnotationEditors = !!typeStr;
      this.setTitle();

      if (typeStr) {
        this.externalServices.reportTelemetry({
          type: "editing",
          data: { type: typeStr },
        });
      }
    };
  },

  setInitialView(
    storedHash,
    { rotation, sidebarView, scrollMode, spreadMode } = {}
  ) {
    const setRotation = angle => {
      if (isValidRotation(angle)) {
        this.pdfViewer.pagesRotation = angle;
      }
    };
    const setViewerModes = (scroll, spread) => {
      if (isValidScrollMode(scroll)) {
        this.pdfViewer.scrollMode = scroll;
      }
      if (isValidSpreadMode(spread)) {
        this.pdfViewer.spreadMode = spread;
      }
    };
    this.isInitialViewSet = true;
    this.pdfSidebar.setInitialView(sidebarView);

    setViewerModes(scrollMode, spreadMode);

    if (this.initialBookmark) {
      setRotation(this.initialRotation);
      delete this.initialRotation;

      this.pdfLinkService.setHash(this.initialBookmark);
      this.initialBookmark = null;
    } else if (storedHash) {
      setRotation(rotation);

      this.pdfLinkService.setHash(storedHash);
    }

    // Ensure that the correct page number is displayed in the UI,
    // even if the active page didn't change during document load.
    this.toolbar.setPageNumber(
      this.pdfViewer.currentPageNumber,
      this.pdfViewer.currentPageLabel
    );
    this.secondaryToolbar.setPageNumber(this.pdfViewer.currentPageNumber);

    if (!this.pdfViewer.currentScaleValue) {
      // Scale was not initialized: invalid bookmark or scale was not specified.
      // Setting the default one.
      // eslint-disable-next-line no-undef
      const defaultZoomOption = PDFViewerApplicationOptions.get('defaultZoomValue');
      // #556 #543 modified by ngx-extended-pdf-viewer
      if (defaultZoomOption) {
        this.pdfViewer.currentScaleValue = defaultZoomOption;
      }
      // #556 #543 end of modification
    }
  },

  /**
   * @private
   */
  _cleanup() {
    if (!this.pdfDocument) {
      return; // run cleanup when document is loaded
    }
    this.pdfViewer.cleanup();
    this.pdfThumbnailViewer.cleanup();

    if (
      typeof PDFJSDev === "undefined" ||
      PDFJSDev.test("!PRODUCTION || GENERIC")
    ) {
      // We don't want to remove fonts used by active page SVGs.
      this.pdfDocument.cleanup(
        /* keepLoadedFonts = */ this.pdfViewer.renderer === RendererType.SVG
      );
    } else {
      this.pdfDocument.cleanup();
    }
  },

  forceRendering() {
    this.pdfRenderingQueue.printing = !!this.printService;
    this.pdfRenderingQueue.isThumbnailViewEnabled =
      this.pdfSidebar.visibleView === SidebarView.THUMBS;
    this.pdfRenderingQueue.renderHighestPriority();
  },

  beforePrint() {
    this._printAnnotationStoragePromise = this.pdfScriptingManager
      .dispatchWillPrint()
      .catch(() => {
        /* Avoid breaking printing; ignoring errors. */
      })
      .then(() => {
        return this.pdfDocument?.annotationStorage.print;
      });

    if (this.printService) {
      // There is no way to suppress beforePrint/afterPrint events,
      // but PDFPrintService may generate double events -- this will ignore
      // the second event that will be coming from native window.printPDF().
      return;
    }

    if (!this.supportsPrinting) {
      this.l10n.get("printing_not_supported").then(msg => {
        this._otherError(msg);
      });
      return;
    }

    // The beforePrint is a sync method and we need to know layout before
    // returning from this method. Ensure that we can get sizes of the pages.
    if (!this.pdfViewer.pageViewsReady) {
      this.l10n.get("printing_not_ready").then(msg => {
        // eslint-disable-next-line no-alert
        window.alert(msg);
      });
      return;
    }

    const pagesOverview = this.pdfViewer.getPagesOverview();
    const printContainer = this.appConfig.printContainer;
    const printResolution = AppOptions.get("printResolution");
    const optionalContentConfigPromise =
      this.pdfViewer.optionalContentConfigPromise;

    const printService = PDFPrintServiceFactory.instance.createPrintService(
      this.pdfDocument,
      pagesOverview,
      printContainer,
      printResolution,
      optionalContentConfigPromise,
      this._printAnnotationStoragePromise,
      this.l10n,
      this.pdfViewer.eventBus // #588 modified by ngx-extended-pdf-viewer

    );
    this.printService = printService;
    this.forceRendering();
    // Disable the editor-indicator during printing (fixes bug 1790552).
    this.setTitle();

    printService.layout();

    this.externalServices.reportTelemetry({
      type: "print",
    });

    if (this._hasAnnotationEditors) {
      this.externalServices.reportTelemetry({
        type: "editing",
        data: { type: "print" },
      });
    }
  },

  afterPrint() {
    if (this._printAnnotationStoragePromise) {
      this._printAnnotationStoragePromise.then(() => {
        this.pdfScriptingManager.dispatchDidPrint();
      });
      this._printAnnotationStoragePromise = null;
    }

    if (this.printService) {
      this.printService.destroy();
      this.printService = null;

      this.pdfDocument?.annotationStorage.resetModified();
    }
    this.forceRendering();
    // Re-enable the editor-indicator after printing (fixes bug 1790552).
    this.setTitle();
  },

  rotatePages(delta) {
    this.pdfViewer.pagesRotation += delta;
    // Note that the thumbnail viewer is updated, and rendering is triggered,
    // in the 'rotationchanging' event handler.
  },

  requestPresentationMode() {
    this.pdfPresentationMode?.request();
  },

  triggerPrinting() {
    if (!this.supportsPrinting) {
      return;
    }
<<<<<<< HEAD
    window.printPDF();
=======
    this.externalServices.print();
>>>>>>> ff8f8509
  },

  bindEvents() {
    const { eventBus, _boundEvents } = this;

    _boundEvents.beforePrint = this.beforePrint.bind(this);
    _boundEvents.afterPrint = this.afterPrint.bind(this);

    eventBus._on("resize", webViewerResize);
    eventBus._on("hashchange", webViewerHashchange);
    eventBus._on("beforeprint", _boundEvents.beforePrint);
    eventBus._on("afterprint", _boundEvents.afterPrint);
    eventBus._on("pagerendered", webViewerPageRendered);
    eventBus._on("updateviewarea", webViewerUpdateViewarea);
    eventBus._on("pagechanging", webViewerPageChanging);
    eventBus._on("scalechanging", webViewerScaleChanging);
    eventBus._on("rotationchanging", webViewerRotationChanging);
    eventBus._on("sidebarviewchanged", webViewerSidebarViewChanged);
    eventBus._on("pagemode", webViewerPageMode);
    eventBus._on("namedaction", webViewerNamedAction);
    eventBus._on("presentationmodechanged", webViewerPresentationModeChanged);
    eventBus._on("presentationmode", webViewerPresentationMode);
    eventBus._on(
      "switchannotationeditormode",
      webViewerSwitchAnnotationEditorMode
    );
    eventBus._on(
      "switchannotationeditorparams",
      webViewerSwitchAnnotationEditorParams
    );
    eventBus._on("print", webViewerPrint);
    eventBus._on("download", webViewerDownload);
    eventBus._on("firstpage", webViewerFirstPage);
    eventBus._on("lastpage", webViewerLastPage);
    eventBus._on("nextpage", webViewerNextPage);
    eventBus._on("previouspage", webViewerPreviousPage);
    eventBus._on("zoomin", webViewerZoomIn);
    eventBus._on("zoomout", webViewerZoomOut);
    eventBus._on("zoomreset", webViewerZoomReset);
    eventBus._on("pagenumberchanged", webViewerPageNumberChanged);
    eventBus._on("scalechanged", webViewerScaleChanged);
    eventBus._on("rotatecw", webViewerRotateCw);
    eventBus._on("rotateccw", webViewerRotateCcw);
    eventBus._on("optionalcontentconfig", webViewerOptionalContentConfig);
    eventBus._on("switchscrollmode", webViewerSwitchScrollMode);
    eventBus._on("scrollmodechanged", webViewerScrollModeChanged);
    eventBus._on("switchspreadmode", webViewerSwitchSpreadMode);
    eventBus._on("spreadmodechanged", webViewerSpreadModeChanged);
    eventBus._on("documentproperties", webViewerDocumentProperties);
    eventBus._on("findfromurlhash", webViewerFindFromUrlHash);
    eventBus._on("updatefindmatchescount", webViewerUpdateFindMatchesCount);
    eventBus._on("updatefindcontrolstate", webViewerUpdateFindControlState);

    if (AppOptions.get("pdfBug")) {
      _boundEvents.reportPageStatsPDFBug = reportPageStatsPDFBug;

      eventBus._on("pagerendered", _boundEvents.reportPageStatsPDFBug);
      eventBus._on("pagechanging", _boundEvents.reportPageStatsPDFBug);
    }
    if (typeof PDFJSDev === "undefined" || PDFJSDev.test("GENERIC")) {
      eventBus._on("fileinputchange", webViewerFileInputChange);
      eventBus._on("openfile", webViewerOpenFile);
    }
    if (typeof PDFJSDev !== "undefined" && PDFJSDev.test("MOZCENTRAL")) {
      eventBus._on(
        "annotationeditorstateschanged",
        webViewerAnnotationEditorStatesChanged
      );
    }
  },

  bindWindowEvents() {
    const { eventBus, _boundEvents } = this;

    function addWindowResolutionChange(evt = null) {
      if (evt) {
        webViewerResolutionChange(evt);
      }
      const mediaQueryList = window.matchMedia(
        `(resolution: ${window.devicePixelRatio || 1}dppx)`
      );
      if (
        typeof PDFJSDev !== "undefined" &&
        PDFJSDev.test("GENERIC && !SKIP_BABEL") &&
        typeof mediaQueryList.addEventListener !== "function"
      ) {
        return; // Not supported in Safari<14.
      }
      mediaQueryList.addEventListener("change", addWindowResolutionChange, {
        once: true,
      });

      if (typeof PDFJSDev !== "undefined" && PDFJSDev.test("MOZCENTRAL")) {
        return;
      }
      _boundEvents.removeWindowResolutionChange ||= function () {
        mediaQueryList.removeEventListener("change", addWindowResolutionChange);
        _boundEvents.removeWindowResolutionChange = null;
      };
    }
    addWindowResolutionChange();

    _boundEvents.windowResize = () => {
      eventBus.dispatch("resize", { source: window });
    };
    _boundEvents.windowHashChange = () => {
      eventBus.dispatch("hashchange", {
        source: window,
        hash: document.location.hash.substring(1),
      });
    };
    _boundEvents.windowBeforePrint = () => {
      eventBus.dispatch("beforeprint", { source: window });
    };
    _boundEvents.windowAfterPrint = () => {
      eventBus.dispatch("afterprint", { source: window });
    };
    _boundEvents.windowUpdateFromSandbox = event => {
      eventBus.dispatch("updatefromsandbox", {
        source: window,
        detail: event.detail,
      });
    };

    window.addEventListener("visibilitychange", webViewerVisibilityChange);
    window.addEventListener("wheel", webViewerWheel, { passive: false });
    // #914 modified by ngx-extended-pdf-viewer
    // window.addEventListener("touchstart", webViewerTouchStart, {
    //  passive: false,
    // });
    // #914 end of modification by ngx-extended-pdf-viewer
    window.addEventListener("click", webViewerClick);
    window.addEventListener("keydown", webViewerKeyDown);
    window.addEventListener("resize", _boundEvents.windowResize);
    window.addEventListener("hashchange", _boundEvents.windowHashChange);
    window.addEventListener("beforeprint", _boundEvents.windowBeforePrint);
    window.addEventListener("afterprint", _boundEvents.windowAfterPrint);
    window.addEventListener(
      "updatefromsandbox",
      _boundEvents.windowUpdateFromSandbox
    );
  },

  unbindEvents() {
    if (typeof PDFJSDev !== "undefined" && PDFJSDev.test("MOZCENTRAL")) {
      throw new Error("Not implemented: unbindEvents");
    }
    const { eventBus, _boundEvents } = this;

    eventBus._off("resize", webViewerResize);
    eventBus._off("hashchange", webViewerHashchange);
    eventBus._off("beforeprint", _boundEvents.beforePrint);
    eventBus._off("afterprint", _boundEvents.afterPrint);
    eventBus._off("pagerendered", webViewerPageRendered);
    eventBus._off("updateviewarea", webViewerUpdateViewarea);
    eventBus._off("pagechanging", webViewerPageChanging);
    eventBus._off("scalechanging", webViewerScaleChanging);
    eventBus._off("rotationchanging", webViewerRotationChanging);
    eventBus._off("sidebarviewchanged", webViewerSidebarViewChanged);
    eventBus._off("pagemode", webViewerPageMode);
    eventBus._off("namedaction", webViewerNamedAction);
    eventBus._off("presentationmodechanged", webViewerPresentationModeChanged);
    eventBus._off("presentationmode", webViewerPresentationMode);
    eventBus._off("print", webViewerPrint);
    eventBus._off("download", webViewerDownload);
    eventBus._off("firstpage", webViewerFirstPage);
    eventBus._off("lastpage", webViewerLastPage);
    eventBus._off("nextpage", webViewerNextPage);
    eventBus._off("previouspage", webViewerPreviousPage);
    eventBus._off("zoomin", webViewerZoomIn);
    eventBus._off("zoomout", webViewerZoomOut);
    eventBus._off("zoomreset", webViewerZoomReset);
    eventBus._off("pagenumberchanged", webViewerPageNumberChanged);
    eventBus._off("scalechanged", webViewerScaleChanged);
    eventBus._off("rotatecw", webViewerRotateCw);
    eventBus._off("rotateccw", webViewerRotateCcw);
    eventBus._off("optionalcontentconfig", webViewerOptionalContentConfig);
    eventBus._off("switchscrollmode", webViewerSwitchScrollMode);
    eventBus._off("scrollmodechanged", webViewerScrollModeChanged);
    eventBus._off("switchspreadmode", webViewerSwitchSpreadMode);
    eventBus._off("spreadmodechanged", webViewerSpreadModeChanged);
    eventBus._off("documentproperties", webViewerDocumentProperties);
    eventBus._off("findfromurlhash", webViewerFindFromUrlHash);
    eventBus._off("updatefindmatchescount", webViewerUpdateFindMatchesCount);
    eventBus._off("updatefindcontrolstate", webViewerUpdateFindControlState);

    if (_boundEvents.reportPageStatsPDFBug) {
      eventBus._off("pagerendered", _boundEvents.reportPageStatsPDFBug);
      eventBus._off("pagechanging", _boundEvents.reportPageStatsPDFBug);

      _boundEvents.reportPageStatsPDFBug = null;
    }
    if (typeof PDFJSDev === "undefined" || PDFJSDev.test("GENERIC")) {
      eventBus._off("fileinputchange", webViewerFileInputChange);
      eventBus._off("openfile", webViewerOpenFile);
    }

    _boundEvents.beforePrint = null;
    _boundEvents.afterPrint = null;
  },

  unbindWindowEvents() {
    if (typeof PDFJSDev !== "undefined" && PDFJSDev.test("MOZCENTRAL")) {
      throw new Error("Not implemented: unbindWindowEvents");
    }
    const { _boundEvents } = this;

    window.removeEventListener("visibilitychange", webViewerVisibilityChange);
    window.removeEventListener("wheel", webViewerWheel, { passive: false });
    // #914 modified by ngx-extended-pdf-viewer
    // window.removeEventListener("touchstart", webViewerTouchStart, {
    //  passive: false,
    // });
    // #914 end of modification
    window.removeEventListener("click", webViewerClick);
    window.removeEventListener("keydown", webViewerKeyDown);
    window.removeEventListener("resize", _boundEvents.windowResize);
    window.removeEventListener("hashchange", _boundEvents.windowHashChange);
    window.removeEventListener("beforeprint", _boundEvents.windowBeforePrint);
    window.removeEventListener("afterprint", _boundEvents.windowAfterPrint);
    window.removeEventListener(
      "updatefromsandbox",
      _boundEvents.windowUpdateFromSandbox
    );

    _boundEvents.removeWindowResolutionChange?.();
    _boundEvents.windowResize = null;
    _boundEvents.windowHashChange = null;
    _boundEvents.windowBeforePrint = null;
    _boundEvents.windowAfterPrint = null;
    _boundEvents.windowUpdateFromSandbox = null;
  },

  accumulateWheelTicks(ticks) {
    // If the scroll direction changed, reset the accumulated wheel ticks.
    if (
      (this._wheelUnusedTicks > 0 && ticks < 0) ||
      (this._wheelUnusedTicks < 0 && ticks > 0)
    ) {
      this._wheelUnusedTicks = 0;
    }
    this._wheelUnusedTicks += ticks;
    const wholeTicks =
      Math.sign(this._wheelUnusedTicks) *
      Math.floor(Math.abs(this._wheelUnusedTicks));
    this._wheelUnusedTicks -= wholeTicks;
    return wholeTicks;
  },

  /**
   * Should be called *after* all pages have loaded, or if an error occurred,
   * to unblock the "load" event; see https://bugzilla.mozilla.org/show_bug.cgi?id=1618553
   * @private
   */
  _unblockDocumentLoadEvent() {
    document.blockUnblockOnload?.(false);

    // Ensure that this method is only ever run once.
    this._unblockDocumentLoadEvent = () => {};
  },

  /**
   * @ignore
   */
  _reportDocumentStatsTelemetry() {
    const { stats } = this.pdfDocument;
    if (stats !== this._docStats) {
      this._docStats = stats;

      this.externalServices.reportTelemetry({
        type: "documentStats",
        stats,
      });
    }
  },

  /**
   * Used together with the integration-tests, to enable awaiting full
   * initialization of the scripting/sandbox.
   */
  get scriptingReady() {
    return this.pdfScriptingManager.ready;
  },
};

if (typeof PDFJSDev === "undefined" || PDFJSDev.test("GENERIC")) {
  const HOSTED_VIEWER_ORIGINS = [
    "null",
    "http://mozilla.github.io",
    "https://mozilla.github.io",
  ];
  // eslint-disable-next-line no-var
  var validateFileURL = function (file) {
    if (!file) {
      return;
    }
    try {
      const viewerOrigin = new URL(window.location.href).origin || "null";
      if (HOSTED_VIEWER_ORIGINS.includes(viewerOrigin)) {
        // Hosted or local viewer, allow for any file locations
        return;
      }
      const fileOrigin = new URL(file, window.location.href).origin;
      // Removing of the following line will not guarantee that the viewer will
      // start accepting URLs from foreign origin -- CORS headers on the remote
      // server must be properly configured.
      if (fileOrigin !== viewerOrigin) {
        throw new Error("file origin does not match viewer's");
      }
    } catch (ex) {
      // #1401 modified by ngx-extended-pdf-viewer
      if (PDFViewerApplication.onError) {
        PDFViewerApplication.onError(ex);
      }
      // end of modification
      PDFViewerApplication.l10n.get("loading_error").then(msg => {
        PDFViewerApplication._documentError(msg, { message: ex?.message });
      });
      throw ex;
    }
  };
}

async function loadFakeWorker() {
  GlobalWorkerOptions.workerSrc ||= AppOptions.get("workerSrc");

  // modified by ngx-extended-pdf-viewer #376
  if (GlobalWorkerOptions.workerSrc.constructor.name === "Function") {
    GlobalWorkerOptions.workerSrc = GlobalWorkerOptions.workerSrc();
  }
  // end of modification
  if (typeof PDFJSDev === "undefined" || !PDFJSDev.test("PRODUCTION")) {
    window.pdfjsWorker = await import("pdfjs/core/worker.js");
    return;
  }
  await loadScript(PDFWorker.workerSrc);
}

async function loadPDFBug(self) {
  const { debuggerScriptPath } = self.appConfig;
  const { PDFBug } =
    typeof PDFJSDev === "undefined" || !PDFJSDev.test("PRODUCTION")
      ? await import(debuggerScriptPath) // eslint-disable-line no-unsanitized/method
      : await __non_webpack_import__(debuggerScriptPath); // eslint-disable-line no-undef

  self._PDFBug = PDFBug;
}

function reportPageStatsPDFBug({ pageNumber }) {
  if (!globalThis.Stats?.enabled) {
    return;
  }
  const pageView = PDFViewerApplication.pdfViewer.getPageView(
    /* index = */ pageNumber - 1
  );
  globalThis.Stats.add(pageNumber, pageView?.pdfPage?.stats);
}

function webViewerInitialized() {
  const { appConfig, eventBus } = PDFViewerApplication;
  let file;
  if (typeof PDFJSDev === "undefined" || PDFJSDev.test("GENERIC")) {
    const queryString = document.location.search.substring(1);
    const params = parseQueryString(queryString);
    file = params.get("file") ?? AppOptions.get("defaultUrl");
    validateFileURL(file);
  } else if (PDFJSDev.test("MOZCENTRAL")) {
    file = window.location.href;
  } else if (PDFJSDev.test("CHROME")) {
    file = AppOptions.get("defaultUrl");
  }

  if (typeof PDFJSDev === "undefined" || PDFJSDev.test("GENERIC")) {
    const fileInput = appConfig.openFileInput;
    fileInput.value = null;

    fileInput.addEventListener("change", function (evt) {
      const { files } = evt.target;
      if (!files || files.length === 0) {
        return;
      }
      eventBus.dispatch("fileinputchange", {
        source: this,
        fileInput: evt.target,
      });
    });

    // Enable dragging-and-dropping a new PDF file onto the viewerContainer.
    appConfig.mainContainer.addEventListener("dragover", function (evt) {
      if (AppOptions.get("enableDragAndDrop")) { // #686 modified by ngx-extended-pdf-viewer
        evt.preventDefault();

      evt.dataTransfer.dropEffect =
        evt.dataTransfer.effectAllowed === "copy" ? "copy" : "move";
      } // #686 end of modification
    });
    appConfig.mainContainer.addEventListener("drop", function (evt) {
      if (AppOptions.get("enableDragAndDrop")) { // #686 modified by ngx-extended-pdf-viewer
        evt.preventDefault();

        const { files } = evt.dataTransfer;
        if (!files || files.length === 0) {
          return;
        }
        PDFViewerApplication.eventBus.dispatch("fileinputchange", {
          source: this,
          fileInput: evt.dataTransfer,
          dropEvent: evt // #972 allowing users to read the drop coordinates
        });
      } // #686 end of modification
    });
  }

  if (!PDFViewerApplication.supportsDocumentFonts) {
    AppOptions.set("disableFontFace", true);
    PDFViewerApplication.l10n.get("web_fonts_disabled").then(msg => {
      Window['ngxConsole'].warn(msg);
    });
  }

  if (!PDFViewerApplication.supportsPrinting) {
    appConfig.toolbar.print.classList.add("hidden");
    appConfig.secondaryToolbar.printButton.classList.add("hidden");
  }

  if (!PDFViewerApplication.supportsFullscreen) {
    appConfig.secondaryToolbar.presentationModeButton.classList.add("hidden");
  }

  if (PDFViewerApplication.supportsIntegratedFind) {
    appConfig.toolbar.viewFind.classList.add("hidden");
  }

  appConfig.mainContainer.addEventListener(
    "transitionend",
    function (evt) {
      if (evt.target === /* mainContainer */ this) {
        eventBus.dispatch("resize", { source: this });
      }
    },
    true
  );

  try {
    if (typeof PDFJSDev === "undefined" || PDFJSDev.test("GENERIC")) {
      if (file) {
        PDFViewerApplication.open(file);
      } else {
        PDFViewerApplication._hideViewBookmark();
      }
    } else if (PDFJSDev.test("MOZCENTRAL || CHROME")) {
      PDFViewerApplication.setTitleUsingUrl(file, /* downloadUrl = */ file);
      PDFViewerApplication.initPassiveLoading();
    } else {
      throw new Error("Not implemented: webViewerInitialized");
    }
  } catch (reason) {
    // #1401 modified by ngx-extended-pdf-viewer
    if (PDFViewerApplication.onError) {
      PDFViewerApplication.onError(reason);
    }
    // end of modification
    PDFViewerApplication.l10n.get("loading_error").then(msg => {
      PDFViewerApplication._documentError(msg, reason);
    });
  }
}

function webViewerPageRendered({ pageNumber, error }) {
  // If the page is still visible when it has finished rendering,
  // ensure that the page number input loading indicator is hidden.
  if (pageNumber === PDFViewerApplication.page) {
    PDFViewerApplication.toolbar.updateLoadingIndicatorState(false);
  }

  // Use the rendered page to set the corresponding thumbnail image.
  if (PDFViewerApplication.pdfSidebar.visibleView === SidebarView.THUMBS) {
    const pageView = PDFViewerApplication.pdfViewer.getPageView(
      /* index = */ pageNumber - 1
    );
    const thumbnailView = PDFViewerApplication.pdfThumbnailViewer.getThumbnail(
      /* index = */ pageNumber - 1
    );
    if (pageView && thumbnailView) {
      thumbnailView.setImage(pageView);
    }
  }

  if (error) {
    PDFViewerApplication.l10n.get("rendering_error").then(msg => {
      PDFViewerApplication._otherError(msg, error);
    });
  }

  // It is a good time to report stream and font types.
  PDFViewerApplication._reportDocumentStatsTelemetry();
}

function webViewerPageMode({ mode }) {
  // Handle the 'pagemode' hash parameter, see also `PDFLinkService_setHash`.
  let view;
  switch (mode) {
    case "thumbs":
      view = SidebarView.THUMBS;
      break;
    case "bookmarks":
    case "outline": // non-standard
      view = SidebarView.OUTLINE;
      break;
    case "attachments": // non-standard
      view = SidebarView.ATTACHMENTS;
      break;
    case "layers": // non-standard
      view = SidebarView.LAYERS;
      break;
    case "none":
      view = SidebarView.NONE;
      break;
    default:
      Window['ngxConsole'].error('Invalid "pagemode" hash parameter: ' + mode);
      return;
  }
  PDFViewerApplication.pdfSidebar.switchView(view, /* forceOpen = */ true);
}

function webViewerNamedAction(evt) {
  // Processing a couple of named actions that might be useful, see also
  // `PDFLinkService.executeNamedAction`.
  switch (evt.action) {
    case "GoToPage":
      PDFViewerApplication.appConfig.toolbar.pageNumber.select();
      break;

    case "Find":
      if (!PDFViewerApplication.supportsIntegratedFind) {
        PDFViewerApplication.findBar.toggle();
      }
      break;

    case "Print":
      PDFViewerApplication.triggerPrinting();
      break;

    case "SaveAs":
      PDFViewerApplication.downloadOrSave();
      break;
  }
}

function webViewerPresentationModeChanged(evt) {
  PDFViewerApplication.pdfViewer.presentationModeState = evt.state;
}

function webViewerSidebarViewChanged({ view }) {
  PDFViewerApplication.pdfRenderingQueue.isThumbnailViewEnabled =
    view === SidebarView.THUMBS;

  if (PDFViewerApplication.isInitialViewSet) {
    // Only update the storage when the document has been loaded *and* rendered.
    PDFViewerApplication.store?.set("sidebarView", view).catch(() => {
      // Unable to write to storage.
    });
  }
}

function webViewerUpdateViewarea({ location }) {
   if (PDFViewerApplication.isInitialViewSet) {
    // Only update the storage when the document has been loaded *and* rendered.
    // #90 #543 modified by ngx-extended-pdf-viewer
    const settings = {};
    if (location.pageNumber !== undefined || location.pageNumber !== null) {
      settings.page = location.pageNumber;
    }
    if (location.scale) {
      settings.zoom = location.scale;
    }
    if (location.left) {
      settings.scrollLeft = location.left;
    }
    if (location.top) {
      settings.scrollTop = location.top;
    }
    if (location.rotation !== undefined || location.rotation !== null) {
      settings.rotation = location.rotation;
    }
    PDFViewerApplication.store
      ?.setMultiple(settings)
      .catch(() => {
        // Unable to write to storage.
      });
  }
  const href = PDFViewerApplication.pdfLinkService.getAnchorUrl(
    location.pdfOpenParams
  );
  PDFViewerApplication.appConfig.secondaryToolbar.viewBookmarkButton.href =
    href;

  // Show/hide the loading indicator in the page number input element.
  const currentPage = PDFViewerApplication.pdfViewer.getPageView(
    /* index = */ PDFViewerApplication.page - 1
  );
  const loading = currentPage?.renderingState !== RenderingStates.FINISHED;
  PDFViewerApplication.toolbar.updateLoadingIndicatorState(loading);
}

function webViewerScrollModeChanged(evt) {
  if (
    PDFViewerApplication.isInitialViewSet &&
    !PDFViewerApplication.pdfViewer.isInPresentationMode
  ) {
    // Only update the storage when the document has been loaded *and* rendered.
    PDFViewerApplication.store?.set("scrollMode", evt.mode).catch(() => {
      // Unable to write to storage.
    });
  }
}

function webViewerSpreadModeChanged(evt) {
  if (
    PDFViewerApplication.isInitialViewSet &&
    !PDFViewerApplication.pdfViewer.isInPresentationMode
  ) {
    // Only update the storage when the document has been loaded *and* rendered.
    PDFViewerApplication.store?.set("spreadMode", evt.mode).catch(() => {
      // Unable to write to storage.
    });
  }
}

function webViewerResize() {
  const { pdfDocument, pdfViewer, pdfRenderingQueue } = PDFViewerApplication;

  if (pdfRenderingQueue.printing && window.matchMedia("print").matches) {
    // Work-around issue 15324 by ignoring "resize" events during printing.
    return;
  }
  pdfViewer.updateContainerHeightCss();

  if (!pdfDocument) {
    return;
  }
  const currentScaleValue = pdfViewer.currentScaleValue;
  if (
    currentScaleValue === "auto" ||
    currentScaleValue === "page-fit" ||
    currentScaleValue === "page-width"
  ) {
    // Note: the scale is constant for 'page-actual'.
    pdfViewer.currentScaleValue = currentScaleValue;
  }
  pdfViewer.update();
}

function webViewerHashchange(evt) {
  const hash = evt.hash;
  if (!hash) {
    return;
  }
  if (!PDFViewerApplication.isInitialViewSet) {
    PDFViewerApplication.initialBookmark = hash;
  } else if (!PDFViewerApplication.pdfHistory?.popStateInProgress) {
    PDFViewerApplication.pdfLinkService.setHash(hash);
  }
}

if (typeof PDFJSDev === "undefined" || PDFJSDev.test("GENERIC")) {
  // eslint-disable-next-line no-var
  var webViewerFileInputChange = function (evt) {
    if (PDFViewerApplication.pdfViewer?.isInPresentationMode) {
      return; // Opening a new PDF file isn't supported in Presentation Mode.
    }
    const file = evt.fileInput.files[0];

    let url = URL.createObjectURL(file);
    if (file.name) {
      url = { url, originalUrl: file.name };
    }
    PDFViewerApplication.open(url);
    if (window["setNgxExtendedPdfViewerSource"]) {
      window["setNgxExtendedPdfViewerSource"](file.name ? file.name : url);
    }
  };

  // eslint-disable-next-line no-var
  var webViewerOpenFile = function (evt) {
    const fileInput = PDFViewerApplication.appConfig.openFileInput;
    fileInput.click();
  };
}

function webViewerPresentationMode() {
  PDFViewerApplication.requestPresentationMode();
}
function webViewerSwitchAnnotationEditorMode(evt) {
  PDFViewerApplication.pdfViewer.annotationEditorMode = evt.mode;
}
function webViewerSwitchAnnotationEditorParams(evt) {
  PDFViewerApplication.pdfViewer.annotationEditorParams = evt;
}
function webViewerPrint() {
  PDFViewerApplication.triggerPrinting();
}
function webViewerDownload() {
  PDFViewerApplication.downloadOrSave();
}
function webViewerFirstPage() {
  if (PDFViewerApplication.pdfDocument) {
    PDFViewerApplication.page = 1;
  }
}
function webViewerLastPage() {
  if (PDFViewerApplication.pdfDocument) {
    PDFViewerApplication.page = PDFViewerApplication.pagesCount;
  }
}
function webViewerNextPage() {
  PDFViewerApplication.pdfViewer.nextPage();
}
function webViewerPreviousPage() {
  PDFViewerApplication.pdfViewer.previousPage();
}
function webViewerZoomIn() {
  PDFViewerApplication.zoomIn();
}
function webViewerZoomOut() {
  PDFViewerApplication.zoomOut();
}
function webViewerZoomReset() {
  PDFViewerApplication.zoomReset();
}
function webViewerPageNumberChanged(evt) {
  const pdfViewer = PDFViewerApplication.pdfViewer;
  // Note that for `<input type="number">` HTML elements, an empty string will
  // be returned for non-number inputs; hence we simply do nothing in that case.
  if (evt.value !== "") {
    PDFViewerApplication.pdfLinkService.goToPage(evt.value);
  }

  // Ensure that the page number input displays the correct value, even if the
  // value entered by the user was invalid (e.g. a floating point number).
  if (
    evt.value !== pdfViewer.currentPageNumber.toString() &&
    evt.value !== pdfViewer.currentPageLabel
  ) {
    PDFViewerApplication.toolbar.setPageNumber(
      pdfViewer.currentPageNumber,
      pdfViewer.currentPageLabel
    );
  }
}
function webViewerScaleChanged(evt) {
  PDFViewerApplication.pdfViewer.currentScaleValue = evt.value;
}
function webViewerRotateCw() {
  PDFViewerApplication.rotatePages(90);
}
function webViewerRotateCcw() {
  PDFViewerApplication.rotatePages(-90);
}
function webViewerOptionalContentConfig(evt) {
  PDFViewerApplication.pdfViewer.optionalContentConfigPromise = evt.promise;
}
function webViewerSwitchScrollMode(evt) {
  PDFViewerApplication.pdfViewer.scrollMode = evt.mode;
}
function webViewerSwitchSpreadMode(evt) {
  PDFViewerApplication.pdfViewer.spreadMode = evt.mode;
}
function webViewerDocumentProperties() {
  PDFViewerApplication.pdfDocumentProperties.open();
}

function webViewerFindFromUrlHash(evt) {
  PDFViewerApplication.eventBus.dispatch("find", {
    source: evt.source,
    type: "",
    query: evt.query,
    phraseSearch: evt.phraseSearch,
    caseSensitive: false,
    entireWord: false,
    ignoreAccents: false, // #177
    fuzzySearch: false, // #304
    highlightAll: true,
    findPrevious: false,
    matchDiacritics: true,
  });
}

function webViewerUpdateFindMatchesCount({ matchesCount }) {
  if (PDFViewerApplication.supportsIntegratedFind) {
    PDFViewerApplication.externalServices.updateFindMatchesCount(matchesCount);
  } else {
    PDFViewerApplication.findBar.updateResultsCount(matchesCount);
  }
}

function webViewerUpdateFindControlState({
  state,
  previous,
  matchesCount,
  rawQuery,
}) {
  if (PDFViewerApplication.supportsIntegratedFind) {
    PDFViewerApplication.externalServices.updateFindControlState({
      result: state,
      findPrevious: previous,
      matchesCount,
      rawQuery,
    });
  } else {
    PDFViewerApplication.findBar.updateUIState(state, previous, matchesCount);
  }
}

function webViewerScaleChanging(evt) {
  PDFViewerApplication.toolbar.setPageScale(evt.presetValue, evt.scale);

  PDFViewerApplication.pdfViewer.update();
}

function webViewerRotationChanging(evt) {
  PDFViewerApplication.pdfThumbnailViewer.pagesRotation = evt.pagesRotation;

  PDFViewerApplication.forceRendering();
  // Ensure that the active page doesn't change during rotation.
  PDFViewerApplication.pdfViewer.currentPageNumber = evt.pageNumber;
}

function webViewerPageChanging({ pageNumber, pageLabel }) {
  PDFViewerApplication.toolbar.setPageNumber(pageNumber, pageLabel);
  PDFViewerApplication.secondaryToolbar.setPageNumber(pageNumber);

  if (PDFViewerApplication.pdfSidebar.visibleView === SidebarView.THUMBS) {
    PDFViewerApplication.pdfThumbnailViewer.scrollThumbnailIntoView(pageNumber);
  }
  // modified by ngx-extended-pdf-viewer
  const pageNumberInput = document.getElementById("pageNumber");
  if (pageNumberInput) {
    const pageScrollEvent = new CustomEvent("page-change");
    pageNumberInput.dispatchEvent(pageScrollEvent);
  }
  // end of modification by ngx-extended-pdf-viewer
}

function webViewerResolutionChange(evt) {
  PDFViewerApplication.pdfViewer.refresh();
}

function webViewerVisibilityChange(evt) {
  if (document.visibilityState === "visible") {
    // Ignore mouse wheel zooming during tab switches (bug 1503412).
    setZoomDisabledTimeout();
  }
}

let zoomDisabledTimeout = null;
function setZoomDisabledTimeout() {
  if (zoomDisabledTimeout) {
    clearTimeout(zoomDisabledTimeout);
  }
  zoomDisabledTimeout = setTimeout(function () {
    zoomDisabledTimeout = null;
  }, WHEEL_ZOOM_DISABLED_TIMEOUT);
}

function webViewerWheel(evt) {
  // #1302 modified by ngx-extended-pdf-viewer
  const element = document.getElementById("viewerContainer");
  const hover = element.parentNode.querySelector(":hover");
  if (hover !== element) {
    return;
  }
  // end of modification by ngx-extended-pdf-viewer

  const { pdfViewer, supportedMouseWheelZoomModifierKeys } =
    PDFViewerApplication;

  if (pdfViewer.isInPresentationMode) {
    return;
  }

  const cmd =
    (evt.ctrlKey ? 1 : 0) |
    (evt.altKey ? 2 : 0) |
    (evt.shiftKey ? 4 : 0) |
    (evt.metaKey ? 8 : 0);

  if (window.isKeyIgnored && window.isKeyIgnored(cmd, "WHEEL")) {
    return;
  }

  // #1007 modified by ngx-extended-pdf-viewer
  const defaultWheelAction = AppOptions.get("wheelAction");

  const modifierKeyHasBeenPressed =
    (evt.ctrlKey && supportedMouseWheelZoomModifierKeys.ctrlKey) || (evt.metaKey && supportedMouseWheelZoomModifierKeys.metaKey);
  const userIntendsToZoom = modifierKeyHasBeenPressed ? defaultWheelAction !== "zoom" : defaultWheelAction === "zoom";
  if (userIntendsToZoom) {
    // #1007 end of modification by ngx-extended-pdf-viewer
    // Only zoom the pages, not the entire viewer.
    evt.preventDefault();
    // NOTE: this check must be placed *after* preventDefault.
    if (zoomDisabledTimeout || document.visibilityState === "hidden") {
      return;
    }

    // It is important that we query deltaMode before delta{X,Y}, so that
    // Firefox doesn't switch to DOM_DELTA_PIXEL mode for compat with other
    // browsers, see https://bugzilla.mozilla.org/show_bug.cgi?id=1392460.
    const deltaMode = evt.deltaMode;
    const delta = normalizeWheelEventDirection(evt);
    const previousScale = pdfViewer.currentScale;

    let ticks = 0;
    if (
      deltaMode === WheelEvent.DOM_DELTA_LINE ||
      deltaMode === WheelEvent.DOM_DELTA_PAGE
    ) {
      // For line-based devices, use one tick per event, because different
      // OSs have different defaults for the number lines. But we generally
      // want one "clicky" roll of the wheel (which produces one event) to
      // adjust the zoom by one step.
      if (Math.abs(delta) >= 1) {
        ticks = Math.sign(delta);
      } else {
        // If we're getting fractional lines (I can't think of a scenario
        // this might actually happen), be safe and use the accumulator.
        ticks = PDFViewerApplication.accumulateWheelTicks(delta);
      }
    } else {
      // pixel-based devices
      const PIXELS_PER_LINE_SCALE = 30;
      ticks = PDFViewerApplication.accumulateWheelTicks(
        delta / PIXELS_PER_LINE_SCALE
      );
    }

    if (ticks < 0) {
      PDFViewerApplication.zoomOut(-ticks);
    } else if (ticks > 0) {
      PDFViewerApplication.zoomIn(ticks);
    }

    const currentScale = pdfViewer.currentScale;
    if (previousScale !== currentScale) {
      // After scaling the page via zoomIn/zoomOut, the position of the upper-
      // left corner is restored. When the mouse wheel is used, the position
      // under the cursor should be restored instead.
      const scaleCorrectionFactor = currentScale / previousScale - 1;
      const rect = pdfViewer.container.getBoundingClientRect();
      const dx = evt.clientX - rect.left;
      const dy = evt.clientY - rect.top;
      pdfViewer.container.scrollLeft += dx * scaleCorrectionFactor;
      pdfViewer.container.scrollTop += dy * scaleCorrectionFactor;
    }
  } else {
    setZoomDisabledTimeout();
  }
}

// #914 modified by ngx-extended-pdf-viewer
// function webViewerTouchStart(evt) {
//  if (evt.touches.length > 1) {
    // Disable touch-based zooming, because the entire UI bits gets zoomed and
    // that doesn't look great. If we do want to have a good touch-based
    // zooming experience, we need to implement smooth zoom capability (probably
    // using a CSS transform for faster visual response, followed by async
    // re-rendering at the final zoom level) and do gesture detection on the
    // touchmove events to drive it. Or if we want to settle for a less good
    // experience we can make the touchmove events drive the existing step-zoom
    // behaviour that the ctrl+mousewheel path takes.
//    evt.preventDefault();
//  }
// }
// #914 end of modification

function webViewerClick(evt) {
  if (!PDFViewerApplication.secondaryToolbar.isOpen) {
    return;
  }
  const appConfig = PDFViewerApplication.appConfig;
  if (
    PDFViewerApplication.pdfViewer.containsElement(evt.target) ||
    (appConfig.toolbar.container.contains(evt.target) &&
      evt.target !== appConfig.secondaryToolbar.toggleButton)
  ) {
    // modified by ngx-extended-pdf-viewer?
    if (
      evt.target &&
      evt.target.parentElement === appConfig.secondaryToolbar.toggleButton
    ) {
      return;
    }
    if (
      evt.target &&
      evt.target.parentElement &&
      evt.target.parentElement.parentElement ===
        appConfig.secondaryToolbar.toggleButton
    ) {
      return;
    }
    // end of modification by ngx-extended-pdf-viewer

    PDFViewerApplication.secondaryToolbar.close();
  }
}

function webViewerKeyDown(evt) {
  if (PDFViewerApplication.overlayManager.active) {
    return;
  }
  const { eventBus, pdfViewer } = PDFViewerApplication;
  const isViewerInPresentationMode = pdfViewer.isInPresentationMode;

  let handled = false,
    ensureViewerFocused = false;
  const cmd =
    (evt.ctrlKey ? 1 : 0) |
    (evt.altKey ? 2 : 0) |
    (evt.shiftKey ? 4 : 0) |
    (evt.metaKey ? 8 : 0);

  // modified by ngx-extended-pdf-viewer
  if (window.isKeyIgnored && window.isKeyIgnored(cmd, evt.keyCode)) {
    return;
  }
  // end of modification by ngx-extended-pdf-viewer

  // First, handle the key bindings that are independent whether an input
  // control is selected or not.
  if (cmd === 1 || cmd === 8 || cmd === 5 || cmd === 12) {
    // either CTRL or META key with optional SHIFT.
    switch (evt.keyCode) {
      case 70: // f
        if (!PDFViewerApplication.supportsIntegratedFind && !evt.shiftKey) {
          PDFViewerApplication.findBar.open();
          handled = true;
        }
        break;
      case 71: // g
        if (!PDFViewerApplication.supportsIntegratedFind) {
          const { state } = PDFViewerApplication.findController;
          if (state) {
            const eventState = Object.assign(Object.create(null), state, {
              source: window,
              type: "again",
              findPrevious: cmd === 5 || cmd === 12,
            });
            eventBus.dispatch("find", eventState);
          }
          handled = true;
        }
        break;
      case 61: // FF/Mac '='
      case 107: // FF '+' and '='
      case 187: // Chrome '+'
      case 171: // FF with German keyboard
        if (!isViewerInPresentationMode) {
          PDFViewerApplication.zoomIn();
        }
        handled = true;
        break;
      case 173: // FF/Mac '-'
      case 109: // FF '-'
      case 189: // Chrome '-'
        if (!isViewerInPresentationMode) {
          PDFViewerApplication.zoomOut();
        }
        handled = true;
        break;
      case 48: // '0'
      case 96: // '0' on Numpad of Swedish keyboard
        if (!isViewerInPresentationMode) {
          // keeping it unhandled (to restore page zoom to 100%)
          setTimeout(function () {
            // ... and resetting the scale after browser adjusts its scale
            PDFViewerApplication.zoomReset();
          });
          handled = false;
        }
        break;

      case 38: // up arrow
        if (isViewerInPresentationMode || PDFViewerApplication.page > 1) {
          PDFViewerApplication.page = 1;
          handled = true;
          ensureViewerFocused = true;
        }
        break;
      case 40: // down arrow
        if (
          isViewerInPresentationMode ||
          PDFViewerApplication.page < PDFViewerApplication.pagesCount
        ) {
          PDFViewerApplication.page = PDFViewerApplication.pagesCount;
          handled = true;
          ensureViewerFocused = true;
        }
        break;
    }
  }

  if (typeof PDFJSDev === "undefined" || PDFJSDev.test("GENERIC || CHROME")) {
    // CTRL or META without shift
    if (cmd === 1 || cmd === 8) {
      switch (evt.keyCode) {
        case 83: // s
          eventBus.dispatch("download", { source: window });
          handled = true;
          break;

        case 79: // o
          if (typeof PDFJSDev === "undefined" || PDFJSDev.test("GENERIC")) {
            eventBus.dispatch("openfile", { source: window });
            handled = true;
          }
          break;
      }
    }
  }

  // CTRL+ALT or Option+Command
  if (cmd === 3 || cmd === 10) {
    switch (evt.keyCode) {
      case 80: // p
        PDFViewerApplication.requestPresentationMode();
        handled = true;
        PDFViewerApplication.externalServices.reportTelemetry({
          type: "buttons",
          data: { id: "presentationModeKeyboard" },
        });
        break;
      case 71: // g
        // focuses input#pageNumber field
        PDFViewerApplication.appConfig.toolbar.pageNumber.select();
        handled = true;
        break;
    }
  }

  if (handled) {
    if (ensureViewerFocused && !isViewerInPresentationMode) {
      pdfViewer.focus();
    }
    evt.preventDefault();
    return;
  }

  // Some shortcuts should not get handled if a control/input element
  // is selected.
  const curElement = getActiveOrFocusedElement();
  const curElementTagName = curElement?.tagName.toUpperCase();
  if (
    curElementTagName === "INPUT" ||
    curElementTagName === "TEXTAREA" ||
    curElementTagName === "SELECT" ||
    curElement?.isContentEditable
  ) {
    // Make sure that the secondary toolbar is closed when Escape is pressed.
    if (evt.keyCode !== /* Esc = */ 27) {
      return;
    }
  }

  // No control key pressed at all.
  if (cmd === 0) {
    let turnPage = 0,
      turnOnlyIfPageFit = false;
    switch (evt.keyCode) {
      case 38: // up arrow
      case 33: // pg up
        // vertical scrolling using arrow/pg keys
        if (pdfViewer.isVerticalScrollbarEnabled) {
          turnOnlyIfPageFit = true;
        }
        turnPage = -1;
        break;
      case 8: // backspace
        if (!isViewerInPresentationMode) {
          turnOnlyIfPageFit = true;
        }
        turnPage = -1;
        break;
      case 37: // left arrow
        // horizontal scrolling using arrow keys
        if (pdfViewer.isHorizontalScrollbarEnabled) {
          turnOnlyIfPageFit = true;
        }
      /* falls through */
      case 75: // 'k'
      case 80: // 'p'
        turnPage = -1;
        break;
      case 27: // esc key
        if (PDFViewerApplication.secondaryToolbar.isOpen) {
          PDFViewerApplication.secondaryToolbar.close();
          handled = true;
        }
        if (
          !PDFViewerApplication.supportsIntegratedFind &&
          PDFViewerApplication.findBar.opened
        ) {
          PDFViewerApplication.findBar.close();
          handled = true;
        }
        break;
      case 40: // down arrow
      case 34: // pg down
        // vertical scrolling using arrow/pg keys
        if (pdfViewer.isVerticalScrollbarEnabled) {
          turnOnlyIfPageFit = true;
        }
        turnPage = 1;
        break;
      case 13: // enter key
      case 32: // spacebar
        if (!isViewerInPresentationMode) {
          turnOnlyIfPageFit = true;
        }
        turnPage = 1;
        break;
      case 39: // right arrow
        // horizontal scrolling using arrow keys
        if (pdfViewer.isHorizontalScrollbarEnabled) {
          turnOnlyIfPageFit = true;
        }
      /* falls through */
      case 74: // 'j'
      case 78: // 'n'
        turnPage = 1;
        break;

      case 36: // home
        if (isViewerInPresentationMode || PDFViewerApplication.page > 1) {
          PDFViewerApplication.page = 1;
          handled = true;
          ensureViewerFocused = true;
        }
        break;
      case 35: // end
        if (
          isViewerInPresentationMode ||
          PDFViewerApplication.page < PDFViewerApplication.pagesCount
        ) {
          PDFViewerApplication.page = PDFViewerApplication.pagesCount;
          handled = true;
          ensureViewerFocused = true;
        }
        break;

      case 83: // 's'
        PDFViewerApplication.pdfCursorTools.switchTool(CursorTool.SELECT);
        break;
      case 72: // 'h'
        PDFViewerApplication.pdfCursorTools.switchTool(CursorTool.HAND);
        break;

      case 82: // 'r'
        PDFViewerApplication.rotatePages(90);
        break;

      case 115: // F4
        PDFViewerApplication.pdfSidebar.toggle();
        break;
    }

    if (
      turnPage !== 0 &&
      (!turnOnlyIfPageFit || pdfViewer.currentScaleValue === "page-fit")
    ) {
      if (turnPage > 0) {
        pdfViewer.nextPage();
      } else {
        pdfViewer.previousPage();
      }
      handled = true;
    }
  }

  // shift-key
  if (cmd === 4) {
    switch (evt.keyCode) {
      case 13: // enter key
      case 32: // spacebar
        if (
          !isViewerInPresentationMode &&
          pdfViewer.currentScaleValue !== "page-fit"
        ) {
          break;
        }
        pdfViewer.previousPage();

        handled = true;
        break;

      case 82: // 'r'
        PDFViewerApplication.rotatePages(-90);
        break;
    }
  }

  // ngx-extended-pdf-viewer must not enforce getting the focus

  if (ensureViewerFocused && !pdfViewer.containsElement(curElement)) {
    // The page container is not focused, but a page navigation key has been
    // pressed. Change the focus to the viewer container to make sure that
    // navigation by keyboard works as expected.
    pdfViewer.focus();
  }

  if (handled) {
    evt.preventDefault();
  }
}

function beforeUnload(evt) {
  evt.preventDefault();
  evt.returnValue = "";
  return false;
}

function webViewerAnnotationEditorStatesChanged(data) {
  PDFViewerApplication.externalServices.updateEditorStates(data);
}

/* Abstract factory for the print service. */
const PDFPrintServiceFactory = {
  instance: {
    supportsPrinting: false,
    createPrintService() {
      throw new Error("Not implemented: createPrintService");
    },
  },
};

export {
  DefaultExternalServices,
  PDFPrintServiceFactory,
  PDFViewerApplication,
};<|MERGE_RESOLUTION|>--- conflicted
+++ resolved
@@ -1984,11 +1984,7 @@
     if (!this.supportsPrinting) {
       return;
     }
-<<<<<<< HEAD
     window.printPDF();
-=======
-    this.externalServices.print();
->>>>>>> ff8f8509
   },
 
   bindEvents() {
