/* eslint-disable prettier/prettier */
/* Copyright 2012 Mozilla Foundation
 *
 * Licensed under the Apache License, Version 2.0 (the "License");
 * you may not use this file except in compliance with the License.
 * You may obtain a copy of the License at
 *
 *     http://www.apache.org/licenses/LICENSE-2.0
 *
 * Unless required by applicable law or agreed to in writing, software
 * distributed under the License is distributed on an "AS IS" BASIS,
 * WITHOUT WARRANTIES OR CONDITIONS OF ANY KIND, either express or implied.
 * See the License for the specific language governing permissions and
 * limitations under the License.
 */

import {
  animationStarted,
  apiPageLayoutToViewerModes,
  apiPageModeToSidebarView,
  AutoPrintRegExp,
  DEFAULT_SCALE_VALUE,
  getActiveOrFocusedElement,
  isValidRotation,
  isValidScrollMode,
  isValidSpreadMode,
  normalizeWheelEventDirection,
  parseQueryString,
  ProgressBar,
  RendererType,
  RenderingStates,
  ScrollMode,
  SidebarView,
  SpreadMode,
  TextLayerMode,
} from "./ui_utils.js";
import {
  AnnotationEditorType,
  build,
  createPromiseCapability,
  getDocument,
  getFilenameFromUrl,
  getPdfFilenameFromUrl,
  GlobalWorkerOptions,
  InvalidPDFException,
  isDataScheme,
  isPdfFile,
  loadScript,
  MissingPDFException,
  OPS,
  PDFWorker,
  shadow,
  UnexpectedResponseException,
  version,
} from "pdfjs-lib";
import { AppOptions, OptionKind } from "./app_options.js";
import { AutomationEventBus, EventBus } from "./event_utils.js";
import { CursorTool, PDFCursorTools } from "./pdf_cursor_tools.js";
import { LinkTarget, PDFLinkService } from "./pdf_link_service.js";
import { AnnotationEditorParams } from "./annotation_editor_params.js";
import { OverlayManager } from "./overlay_manager.js";
import { PasswordPrompt } from "./password_prompt.js";
import { PDFAttachmentViewer } from "./pdf_attachment_viewer.js";
import { PDFDocumentProperties } from "./pdf_document_properties.js";
import { PDFFindBar } from "./pdf_find_bar.js";
import { PDFFindController } from "./pdf_find_controller.js";
import { PDFHistory } from "./pdf_history.js";
import { PDFLayerViewer } from "./pdf_layer_viewer.js";
import { PDFOutlineViewer } from "./pdf_outline_viewer.js";
import { PDFPresentationMode } from "./pdf_presentation_mode.js";
import { PDFRenderingQueue } from "./pdf_rendering_queue.js";
import { PDFScriptingManager } from "./pdf_scripting_manager.js";
import { PDFSidebar } from "./pdf_sidebar.js";
import { PDFSidebarResizer } from "./pdf_sidebar_resizer.js";
import { PDFThumbnailViewer } from "./pdf_thumbnail_viewer.js";
import { PDFViewer } from "./pdf_viewer.js";
import { SecondaryToolbar } from "./secondary_toolbar.js";
import { Toolbar } from "./toolbar.js";
import { ViewHistory } from "./view_history.js";

const DISABLE_AUTO_FETCH_LOADING_BAR_TIMEOUT = 5000; // ms
const FORCE_PAGES_LOADED_TIMEOUT = 10; // ms // #1316 ngx-extended-pdf-viewer temporary workaround to speed up rendering
const WHEEL_ZOOM_DISABLED_TIMEOUT = 1000; // ms

const ViewOnLoad = {
  UNKNOWN: -1,
  PREVIOUS: 0, // Default value.
  INITIAL: 1,
};

const ViewerCssTheme = {
  AUTOMATIC: 0, // Default value.
  LIGHT: 1,
  DARK: 2,
};

class DefaultExternalServices {
  constructor() {
    throw new Error("Cannot initialize DefaultExternalServices.");
  }

  static updateFindControlState(data) {}

  static updateFindMatchesCount(data) {}

  static initPassiveLoading(callbacks) {}

  static reportTelemetry(data) {}

  static createDownloadManager() {
    throw new Error("Not implemented: createDownloadManager");
  }

  static createPreferences() {
    throw new Error("Not implemented: createPreferences");
  }

  static createL10n(options) {
    throw new Error("Not implemented: createL10n");
  }

  static createScripting(options) {
    throw new Error("Not implemented: createScripting");
  }

  static get supportsIntegratedFind() {
    return shadow(this, "supportsIntegratedFind", false);
  }

  static get supportsDocumentFonts() {
    return shadow(this, "supportsDocumentFonts", true);
  }

  static get supportedMouseWheelZoomModifierKeys() {
    return shadow(this, "supportedMouseWheelZoomModifierKeys", {
      ctrlKey: true,
      metaKey: true,
    });
  }

  static get isInAutomation() {
    return shadow(this, "isInAutomation", false);
  }

  static updateEditorStates(data) {
    throw new Error("Not implemented: updateEditorStates");
  }
}

const PDFViewerApplication = {
  initialBookmark: document.location.hash.substring(1),
  _initializedCapability: createPromiseCapability(),
  appConfig: null,
  pdfDocument: null,
  pdfLoadingTask: null,
  printService: null,
  /** @type {PDFViewer} */
  pdfViewer: null,
  /** @type {PDFThumbnailViewer} */
  pdfThumbnailViewer: null,
  /** @type {PDFRenderingQueue} */
  pdfRenderingQueue: null,
  /** @type {PDFPresentationMode} */
  pdfPresentationMode: null,
  /** @type {PDFDocumentProperties} */
  pdfDocumentProperties: null,
  /** @type {PDFLinkService} */
  pdfLinkService: null,
  /** @type {PDFHistory} */
  pdfHistory: null,
  /** @type {PDFSidebar} */
  pdfSidebar: null,
  /** @type {PDFSidebarResizer} */
  pdfSidebarResizer: null,
  /** @type {PDFOutlineViewer} */
  pdfOutlineViewer: null,
  /** @type {PDFAttachmentViewer} */
  pdfAttachmentViewer: null,
  /** @type {PDFLayerViewer} */
  pdfLayerViewer: null,
  /** @type {PDFCursorTools} */
  pdfCursorTools: null,
  /** @type {PDFScriptingManager} */
  pdfScriptingManager: null,
  /** @type {ViewHistory} */
  store: null,
  /** @type {DownloadManager} */
  downloadManager: null,
  /** @type {OverlayManager} */
  overlayManager: null,
  /** @type {Preferences} */
  preferences: null,
  /** @type {Toolbar} */
  toolbar: null,
  /** @type {SecondaryToolbar} */
  secondaryToolbar: null,
  /** @type {EventBus} */
  eventBus: null,
  /** @type {IL10n} */
  l10n: null,
  /** @type {AnnotationEditorParams} */
  annotationEditorParams: null,
  isInitialViewSet: false,
  downloadComplete: false,
  isViewerEmbedded: window.parent !== window,
  url: "",
  baseUrl: "",
  _downloadUrl: "",
  externalServices: DefaultExternalServices,
  _boundEvents: Object.create(null),
  documentInfo: null,
  metadata: null,
  _contentDispositionFilename: null,
  _contentLength: null,
  _saveInProgress: false,
  _wheelUnusedTicks: 0,
  _PDFBug: null,
  _hasAnnotationEditors: false,
  _title: document.title,
  _printAnnotationStoragePromise: null,

  // Called once when the document is loaded.
  async initialize(appConfig) {
    this.preferences = this.externalServices.createPreferences();
    this.appConfig = appConfig;

    await this._readPreferences();
    await this._parseHashParameters();
    this._forceCssTheme();
    await this._initializeL10n();

    if (
      this.isViewerEmbedded &&
      AppOptions.get("externalLinkTarget") === LinkTarget.NONE
    ) {
      // Prevent external links from "replacing" the viewer,
      // when it's embedded in e.g. an <iframe> or an <object>.
      AppOptions.set("externalLinkTarget", LinkTarget.TOP);
    }
    await this._initializeViewerComponents();

    // Bind the various event handlers *after* the viewer has been
    // initialized, to prevent errors if an event arrives too soon.
    this.bindEvents();
    this.bindWindowEvents();

    // We can start UI localization now.
    const appContainer = appConfig.appContainer || document.documentElement;
    this.l10n.translate(appContainer).then(() => {
      // Dispatch the 'localized' event on the `eventBus` once the viewer
      // has been fully initialized and translated.
      this.eventBus.dispatch("localized", { source: this });
    });

    this._initializedCapability.resolve();

    /* modified by ngx-extended-pdf-viewer #633.
       The shadow() function must be called each time the PDF viewer is initialized. */
    this.initializeLoadingBar();
    /* #633 end of modification */
  },

  /**
   * @private
   */
  async _readPreferences() {
    if (
      typeof PDFJSDev === "undefined" ||
      PDFJSDev.test("!PRODUCTION || GENERIC")
    ) {
      if (AppOptions.get("disablePreferences")) {
        // Give custom implementations of the default viewer a simpler way to
        // opt-out of having the `Preferences` override existing `AppOptions`.
        return;
      }
      if (AppOptions._hasUserOptions()) {
        Window['ngxConsole'].warn(
          "_readPreferences: The Preferences may override manually set AppOptions; " +
            'please use the "disablePreferences"-option in order to prevent that.'
        );
      }
    }
    try {
      AppOptions.setAll(await this.preferences.getAll());
    } catch (reason) {
      Window['ngxConsole'].error(`_readPreferences: "${reason?.message}".`);
    }
  },

  /**
   * Potentially parse special debugging flags in the hash section of the URL.
   * @private
   */
  async _parseHashParameters() {
    if (!AppOptions.get("pdfBugEnabled")) {
      return;
    }
    const hash = document.location.hash.substring(1);
    if (!hash) {
      return;
    }
    const { mainContainer, viewerContainer } = this.appConfig,
      params = parseQueryString(hash);

    if (params.get("disableworker") === "true") {
      try {
        await loadFakeWorker();
      } catch (ex) {
        console.error(`_parseHashParameters: "${ex.message}".`);
      }
    }
    if (params.has("disablerange")) {
      AppOptions.set("disableRange", params.get("disablerange") === "true");
    }
    if (params.has("disablestream")) {
      AppOptions.set("disableStream", params.get("disablestream") === "true");
    }
    if (params.has("disableautofetch")) {
      AppOptions.set(
        "disableAutoFetch",
        params.get("disableautofetch") === "true"
      );
    }
    if (params.has("disablefontface")) {
      AppOptions.set(
        "disableFontFace",
        params.get("disablefontface") === "true"
      );
    }
    if (params.has("disablehistory")) {
      AppOptions.set("disableHistory", params.get("disablehistory") === "true");
    }
    if (params.has("verbosity")) {
      AppOptions.set("verbosity", params.get("verbosity") | 0);
    }
    if (params.has("textlayer")) {
      switch (params.get("textlayer")) {
        case "off":
          AppOptions.set("textLayerMode", TextLayerMode.DISABLE);
          break;
        case "visible":
        case "shadow":
        case "hover":
          viewerContainer.classList.add(`textLayer-${params.get("textlayer")}`);
          try {
            await loadPDFBug(this);
            this._PDFBug.loadCSS();
          } catch (ex) {
            console.error(`_parseHashParameters: "${ex.message}".`);
          }
          break;
      }
    }
    if (params.has("pdfbug")) {
      AppOptions.set("pdfBug", true);
      AppOptions.set("fontExtraProperties", true);

      const enabled = params.get("pdfbug").split(",");
      try {
        await loadPDFBug(this);
        this._PDFBug.init({ OPS }, mainContainer, enabled);
      } catch (ex) {
        console.error(`_parseHashParameters: "${ex.message}".`);
      }
    }
    // It is not possible to change locale for the (various) extension builds.
    if (
      (typeof PDFJSDev === "undefined" ||
        PDFJSDev.test("!PRODUCTION || GENERIC")) &&
      params.has("locale")
    ) {
      AppOptions.set("locale", params.get("locale"));
    }
  },

  /**
   * @private
   */
  async _initializeL10n() {
    this.l10n = this.externalServices.createL10n(
      typeof PDFJSDev === "undefined" || PDFJSDev.test("!PRODUCTION || GENERIC")
        ? { locale: AppOptions.get("locale") }
        : null
    );
    const dir = await this.l10n.getDirection();
    document.getElementsByTagName("html")[0].dir = dir;
  },

  /**
   * @private
   */
  _forceCssTheme() {
    const cssTheme = AppOptions.get("viewerCssTheme");
    if (
      cssTheme === ViewerCssTheme.AUTOMATIC ||
      !Object.values(ViewerCssTheme).includes(cssTheme)
    ) {
      return;
    }
    try {
      const styleSheet = document.styleSheets[0];
      const cssRules = styleSheet?.cssRules || [];
      for (let i = 0, ii = cssRules.length; i < ii; i++) {
        const rule = cssRules[i];
        if (
          rule instanceof CSSMediaRule &&
          rule.media?.[0] === "(prefers-color-scheme: dark)"
        ) {
          if (cssTheme === ViewerCssTheme.LIGHT) {
            styleSheet.deleteRule(i);
            return;
          }
          // cssTheme === ViewerCssTheme.DARK
          const darkRules =
            /^@media \(prefers-color-scheme: dark\) {\n\s*([\w\s-.,:;/\\{}()]+)\n}$/.exec(
              rule.cssText
            );
          if (darkRules?.[1]) {
            styleSheet.deleteRule(i);
            styleSheet.insertRule(darkRules[1], i);
          }
          return;
        }
      }
    } catch (reason) {
      Window['ngxConsole'].error(`_forceCssTheme: "${reason?.message}".`);
    }
  },

  /**
   * @private
   */
  async _initializeViewerComponents() {
    const { appConfig, externalServices } = this;

    const eventBus = externalServices.isInAutomation
      ? new AutomationEventBus()
      : new EventBus();
    this.eventBus = eventBus;

    this.overlayManager = new OverlayManager();

    const pdfRenderingQueue = new PDFRenderingQueue();
    pdfRenderingQueue.onIdle = this._cleanup.bind(this);
    this.pdfRenderingQueue = pdfRenderingQueue;

    const pdfLinkService = new PDFLinkService({
      eventBus,
      externalLinkTarget: AppOptions.get("externalLinkTarget"),
      externalLinkRel: AppOptions.get("externalLinkRel"),
      ignoreDestinationZoom: AppOptions.get("ignoreDestinationZoom"),
    });
    this.pdfLinkService = pdfLinkService;

    const downloadManager = externalServices.createDownloadManager();
    this.downloadManager = downloadManager;

    const findController = new PDFFindController({
      linkService: pdfLinkService,
      eventBus,
      // #492 modified by ngx-extended-pdf-viewer
      pageViewMode: AppOptions.get("pageViewMode"),
      // #492 modification end
    });
    this.findController = findController;

    const pdfScriptingManager = new PDFScriptingManager({
      eventBus,
      sandboxBundleSrc:
        typeof PDFJSDev === "undefined" ||
        PDFJSDev.test("!PRODUCTION || GENERIC || CHROME")
          ? AppOptions.get("sandboxBundleSrc")
          : null,
      scriptingFactory: externalServices,
      docPropertiesLookup: this._scriptingDocProperties.bind(this),
    });
    this.pdfScriptingManager = pdfScriptingManager;

    const container = appConfig.mainContainer,
      viewer = appConfig.viewerContainer;
    const annotationEditorMode = AppOptions.get("annotationEditorMode");
    const pageColors =
      AppOptions.get("forcePageColors") ||
      window.matchMedia("(forced-colors: active)").matches
        ? {
            background: AppOptions.get("pageColorsBackground"),
            foreground: AppOptions.get("pageColorsForeground"),
          }
        : null;

    this.pdfViewer = new PDFViewer({
      container,
      viewer,
      eventBus,
      renderingQueue: pdfRenderingQueue,
      linkService: pdfLinkService,
      downloadManager,
      findController,
      scriptingManager:
        AppOptions.get("enableScripting") && pdfScriptingManager,
      renderer:
        typeof PDFJSDev === "undefined" ||
        PDFJSDev.test("!PRODUCTION || GENERIC")
          ? AppOptions.get("renderer")
          : null,
      l10n: this.l10n,
      textLayerMode: AppOptions.get("textLayerMode"),
      annotationMode: AppOptions.get("annotationMode"),
      annotationEditorMode,
      imageResourcesPath: AppOptions.get("imageResourcesPath"),
      removePageBorders: AppOptions.get("removePageBorders"), // #194
      enablePrintAutoRotate: AppOptions.get("enablePrintAutoRotate"),
      useOnlyCssZoom: AppOptions.get("useOnlyCssZoom"),
      isOffscreenCanvasSupported: AppOptions.get("isOffscreenCanvasSupported"),
      maxCanvasPixels: AppOptions.get("maxCanvasPixels"),
      /** #495 modified by ngx-extended-pdf-viewer */
      pageViewMode: AppOptions.get("pageViewMode"),
      /** end of modification */
      enablePermissions: AppOptions.get("enablePermissions"),
      pageColors,
    });
    pdfRenderingQueue.setViewer(this.pdfViewer);
    pdfLinkService.setViewer(this.pdfViewer);
    pdfScriptingManager.setViewer(this.pdfViewer);

    if (appConfig.sidebar?.thumbnailView) {
      this.pdfThumbnailViewer = new PDFThumbnailViewer({
        container: appConfig.sidebar.thumbnailView,
        eventBus,
        renderingQueue: pdfRenderingQueue,
        linkService: pdfLinkService,
        l10n: this.l10n,
        pageColors,
      });
      pdfRenderingQueue.setThumbnailViewer(this.pdfThumbnailViewer);
    }

    // The browsing history is only enabled when the viewer is standalone,
    // i.e. not when it is embedded in a web page.
    if (!this.isViewerEmbedded && !AppOptions.get("disableHistory")) {
      this.pdfHistory = new PDFHistory({
        linkService: pdfLinkService,
        eventBus,
      });
      pdfLinkService.setHistory(this.pdfHistory);
    }

    if (!this.supportsIntegratedFind && appConfig.findBar) {
      this.findBar = new PDFFindBar(appConfig.findBar, eventBus, this.l10n);
    }

    if (appConfig.annotationEditorParams) {
      if (annotationEditorMode !== AnnotationEditorType.DISABLE) {
        this.annotationEditorParams = new AnnotationEditorParams(
          appConfig.annotationEditorParams,
          eventBus
        );
      } else {
        for (const id of ["editorModeButtons", "editorModeSeparator"]) {
          document.getElementById(id)?.classList.add("hidden");
        }
      }
    }

    if (appConfig.documentProperties) {
      this.pdfDocumentProperties = new PDFDocumentProperties(
        appConfig.documentProperties,
        this.overlayManager,
        eventBus,
        this.l10n,
        /* fileNameLookup = */ () => {
          return this._docFilename;
        }
      );
    }

    this.pdfCursorTools = new PDFCursorTools({
      container,
      eventBus,
      cursorToolOnLoad: AppOptions.get("cursorToolOnLoad"),
    });

    if (appConfig.toolbar) {
      this.toolbar = new Toolbar(appConfig.toolbar, eventBus, this.l10n);
    }

    if (appConfig.secondaryToolbar) {
      this.secondaryToolbar = new SecondaryToolbar(
        appConfig.secondaryToolbar,
        eventBus,
        this.externalServices
      );
    }

    if (this.supportsFullscreen) {
      this.pdfPresentationMode = new PDFPresentationMode({
        container,
        pdfViewer: this.pdfViewer,
        eventBus,
      });
    }

<<<<<<< HEAD
    // #763 modified by ngx-extended-pdf-viewer

    let prompt = AppOptions.get("passwordPrompt");
    if (!prompt) {
      prompt = new PasswordPrompt(
=======
    if (appConfig.passwordOverlay) {
      this.passwordPrompt = new PasswordPrompt(
>>>>>>> dd96ee15
        appConfig.passwordOverlay,
        this.overlayManager,
        this.l10n,
        this.isViewerEmbedded
      );
    }
<<<<<<< HEAD
    this.passwordPrompt = prompt;
    // #763 end of modification by ngx-extended-pdf-viewer
=======
>>>>>>> dd96ee15

    if (appConfig.sidebar?.outlineView) {
      this.pdfOutlineViewer = new PDFOutlineViewer({
        container: appConfig.sidebar.outlineView,
        eventBus,
        linkService: pdfLinkService,
        downloadManager,
      });
    }

    if (appConfig.sidebar?.attachmentsView) {
      this.pdfAttachmentViewer = new PDFAttachmentViewer({
        container: appConfig.sidebar.attachmentsView,
        eventBus,
        downloadManager,
      });
    }

    if (appConfig.sidebar?.layersView) {
      this.pdfLayerViewer = new PDFLayerViewer({
        container: appConfig.sidebar.layersView,
        eventBus,
        l10n: this.l10n,
      });
    }

    if (appConfig.sidebar) {
      this.pdfSidebar = new PDFSidebar({
        elements: appConfig.sidebar,
        pdfViewer: this.pdfViewer,
        pdfThumbnailViewer: this.pdfThumbnailViewer,
        eventBus,
        l10n: this.l10n,
      });
      this.pdfSidebar.onToggled = this.forceRendering.bind(this);

      this.pdfSidebarResizer = new PDFSidebarResizer(
        appConfig.sidebarResizer,
        eventBus,
        this.l10n
      );
    }
  },

  run(config) {
    this.initialize(config).then(webViewerInitialized);
  },

  get initialized() {
    return this._initializedCapability.settled;
  },

  get initializedPromise() {
    return this._initializedCapability.promise;
  },

  zoomIn(steps) {
    if (this.pdfViewer.isInPresentationMode) {
      return;
    }
    this.pdfViewer.increaseScale(steps);
  },

  zoomOut(steps) {
    if (this.pdfViewer.isInPresentationMode) {
      return;
    }
    this.pdfViewer.decreaseScale(steps);
  },

  zoomReset() {
    if (this.pdfViewer.isInPresentationMode) {
      return;
    }
    this.pdfViewer.currentScaleValue = DEFAULT_SCALE_VALUE;
  },

  get pagesCount() {
    return this.pdfDocument ? this.pdfDocument.numPages : 0;
  },

  get page() {
    return this.pdfViewer.currentPageNumber;
  },

  set page(val) {
    this.pdfViewer.currentPageNumber = val;
  },

  get supportsPrinting() {
    return PDFPrintServiceFactory.instance.supportsPrinting;
  },

  get supportsFullscreen() {
    return shadow(this, "supportsFullscreen", document.fullscreenEnabled);
  },

  get supportsIntegratedFind() {
    return this.externalServices.supportsIntegratedFind;
  },

  get supportsDocumentFonts() {
    return this.externalServices.supportsDocumentFonts;
  },

<<<<<<< HEAD
  /* modified by ngx-extended-pdf-viewer #633. The shadow() function        */
  /* replaces the getter by a property,so when a new instance of            */
  /* ngx-extended-pdf-viewer is opened, it still references the old viewer. */
  /** The bug fix solves this problem.                                      */
  initializeLoadingBar() {
    const bar = new ProgressBar("loadingBar");
    bar.hide();
=======
  get loadingBar() {
    const barElement = document.getElementById("loadingBar");
    const bar = barElement ? new ProgressBar(barElement) : null;
>>>>>>> dd96ee15
    return shadow(this, "loadingBar", bar);
  },
  // get loadingBar() {
  //  const bar = new ProgressBar("#loadingBar");
  //  return shadow(this, "loadingBar", bar);
  // },
  /** end of modification */

  get supportedMouseWheelZoomModifierKeys() {
    return this.externalServices.supportedMouseWheelZoomModifierKeys;
  },

  initPassiveLoading() {
    if (
      typeof PDFJSDev === "undefined" ||
      !PDFJSDev.test("MOZCENTRAL || CHROME")
    ) {
      throw new Error("Not implemented: initPassiveLoading");
    }
    this.externalServices.initPassiveLoading({
      onOpenWithTransport: (url, length, transport) => {
        this.open(url, { length, range: transport });
      },
      onOpenWithData: (data, contentDispositionFilename) => {
        if (isPdfFile(contentDispositionFilename)) {
          this._contentDispositionFilename = contentDispositionFilename;
        }
        this.open(data);
      },
      onOpenWithURL: (url, length, originalUrl) => {
        const file = originalUrl !== undefined ? { url, originalUrl } : url;
        const args = length !== undefined ? { length } : null;

        this.open(file, args);
      },
      onError: err => {
        this.l10n.get("loading_error").then(msg => {
          this._documentError(msg, err);
        });
      },
      onProgress: (loaded, total) => {
        this.progress(loaded / total);
        // #588 modified by ngx-extended-pdf-viewer
        this.eventBus?.dispatch("progress", {
          source: this,
          type: "load",
          total,
          loaded,
          percent: (100 * loaded) / total,
        });
        // #588 end of modification
      },
    });
  },

  setTitleUsingUrl(url = "", downloadUrl = null) {
    this.url = url;
    this.baseUrl = url.split("#")[0];
    if (downloadUrl) {
      this._downloadUrl =
        downloadUrl === url ? this.baseUrl : downloadUrl.split("#")[0];
    }
    if (isDataScheme(url)) {
      this._hideViewBookmark();
    }
    let title = getPdfFilenameFromUrl(url, "");
    if (!title) {
      try {
        title = decodeURIComponent(getFilenameFromUrl(url)) || url;
      } catch (ex) {
        // decodeURIComponent may throw URIError,
        // fall back to using the unprocessed url in that case
        title = url;
      }
    }
    this.setTitle(title);
  },

  setTitle(title = this._title) {
    this._title = title;

    if (this.isViewerEmbedded) {
      // Embedded PDF viewers should not be changing their parent page's title.
      return;
    }
    const editorIndicator =
      this._hasAnnotationEditors && !this.pdfRenderingQueue.printing;
    document.title = `${editorIndicator ? "* " : ""}${title}`;
  },

  get _docFilename() {
    // Use `this.url` instead of `this.baseUrl` to perform filename detection
    // based on the reference fragment as ultimate fallback if needed.
    return this._contentDispositionFilename || getPdfFilenameFromUrl(this.url);
  },

  /**
   * @private
   */
  _hideViewBookmark() {
    const { secondaryToolbar } = this.appConfig;
    // URL does not reflect proper document location - hiding some buttons.
    secondaryToolbar?.viewBookmarkButton.classList.add("hidden");

    // Avoid displaying multiple consecutive separators in the secondaryToolbar.
    if (secondaryToolbar?.presentationModeButton.classList.contains("hidden")) {
      document.getElementById("viewBookmarkSeparator")?.classList.add("hidden");
    }
  },

  /**
   * Closes opened PDF document.
   * @returns {Promise} - Returns the promise, which is resolved when all
   *                      destruction is completed.
   */
  async close() {
    this._unblockDocumentLoadEvent();
    this._hideViewBookmark();

    if (!this.pdfLoadingTask) {
      return;
    }
    if (
      (typeof PDFJSDev === "undefined" || PDFJSDev.test("GENERIC")) &&
      this.pdfDocument?.annotationStorage.size > 0 &&
      this._annotationStorageModified
    ) {
      try {
        // Trigger saving, to prevent data loss in forms; see issue 12257.
        await this.save();
      } catch (reason) {
        // Ignoring errors, to ensure that document closing won't break.
      }
    }
    const promises = [];

    promises.push(this.pdfLoadingTask.destroy());
    this.pdfLoadingTask = null;

    if (this.pdfDocument) {
      this.pdfDocument = null;

      this.pdfThumbnailViewer?.setDocument(null);
      this.pdfViewer.setDocument(null);
      this.pdfLinkService.setDocument(null);
      this.pdfDocumentProperties?.setDocument(null);
    }
    this.pdfLinkService.externalLinkEnabled = true;
    this.store = null;
    this.isInitialViewSet = false;
    this.downloadComplete = false;
    this.url = "";
    this.baseUrl = "";
    this._downloadUrl = "";
    this.documentInfo = null;
    this.metadata = null;
    this._contentDispositionFilename = null;
    this._contentLength = null;
    this._saveInProgress = false;
    this._hasAnnotationEditors = false;

    promises.push(this.pdfScriptingManager.destroyPromise);

    this.setTitle();
    this.pdfSidebar?.reset();
    this.pdfOutlineViewer?.reset();
    this.pdfAttachmentViewer?.reset();
    this.pdfLayerViewer?.reset();

    this.pdfHistory?.reset();
    this.findBar?.reset();
    this.toolbar?.reset();
    this.secondaryToolbar?.reset();
    this._PDFBug?.cleanup();

    await Promise.all(promises);
  },

  /**
   * Opens PDF document specified by URL or array with additional arguments.
   * @param {string|TypedArray|ArrayBuffer} file - PDF location or binary data.
   * @param {Object} [args] - Additional arguments for the getDocument call,
   *                          e.g. HTTP headers ('httpHeaders') or alternative
   *                          data transport ('range').
   * @returns {Promise} - Returns the promise, which is resolved when document
   *                      is opened.
   */
  async open(file, args) {
    window.adjacentPagesLoader = undefined;
    window.ngxZone.runOutsideAngular(async () => {
      if (this.pdfLoadingTask) {
        // We need to destroy already opened document.
        await this.close();
      }
      // Set the necessary global worker parameters, using the available options.
      const workerParameters = AppOptions.getAll(OptionKind.WORKER);
      for (const key in workerParameters) {
        GlobalWorkerOptions[key] = workerParameters[key];
      }

      const parameters = Object.create(null);
      if (typeof file === "string") {
        // URL
        this.setTitleUsingUrl(file, /* downloadUrl = */ file);
        parameters.url = file;
      } else if (file && "byteLength" in file) {
        // ArrayBuffer
        parameters.data = file;
      } else if (file.url && file.originalUrl) {
        this.setTitleUsingUrl(file.originalUrl, /* downloadUrl = */ file.url);
        parameters.url = file.url;
      }
      // Set the necessary API parameters, using the available options.
      const apiParameters = AppOptions.getAll(OptionKind.API);
      for (const key in apiParameters) {
        let value = apiParameters[key];

        if (key === "docBaseUrl" && !value) {
          if (typeof PDFJSDev === "undefined" || !PDFJSDev.test("PRODUCTION")) {
            value = document.URL.split("#")[0];
          } else if (PDFJSDev.test("MOZCENTRAL || CHROME")) {
            value = this.baseUrl;
          }
        }
        parameters[key] = value;
      }
      // Finally, update the API parameters with the arguments (if they exist).
      if (args) {
        for (const key in args) {
          parameters[key] = args[key];
        }
      }

    const loadingTask = getDocument(parameters);
    this.pdfLoadingTask = loadingTask;

    loadingTask.onPassword = (updateCallback, reason) => {
      if (this.isViewerEmbedded) {
        // The load event can't be triggered until the password is entered, so
        // if the viewer is in an iframe and its visibility depends on the
        // onload callback then the viewer never shows (bug 1801341).
        this._unblockDocumentLoadEvent();
      }

      this.pdfLinkService.externalLinkEnabled = false;
      this.passwordPrompt.setUpdateCallback(updateCallback, reason);
      this.passwordPrompt.open();
    };

    loadingTask.onProgress = ({ loaded, total }) => {
        this.progress(loaded / total);
        // #588 modified by ngx-extended-pdf-viewer
        this.eventBus?.dispatch("progress", {
          source: this,
          type: "load",
          total,
          loaded,
          percent: (100 * loaded) / total,
        });
    };

    return loadingTask.promise.then(
      pdfDocument => {
        this.load(pdfDocument);
      },
      reason => {
        if (loadingTask !== this.pdfLoadingTask) {
          return undefined; // Ignore errors for previously opened PDF files.
        }

        let key = "loading_error";
        if (reason instanceof InvalidPDFException) {
          key = "invalid_file_error";
        } else if (reason instanceof MissingPDFException) {
          key = "missing_file_error";
        } else if (reason instanceof UnexpectedResponseException) {
          key = "unexpected_response_error";
        }
        // #1401 modified by ngx-extended-pdf-viewer
        if (PDFViewerApplication.onError) {
          PDFViewerApplication.onError(reason);
        }
        // end of modification
        return this.l10n.get(key).then(msg => {
          this._documentError(msg, { message: reason?.message });
          throw reason;
        });
      }
    );
    });
  },

  /**
   * @private
   */
  _ensureDownloadComplete() {
    if (this.pdfDocument && this.downloadComplete) {
      return;
    }
    throw new Error("PDF document not downloaded.");
  },

  async download() {
    const url = this._downloadUrl,
      filename = this._docFilename;
    try {
      this._ensureDownloadComplete();

      const data = await this.pdfDocument.getData();
      const blob = new Blob([data], { type: "application/pdf" });

      await this.downloadManager.download(blob, url, filename);
    } catch (reason) {
      // When the PDF document isn't ready, or the PDF file is still
      // downloading, simply download using the URL.
      await this.downloadManager.downloadUrl(url, filename);
    }
  },

  async save() {
    if (this._saveInProgress) {
      return;
    }
    this._saveInProgress = true;
    await this.pdfScriptingManager.dispatchWillSave();

    const url = this._downloadUrl,
      filename = this._docFilename;
    try {
      this._ensureDownloadComplete();

      const data = await this.pdfDocument.saveDocument();
      const blob = new Blob([data], { type: "application/pdf" });

      await this.downloadManager.download(blob, url, filename);
    } catch (reason) {
      // When the PDF document isn't ready, or the PDF file is still
      // downloading, simply fallback to a "regular" download.
      Window["ngxConsole"].error(`Error when saving the document: ${reason.message}`);
      await this.download();
    } finally {
      await this.pdfScriptingManager.dispatchDidSave();
      this._saveInProgress = false;
    }

    if (this._hasAnnotationEditors) {
      this.externalServices.reportTelemetry({
        type: "editing",
        data: { type: "save" },
      });
    }
  },

  downloadOrSave() {
    if (this.pdfDocument?.annotationStorage.size > 0) {
      this.save();
    } else {
      this.download();
    }
  },

  /**
   * Report the error; used for errors affecting loading and/or parsing of
   * the entire PDF document.
   */
  _documentError(message, moreInfo = null) {
    this._unblockDocumentLoadEvent();

    this._otherError(message, moreInfo);

    this.eventBus.dispatch("documenterror", {
      source: this,
      message,
      reason: moreInfo?.message ?? null,
    });
  },

  /**
   * Report the error; used for errors affecting e.g. only a single page.
   * @param {string} message - A message that is human readable.
   * @param {Object} [moreInfo] - Further information about the error that is
   *                              more technical. Should have a 'message' and
   *                              optionally a 'stack' property.
   */
  _otherError(message, moreInfo = null) {
    const moreInfoText = [`PDF.js v${version || "?"} (build: ${build || "?"})`];
    if (moreInfo) {
      moreInfoText.push(`Message: ${moreInfo.message}`);

      if (moreInfo.stack) {
        moreInfoText.push(`Stack: ${moreInfo.stack}`);
      } else {
        if (moreInfo.filename) {
          moreInfoText.push(`File: ${moreInfo.filename}`);
        }
        if (moreInfo.lineNumber) {
          moreInfoText.push(`Line: ${moreInfo.lineNumber}`);
        }
      }
    }

    console.error(`${message}\n\n${moreInfoText.join("\n")}`);
  },

  progress(level) {
    if (!this.loadingBar || this.downloadComplete) {
      // Don't accidentally show the loading bar again when the entire file has
      // already been fetched (only an issue when disableAutoFetch is enabled).
      return;
    }
    const percent = Math.round(level * 100);
    // When we transition from full request to range requests, it's possible
    // that we discard some of the loaded data. This can cause the loading
    // bar to move backwards. So prevent this by only updating the bar if it
    // increases.
    if (percent <= this.loadingBar.percent) {
      return;
    }
    this.loadingBar.percent = percent;

    // When disableAutoFetch is enabled, it's not uncommon for the entire file
    // to never be fetched (depends on e.g. the file structure). In this case
    // the loading bar will not be completely filled, nor will it be hidden.
    // To prevent displaying a partially filled loading bar permanently, we
    // hide it when no data has been loaded during a certain amount of time.
    const disableAutoFetch =
      this.pdfDocument?.loadingParams.disableAutoFetch ??
      AppOptions.get("disableAutoFetch");

    if (!disableAutoFetch || isNaN(percent)) {
      return;
    }
    if (this.disableAutoFetchLoadingBarTimeout) {
      clearTimeout(this.disableAutoFetchLoadingBarTimeout);
      this.disableAutoFetchLoadingBarTimeout = null;
    }
    this.loadingBar.show();

    this.disableAutoFetchLoadingBarTimeout = setTimeout(() => {
      this.loadingBar.hide();
      this.disableAutoFetchLoadingBarTimeout = null;
    }, DISABLE_AUTO_FETCH_LOADING_BAR_TIMEOUT);
  },

  load(pdfDocument) {
    this.pdfDocument = pdfDocument;

    pdfDocument.getDownloadInfo().then(({ length }) => {
      this._contentLength = length; // Ensure that the correct length is used.
      this.downloadComplete = true;
      this.loadingBar?.hide();

      firstPagePromise.then(() => {
        this.eventBus?.dispatch("documentloaded", { source: this });
      });
    });

    // Since the `setInitialView` call below depends on this being resolved,
    // fetch it early to avoid delaying initial rendering of the PDF document.
    const pageLayoutPromise = pdfDocument.getPageLayout().catch(function () {
      /* Avoid breaking initial rendering; ignoring errors. */
    });
    const pageModePromise = pdfDocument.getPageMode().catch(function () {
      /* Avoid breaking initial rendering; ignoring errors. */
    });
    const openActionPromise = pdfDocument.getOpenAction().catch(function () {
      /* Avoid breaking initial rendering; ignoring errors. */
    });

    this.toolbar?.setPagesCount(pdfDocument.numPages, false);
    this.secondaryToolbar?.setPagesCount(pdfDocument.numPages);

    let baseDocumentUrl;
    if (typeof PDFJSDev === "undefined" || PDFJSDev.test("GENERIC")) {
      baseDocumentUrl = null;
    } else if (PDFJSDev.test("MOZCENTRAL")) {
      baseDocumentUrl = this.baseUrl;
    } else if (PDFJSDev.test("CHROME")) {
      baseDocumentUrl = location.href.split("#")[0];
    }
    if (baseDocumentUrl && isDataScheme(baseDocumentUrl)) {
      // Ignore "data:"-URLs for performance reasons, even though it may cause
      // internal links to not work perfectly in all cases (see bug 1803050).
      baseDocumentUrl = null;
    }
    this.pdfLinkService.setDocument(pdfDocument, baseDocumentUrl);
    this.pdfDocumentProperties?.setDocument(pdfDocument);

    const pdfViewer = this.pdfViewer;
    pdfViewer.setDocument(pdfDocument);
    const { firstPagePromise, onePageRendered, pagesPromise } = pdfViewer;

    this.pdfThumbnailViewer?.setDocument(pdfDocument);

    const storedPromise = (this.store = new ViewHistory(
      pdfDocument.fingerprints[0]
    ))
      .getMultiple({
        page: null,
        zoom: DEFAULT_SCALE_VALUE,
        scrollLeft: "0",
        scrollTop: "0",
        rotation: null,
        sidebarView: SidebarView.UNKNOWN,
        scrollMode: ScrollMode.UNKNOWN,
        spreadMode: SpreadMode.UNKNOWN,
      })
      .catch(() => {
        /* Unable to read from storage; ignoring errors. */
        return Object.create(null);
      });

    firstPagePromise.then(pdfPage => {
      this.loadingBar?.setWidth(this.appConfig.viewerContainer);
      this._initializeAnnotationStorageCallbacks(pdfDocument);

      Promise.all([
        animationStarted,
        storedPromise,
        pageLayoutPromise,
        pageModePromise,
        openActionPromise,
      ])
        .then(async ([timeStamp, stored, pageLayout, pageMode, openAction]) => {
          const viewOnLoad = AppOptions.get("viewOnLoad");

          this._initializePdfHistory({
            fingerprint: pdfDocument.fingerprints[0],
            viewOnLoad,
            initialDest: openAction?.dest,
          });
          const initialBookmark = this.initialBookmark;

          // Initialize the default values, from user preferences.
          const zoom = AppOptions.get("defaultZoomValue");
          let hash = zoom ? `zoom=${zoom}` : null;

          let rotation = null;
          let sidebarView = AppOptions.get("sidebarViewOnLoad");
          let scrollMode = AppOptions.get("scrollModeOnLoad");
          let spreadMode = AppOptions.get("spreadModeOnLoad");

          if (stored.page && viewOnLoad !== ViewOnLoad.INITIAL) {
            hash =
              `page=${stored.page}&zoom=${zoom || stored.zoom},` +
              `${stored.scrollLeft},${stored.scrollTop}`;

            rotation = parseInt(stored.rotation, 10);
            // Always let user preference take precedence over the view history.
            if (sidebarView === SidebarView.UNKNOWN) {
              sidebarView = stored.sidebarView | 0;
            }
            if (scrollMode === ScrollMode.UNKNOWN) {
              scrollMode = stored.scrollMode | 0;
            }
            if (spreadMode === SpreadMode.UNKNOWN) {
              spreadMode = stored.spreadMode | 0;
            }
          }
          // Always let the user preference/view history take precedence.
          if (pageMode && sidebarView === SidebarView.UNKNOWN) {
            sidebarView = apiPageModeToSidebarView(pageMode);
          }
          // NOTE: Always ignore the pageLayout in GeckoView since there's
          // no UI available to change Scroll/Spread modes for the user.
          if (
            (typeof PDFJSDev === "undefined" || !PDFJSDev.test("GECKOVIEW")) &&
            pageLayout &&
            scrollMode === ScrollMode.UNKNOWN &&
            spreadMode === SpreadMode.UNKNOWN
          ) {
            const modes = apiPageLayoutToViewerModes(pageLayout);
            // TODO: Try to improve page-switching when using the mouse-wheel
            // and/or arrow-keys before allowing the document to control this.
            // scrollMode = modes.scrollMode;
            spreadMode = modes.spreadMode;
          }

          this.setInitialView(hash, {
            rotation,
            sidebarView,
            scrollMode,
            spreadMode,
          });
          this.eventBus.dispatch("documentinit", { source: this });
          // Make all navigation keys work on document load,
          // unless the viewer is embedded in a web page.
          if (!this.isViewerEmbedded) {
            pdfViewer.focus();
          }

          // For documents with different page sizes, once all pages are
          // resolved, ensure that the correct location becomes visible on load.
          // (To reduce the risk, in very large and/or slow loading documents,
          //  that the location changes *after* the user has started interacting
          //  with the viewer, wait for either `pagesPromise` or a timeout.)
          await Promise.race([
            pagesPromise,
            new Promise(resolve => {
              setTimeout(resolve, FORCE_PAGES_LOADED_TIMEOUT);
            }),
          ]);
          if (!initialBookmark && !hash) {
            return;
          }
          if (pdfViewer.hasEqualPageSizes) {
            return;
          }
          this.initialBookmark = initialBookmark;

          // eslint-disable-next-line no-self-assign
          pdfViewer.currentScaleValue = pdfViewer.currentScaleValue;
          // Re-apply the initial document location.
          this.setInitialView(hash);
        })
        .catch(() => {
          // Ensure that the document is always completely initialized,
          // even if there are any errors thrown above.
          this.setInitialView();
        })
        .then(function () {
          // At this point, rendering of the initial page(s) should always have
          // started (and may even have completed).
          // To prevent any future issues, e.g. the document being completely
          // blank on load, always trigger rendering here.
          pdfViewer.update();
        });
    });

    pagesPromise.then(
      () => {
        this._unblockDocumentLoadEvent();

        this._initializeAutoPrint(pdfDocument, openActionPromise);
      },
      reason => {
        // #1401 modified by ngx-extended-pdf-viewer
        if (PDFViewerApplication.onError) {
          PDFViewerApplication.onError(reason);
        }
        // end of modification
        this.l10n.get("loading_error").then(msg => {
          this._documentError(msg, { message: reason?.message });
        });
      }
    );

    onePageRendered.then(data => {
      this.externalServices.reportTelemetry({
        type: "pageInfo",
        timestamp: data.timestamp,
      });

      pdfDocument.getOutline().then(outline => {
        if (pdfDocument !== this.pdfDocument) {
          return; // The document was closed while the outline resolved.
        }
        this.pdfOutlineViewer?.render({ outline, pdfDocument });
      });
      pdfDocument.getAttachments().then(attachments => {
        if (pdfDocument !== this.pdfDocument) {
          return; // The document was closed while the attachments resolved.
        }
        this.pdfAttachmentViewer?.render({ attachments });
      });
      // Ensure that the layers accurately reflects the current state in the
      // viewer itself, rather than the default state provided by the API.
      pdfViewer.optionalContentConfigPromise.then(optionalContentConfig => {
        if (pdfDocument !== this.pdfDocument) {
          return; // The document was closed while the layers resolved.
        }
        this.pdfLayerViewer?.render({ optionalContentConfig, pdfDocument });
      });
    });

    this._initializePageLabels(pdfDocument);
    this._initializeMetadata(pdfDocument);
  },

  /**
   * @private
   */
  async _scriptingDocProperties(pdfDocument) {
    if (!this.documentInfo) {
      // It should be *extremely* rare for metadata to not have been resolved
      // when this code runs, but ensure that we handle that case here.
      await new Promise(resolve => {
        this.eventBus._on("metadataloaded", resolve, { once: true });
      });
      if (pdfDocument !== this.pdfDocument) {
        return null; // The document was closed while the metadata resolved.
      }
    }
    if (!this._contentLength) {
      // Always waiting for the entire PDF document to be loaded will, most
      // likely, delay sandbox-creation too much in the general case for all
      // PDF documents which are not provided as binary data to the API.
      // Hence we'll simply have to trust that the `contentLength` (as provided
      // by the server), when it exists, is accurate enough here.
      await new Promise(resolve => {
        this.eventBus._on("documentloaded", resolve, { once: true });
      });
      if (pdfDocument !== this.pdfDocument) {
        return null; // The document was closed while the downloadInfo resolved.
      }
    }

    return {
      ...this.documentInfo,
      baseURL: this.baseUrl,
      filesize: this._contentLength,
      filename: this._docFilename,
      metadata: this.metadata?.getRaw(),
      authors: this.metadata?.get("dc:creator"),
      numPages: this.pagesCount,
      URL: this.url,
    };
  },

  /**
   * @private
   */
  async _initializeAutoPrint(pdfDocument, openActionPromise) {
    const [openAction, javaScript] = await Promise.all([
      openActionPromise,
      !this.pdfViewer.enableScripting ? pdfDocument.getJavaScript() : null,
    ]);

    if (pdfDocument !== this.pdfDocument) {
      return; // The document was closed while the auto print data resolved.
    }
    let triggerAutoPrint = false;

    if (openAction?.action === "Print") {
      triggerAutoPrint = true;
    }
    if (javaScript) {
      javaScript.some(js => {
        if (!js) {
          // Don't warn/fallback for empty JavaScript actions.
          return false;
        }
        Window['ngxConsole'].warn("Warning: JavaScript support is not enabled");
        return true;
      });

      if (!triggerAutoPrint) {
        // Hack to support auto printing.
        for (const js of javaScript) {
          if (js && AutoPrintRegExp.test(js)) {
            triggerAutoPrint = true;
            break;
          }
        }
      }
    }

    if (triggerAutoPrint) {
      this.triggerPrinting();
    }
  },

  /**
   * @private
   */
  async _initializeMetadata(pdfDocument) {
    const { info, metadata, contentDispositionFilename, contentLength } =
      await pdfDocument.getMetadata();

    if (pdfDocument !== this.pdfDocument) {
      return; // The document was closed while the metadata resolved.
    }
    this.documentInfo = info;
    this.metadata = metadata;
    this._contentDispositionFilename ??= contentDispositionFilename;
    this._contentLength ??= contentLength; // See `getDownloadInfo`-call above.

    // Provides some basic debug information
    console.log(
      `PDF ${pdfDocument.fingerprints[0]} [${info.PDFFormatVersion} ` +
        `${(info.Producer || "-").trim()} / ${(info.Creator || "-").trim()}] ` +
        `(PDF.js: ${version || "?"} [${build || "?"}])  modified by ngx-extended-pdf-viewer`
    );
    let pdfTitle = info.Title;

    const metadataTitle = metadata?.get("dc:title");
    if (metadataTitle) {
      // Ghostscript can produce invalid 'dc:title' Metadata entries:
      //  - The title may be "Untitled" (fixes bug 1031612).
      //  - The title may contain incorrectly encoded characters, which thus
      //    looks broken, hence we ignore the Metadata entry when it contains
      //    characters from the Specials Unicode block (fixes bug 1605526).
      if (
        metadataTitle !== "Untitled" &&
        !/[\uFFF0-\uFFFF]/g.test(metadataTitle)
      ) {
        pdfTitle = metadataTitle;
      }
    }
    if (pdfTitle) {
      this.setTitle(
        `${pdfTitle} - ${this._contentDispositionFilename || this._title}`
      );
    } else if (this._contentDispositionFilename) {
      this.setTitle(this._contentDispositionFilename);
    }

    if (
      info.IsXFAPresent &&
      !info.IsAcroFormPresent &&
      !pdfDocument.isPureXfa
    ) {
      if (pdfDocument.loadingParams.enableXfa) {
        Window['ngxConsole'].warn("Warning: XFA Foreground documents are not supported");
      } else {
        Window['ngxConsole'].warn("Warning: XFA support is not enabled");
      }
    } else if (
      (info.IsAcroFormPresent || info.IsXFAPresent) &&
      !this.pdfViewer.renderForms
    ) {
      console.warn("Warning: Interactive form support is not enabled");
    }

    if (info.IsSignaturesPresent) {
      console.warn("Warning: Digital signatures validation is not supported");
    }

    this.eventBus.dispatch("metadataloaded", { source: this });
  },

  /**
   * @private
   */
  async _initializePageLabels(pdfDocument) {
    const labels = await pdfDocument.getPageLabels();

    if (pdfDocument !== this.pdfDocument) {
      return; // The document was closed while the page labels resolved.
    }
    if (!labels || AppOptions.get("disablePageLabels")) {
      return;
    }
    const numLabels = labels.length;
    // Ignore page labels that correspond to standard page numbering,
    // or page labels that are all empty.
    let standardLabels = 0,
      emptyLabels = 0;
    for (let i = 0; i < numLabels; i++) {
      const label = labels[i];
      if (label === (i + 1).toString()) {
        standardLabels++;
      } else if (label === "") {
        emptyLabels++;
      } else {
        break;
      }
    }
    if (standardLabels >= numLabels || emptyLabels >= numLabels) {
      return;
    }
    const { pdfViewer, pdfThumbnailViewer, toolbar } = this;

    pdfViewer.setPageLabels(labels);
    pdfThumbnailViewer?.setPageLabels(labels);

    // Changing toolbar page display to use labels and we need to set
    // the label of the current page.
    toolbar?.setPagesCount(numLabels, true);
    toolbar?.setPageNumber(
      pdfViewer.currentPageNumber,
      pdfViewer.currentPageLabel
    );
  },

  /**
   * @private
   */
  _initializePdfHistory({ fingerprint, viewOnLoad, initialDest = null }) {
    if (!this.pdfHistory) {
      return;
    }
    this.pdfHistory.initialize({
      fingerprint,
      resetHistory: viewOnLoad === ViewOnLoad.INITIAL,
      updateUrl: AppOptions.get("historyUpdateUrl"),
    });

    if (this.pdfHistory.initialBookmark) {
      this.initialBookmark = this.pdfHistory.initialBookmark;

      this.initialRotation = this.pdfHistory.initialRotation;
    }

    // Always let the browser history/document hash take precedence.
    if (
      initialDest &&
      !this.initialBookmark &&
      viewOnLoad === ViewOnLoad.UNKNOWN
    ) {
      this.initialBookmark = JSON.stringify(initialDest);
      // TODO: Re-factor the `PDFHistory` initialization to remove this hack
      // that's currently necessary to prevent weird initial history state.
      this.pdfHistory.push({ explicitDest: initialDest, pageNumber: null });
    }
  },

  /**
   * @private
   */
  _initializeAnnotationStorageCallbacks(pdfDocument) {
    if (pdfDocument !== this.pdfDocument) {
      return;
    }
    const { annotationStorage } = pdfDocument;

    annotationStorage.onSetModified = () => {
      window.addEventListener("beforeunload", beforeUnload);

      if (typeof PDFJSDev === "undefined" || PDFJSDev.test("GENERIC")) {
        this._annotationStorageModified = true;
      }
    };
    annotationStorage.onResetModified = () => {
      window.removeEventListener("beforeunload", beforeUnload);

      if (typeof PDFJSDev === "undefined" || PDFJSDev.test("GENERIC")) {
        delete this._annotationStorageModified;
      }
    };
    annotationStorage.onAnnotationEditor = typeStr => {
      this._hasAnnotationEditors = !!typeStr;
      this.setTitle();

      if (typeStr) {
        this.externalServices.reportTelemetry({
          type: "editing",
          data: { type: typeStr },
        });
      }
    };
  },

  setInitialView(
    storedHash,
    { rotation, sidebarView, scrollMode, spreadMode } = {}
  ) {
    const setRotation = angle => {
      if (isValidRotation(angle)) {
        this.pdfViewer.pagesRotation = angle;
      }
    };
    const setViewerModes = (scroll, spread) => {
      if (isValidScrollMode(scroll)) {
        this.pdfViewer.scrollMode = scroll;
      }
      if (isValidSpreadMode(spread)) {
        this.pdfViewer.spreadMode = spread;
      }
    };
    this.isInitialViewSet = true;
    this.pdfSidebar?.setInitialView(sidebarView);

    setViewerModes(scrollMode, spreadMode);

    if (this.initialBookmark) {
      setRotation(this.initialRotation);
      delete this.initialRotation;

      this.pdfLinkService.setHash(this.initialBookmark);
      this.initialBookmark = null;
    } else if (storedHash) {
      setRotation(rotation);

      this.pdfLinkService.setHash(storedHash);
    }

    // Ensure that the correct page number is displayed in the UI,
    // even if the active page didn't change during document load.
    this.toolbar?.setPageNumber(
      this.pdfViewer.currentPageNumber,
      this.pdfViewer.currentPageLabel
    );
    this.secondaryToolbar?.setPageNumber(this.pdfViewer.currentPageNumber);

    if (!this.pdfViewer.currentScaleValue) {
      // Scale was not initialized: invalid bookmark or scale was not specified.
      // Setting the default one.
      // eslint-disable-next-line no-undef
      const defaultZoomOption = PDFViewerApplicationOptions.get('defaultZoomValue');
      // #556 #543 modified by ngx-extended-pdf-viewer
      if (defaultZoomOption) {
        this.pdfViewer.currentScaleValue = defaultZoomOption;
      }
      // #556 #543 end of modification
    }
  },

  /**
   * @private
   */
  _cleanup() {
    if (!this.pdfDocument) {
      return; // run cleanup when document is loaded
    }
    this.pdfViewer.cleanup();
    this.pdfThumbnailViewer?.cleanup();

    if (
      typeof PDFJSDev === "undefined" ||
      PDFJSDev.test("!PRODUCTION || GENERIC")
    ) {
      // We don't want to remove fonts used by active page SVGs.
      this.pdfDocument.cleanup(
        /* keepLoadedFonts = */ this.pdfViewer.renderer === RendererType.SVG
      );
    } else {
      this.pdfDocument.cleanup();
    }
  },

  forceRendering() {
    this.pdfRenderingQueue.printing = !!this.printService;
    this.pdfRenderingQueue.isThumbnailViewEnabled =
      this.pdfSidebar?.visibleView === SidebarView.THUMBS;
    this.pdfRenderingQueue.renderHighestPriority();
  },

  beforePrint() {
    this._printAnnotationStoragePromise = this.pdfScriptingManager
      .dispatchWillPrint()
      .catch(() => {
        /* Avoid breaking printing; ignoring errors. */
      })
      .then(() => {
        return this.pdfDocument?.annotationStorage.print;
      });

    if (this.printService) {
      // There is no way to suppress beforePrint/afterPrint events,
      // but PDFPrintService may generate double events -- this will ignore
      // the second event that will be coming from native window.printPDF().
      return;
    }

    if (!this.supportsPrinting) {
      this.l10n.get("printing_not_supported").then(msg => {
        this._otherError(msg);
      });
      return;
    }

    // The beforePrint is a sync method and we need to know layout before
    // returning from this method. Ensure that we can get sizes of the pages.
    if (!this.pdfViewer.pageViewsReady) {
      this.l10n.get("printing_not_ready").then(msg => {
        // eslint-disable-next-line no-alert
        window.alert(msg);
      });
      return;
    }

    const pagesOverview = this.pdfViewer.getPagesOverview();
    const printContainer = this.appConfig.printContainer;
    const printResolution = AppOptions.get("printResolution");
    const optionalContentConfigPromise =
      this.pdfViewer.optionalContentConfigPromise;

    const printService = PDFPrintServiceFactory.instance.createPrintService(
      this.pdfDocument,
      pagesOverview,
      printContainer,
      printResolution,
      optionalContentConfigPromise,
      this._printAnnotationStoragePromise,
      this.l10n,
      this.pdfViewer.eventBus // #588 modified by ngx-extended-pdf-viewer

    );
    this.printService = printService;
    this.forceRendering();
    // Disable the editor-indicator during printing (fixes bug 1790552).
    this.setTitle();

    printService.layout();

    if (this._hasAnnotationEditors) {
      this.externalServices.reportTelemetry({
        type: "editing",
        data: { type: "print" },
      });
    }
  },

  afterPrint() {
    if (this._printAnnotationStoragePromise) {
      this._printAnnotationStoragePromise.then(() => {
        this.pdfScriptingManager.dispatchDidPrint();
      });
      this._printAnnotationStoragePromise = null;
    }

    if (this.printService) {
      this.printService.destroy();
      this.printService = null;

      this.pdfDocument?.annotationStorage.resetModified();
    }
    this.forceRendering();
    // Re-enable the editor-indicator after printing (fixes bug 1790552).
    this.setTitle();
  },

  rotatePages(delta) {
    this.pdfViewer.pagesRotation += delta;
    // Note that the thumbnail viewer is updated, and rendering is triggered,
    // in the 'rotationchanging' event handler.
  },

  requestPresentationMode() {
    this.pdfPresentationMode?.request();
  },

  triggerPrinting() {
    if (!this.supportsPrinting) {
      return;
    }
    window.printPDF();
  },

  bindEvents() {
    const { eventBus, _boundEvents } = this;

    _boundEvents.beforePrint = this.beforePrint.bind(this);
    _boundEvents.afterPrint = this.afterPrint.bind(this);

    eventBus._on("resize", webViewerResize);
    eventBus._on("hashchange", webViewerHashchange);
    eventBus._on("beforeprint", _boundEvents.beforePrint);
    eventBus._on("afterprint", _boundEvents.afterPrint);
    eventBus._on("pagerendered", webViewerPageRendered);
    eventBus._on("updateviewarea", webViewerUpdateViewarea);
    eventBus._on("pagechanging", webViewerPageChanging);
    eventBus._on("scalechanging", webViewerScaleChanging);
    eventBus._on("rotationchanging", webViewerRotationChanging);
    eventBus._on("sidebarviewchanged", webViewerSidebarViewChanged);
    eventBus._on("pagemode", webViewerPageMode);
    eventBus._on("namedaction", webViewerNamedAction);
    eventBus._on("presentationmodechanged", webViewerPresentationModeChanged);
    eventBus._on("presentationmode", webViewerPresentationMode);
    eventBus._on(
      "switchannotationeditormode",
      webViewerSwitchAnnotationEditorMode
    );
    eventBus._on(
      "switchannotationeditorparams",
      webViewerSwitchAnnotationEditorParams
    );
    eventBus._on("print", webViewerPrint);
    eventBus._on("download", webViewerDownload);
    eventBus._on("firstpage", webViewerFirstPage);
    eventBus._on("lastpage", webViewerLastPage);
    eventBus._on("nextpage", webViewerNextPage);
    eventBus._on("previouspage", webViewerPreviousPage);
    eventBus._on("zoomin", webViewerZoomIn);
    eventBus._on("zoomout", webViewerZoomOut);
    eventBus._on("zoomreset", webViewerZoomReset);
    eventBus._on("pagenumberchanged", webViewerPageNumberChanged);
    eventBus._on("scalechanged", webViewerScaleChanged);
    eventBus._on("rotatecw", webViewerRotateCw);
    eventBus._on("rotateccw", webViewerRotateCcw);
    eventBus._on("optionalcontentconfig", webViewerOptionalContentConfig);
    eventBus._on("switchscrollmode", webViewerSwitchScrollMode);
    eventBus._on("scrollmodechanged", webViewerScrollModeChanged);
    eventBus._on("switchspreadmode", webViewerSwitchSpreadMode);
    eventBus._on("spreadmodechanged", webViewerSpreadModeChanged);
    eventBus._on("documentproperties", webViewerDocumentProperties);
    eventBus._on("findfromurlhash", webViewerFindFromUrlHash);
    eventBus._on("updatefindmatchescount", webViewerUpdateFindMatchesCount);
    eventBus._on("updatefindcontrolstate", webViewerUpdateFindControlState);

    if (AppOptions.get("pdfBug")) {
      _boundEvents.reportPageStatsPDFBug = reportPageStatsPDFBug;

      eventBus._on("pagerendered", _boundEvents.reportPageStatsPDFBug);
      eventBus._on("pagechanging", _boundEvents.reportPageStatsPDFBug);
    }
    if (typeof PDFJSDev === "undefined" || PDFJSDev.test("GENERIC")) {
      eventBus._on("fileinputchange", webViewerFileInputChange);
      eventBus._on("openfile", webViewerOpenFile);
    }
    if (typeof PDFJSDev !== "undefined" && PDFJSDev.test("MOZCENTRAL")) {
      eventBus._on(
        "annotationeditorstateschanged",
        webViewerAnnotationEditorStatesChanged
      );
    }
  },

  bindWindowEvents() {
    const { eventBus, _boundEvents } = this;

    function addWindowResolutionChange(evt = null) {
      if (evt) {
        webViewerResolutionChange(evt);
      }
      const mediaQueryList = window.matchMedia(
        `(resolution: ${window.devicePixelRatio || 1}dppx)`
      );
      mediaQueryList.addEventListener("change", addWindowResolutionChange, {
        once: true,
      });

      if (typeof PDFJSDev !== "undefined" && PDFJSDev.test("MOZCENTRAL")) {
        return;
      }
      _boundEvents.removeWindowResolutionChange ||= function () {
        mediaQueryList.removeEventListener("change", addWindowResolutionChange);
        _boundEvents.removeWindowResolutionChange = null;
      };
    }
    addWindowResolutionChange();

    _boundEvents.windowResize = () => {
      eventBus.dispatch("resize", { source: window });
    };
    _boundEvents.windowHashChange = () => {
      eventBus.dispatch("hashchange", {
        source: window,
        hash: document.location.hash.substring(1),
      });
    };
    _boundEvents.windowBeforePrint = () => {
      eventBus.dispatch("beforeprint", { source: window });
    };
    _boundEvents.windowAfterPrint = () => {
      eventBus.dispatch("afterprint", { source: window });
    };
    _boundEvents.windowUpdateFromSandbox = event => {
      eventBus.dispatch("updatefromsandbox", {
        source: window,
        detail: event.detail,
      });
    };

    window.addEventListener("visibilitychange", webViewerVisibilityChange);
    window.addEventListener("wheel", webViewerWheel, { passive: false });
    // #914 modified by ngx-extended-pdf-viewer
    // window.addEventListener("touchstart", webViewerTouchStart, {
    //  passive: false,
    // });
    // #914 end of modification by ngx-extended-pdf-viewer
    window.addEventListener("click", webViewerClick);
    window.addEventListener("keydown", webViewerKeyDown);
    window.addEventListener("resize", _boundEvents.windowResize);
    window.addEventListener("hashchange", _boundEvents.windowHashChange);
    window.addEventListener("beforeprint", _boundEvents.windowBeforePrint);
    window.addEventListener("afterprint", _boundEvents.windowAfterPrint);
    window.addEventListener(
      "updatefromsandbox",
      _boundEvents.windowUpdateFromSandbox
    );
  },

  unbindEvents() {
    if (typeof PDFJSDev !== "undefined" && PDFJSDev.test("MOZCENTRAL")) {
      throw new Error("Not implemented: unbindEvents");
    }
    const { eventBus, _boundEvents } = this;

    eventBus._off("resize", webViewerResize);
    eventBus._off("hashchange", webViewerHashchange);
    eventBus._off("beforeprint", _boundEvents.beforePrint);
    eventBus._off("afterprint", _boundEvents.afterPrint);
    eventBus._off("pagerendered", webViewerPageRendered);
    eventBus._off("updateviewarea", webViewerUpdateViewarea);
    eventBus._off("pagechanging", webViewerPageChanging);
    eventBus._off("scalechanging", webViewerScaleChanging);
    eventBus._off("rotationchanging", webViewerRotationChanging);
    eventBus._off("sidebarviewchanged", webViewerSidebarViewChanged);
    eventBus._off("pagemode", webViewerPageMode);
    eventBus._off("namedaction", webViewerNamedAction);
    eventBus._off("presentationmodechanged", webViewerPresentationModeChanged);
    eventBus._off("presentationmode", webViewerPresentationMode);
    eventBus._off("print", webViewerPrint);
    eventBus._off("download", webViewerDownload);
    eventBus._off("firstpage", webViewerFirstPage);
    eventBus._off("lastpage", webViewerLastPage);
    eventBus._off("nextpage", webViewerNextPage);
    eventBus._off("previouspage", webViewerPreviousPage);
    eventBus._off("zoomin", webViewerZoomIn);
    eventBus._off("zoomout", webViewerZoomOut);
    eventBus._off("zoomreset", webViewerZoomReset);
    eventBus._off("pagenumberchanged", webViewerPageNumberChanged);
    eventBus._off("scalechanged", webViewerScaleChanged);
    eventBus._off("rotatecw", webViewerRotateCw);
    eventBus._off("rotateccw", webViewerRotateCcw);
    eventBus._off("optionalcontentconfig", webViewerOptionalContentConfig);
    eventBus._off("switchscrollmode", webViewerSwitchScrollMode);
    eventBus._off("scrollmodechanged", webViewerScrollModeChanged);
    eventBus._off("switchspreadmode", webViewerSwitchSpreadMode);
    eventBus._off("spreadmodechanged", webViewerSpreadModeChanged);
    eventBus._off("documentproperties", webViewerDocumentProperties);
    eventBus._off("findfromurlhash", webViewerFindFromUrlHash);
    eventBus._off("updatefindmatchescount", webViewerUpdateFindMatchesCount);
    eventBus._off("updatefindcontrolstate", webViewerUpdateFindControlState);

    if (_boundEvents.reportPageStatsPDFBug) {
      eventBus._off("pagerendered", _boundEvents.reportPageStatsPDFBug);
      eventBus._off("pagechanging", _boundEvents.reportPageStatsPDFBug);

      _boundEvents.reportPageStatsPDFBug = null;
    }
    if (typeof PDFJSDev === "undefined" || PDFJSDev.test("GENERIC")) {
      eventBus._off("fileinputchange", webViewerFileInputChange);
      eventBus._off("openfile", webViewerOpenFile);
    }

    _boundEvents.beforePrint = null;
    _boundEvents.afterPrint = null;
  },

  unbindWindowEvents() {
    if (typeof PDFJSDev !== "undefined" && PDFJSDev.test("MOZCENTRAL")) {
      throw new Error("Not implemented: unbindWindowEvents");
    }
    const { _boundEvents } = this;

    window.removeEventListener("visibilitychange", webViewerVisibilityChange);
    window.removeEventListener("wheel", webViewerWheel, { passive: false });
    // #914 modified by ngx-extended-pdf-viewer
    // window.removeEventListener("touchstart", webViewerTouchStart, {
    //  passive: false,
    // });
    // #914 end of modification
    window.removeEventListener("click", webViewerClick);
    window.removeEventListener("keydown", webViewerKeyDown);
    window.removeEventListener("resize", _boundEvents.windowResize);
    window.removeEventListener("hashchange", _boundEvents.windowHashChange);
    window.removeEventListener("beforeprint", _boundEvents.windowBeforePrint);
    window.removeEventListener("afterprint", _boundEvents.windowAfterPrint);
    window.removeEventListener(
      "updatefromsandbox",
      _boundEvents.windowUpdateFromSandbox
    );

    _boundEvents.removeWindowResolutionChange?.();
    _boundEvents.windowResize = null;
    _boundEvents.windowHashChange = null;
    _boundEvents.windowBeforePrint = null;
    _boundEvents.windowAfterPrint = null;
    _boundEvents.windowUpdateFromSandbox = null;
  },

  accumulateWheelTicks(ticks) {
    // If the scroll direction changed, reset the accumulated wheel ticks.
    if (
      (this._wheelUnusedTicks > 0 && ticks < 0) ||
      (this._wheelUnusedTicks < 0 && ticks > 0)
    ) {
      this._wheelUnusedTicks = 0;
    }
    this._wheelUnusedTicks += ticks;
    const wholeTicks =
      Math.sign(this._wheelUnusedTicks) *
      Math.floor(Math.abs(this._wheelUnusedTicks));
    this._wheelUnusedTicks -= wholeTicks;
    return wholeTicks;
  },

  /**
   * Should be called *after* all pages have loaded, or if an error occurred,
   * to unblock the "load" event; see https://bugzilla.mozilla.org/show_bug.cgi?id=1618553
   * @private
   */
  _unblockDocumentLoadEvent() {
    document.blockUnblockOnload?.(false);

    // Ensure that this method is only ever run once.
    this._unblockDocumentLoadEvent = () => {};
  },

  /**
   * Used together with the integration-tests, to enable awaiting full
   * initialization of the scripting/sandbox.
   */
  get scriptingReady() {
    return this.pdfScriptingManager.ready;
  },
};

if (typeof PDFJSDev === "undefined" || PDFJSDev.test("GENERIC")) {
  const HOSTED_VIEWER_ORIGINS = [
    "null",
    "http://mozilla.github.io",
    "https://mozilla.github.io",
  ];
  // eslint-disable-next-line no-var
  var validateFileURL = function (file) {
    if (!file) {
      return;
    }
    try {
      const viewerOrigin = new URL(window.location.href).origin || "null";
      if (HOSTED_VIEWER_ORIGINS.includes(viewerOrigin)) {
        // Hosted or local viewer, allow for any file locations
        return;
      }
      const fileOrigin = new URL(file, window.location.href).origin;
      // Removing of the following line will not guarantee that the viewer will
      // start accepting URLs from foreign origin -- CORS headers on the remote
      // server must be properly configured.
      if (fileOrigin !== viewerOrigin) {
        throw new Error("file origin does not match viewer's");
      }
    } catch (ex) {
      // #1401 modified by ngx-extended-pdf-viewer
      if (PDFViewerApplication.onError) {
        PDFViewerApplication.onError(ex);
      }
      // end of modification
      PDFViewerApplication.l10n.get("loading_error").then(msg => {
        PDFViewerApplication._documentError(msg, { message: ex?.message });
      });
      throw ex;
    }
  };
}

async function loadFakeWorker() {
  GlobalWorkerOptions.workerSrc ||= AppOptions.get("workerSrc");

  // modified by ngx-extended-pdf-viewer #376
  if (GlobalWorkerOptions.workerSrc.constructor.name === "Function") {
    GlobalWorkerOptions.workerSrc = GlobalWorkerOptions.workerSrc();
  }
  // end of modification
  if (typeof PDFJSDev === "undefined" || !PDFJSDev.test("PRODUCTION")) {
    window.pdfjsWorker = await import("pdfjs/core/worker.js");
    return;
  }
  await loadScript(PDFWorker.workerSrc);
}

async function loadPDFBug(self) {
  const { debuggerScriptPath } = self.appConfig;
  const { PDFBug } =
    typeof PDFJSDev === "undefined" || !PDFJSDev.test("PRODUCTION")
      ? await import(debuggerScriptPath) // eslint-disable-line no-unsanitized/method
      : await __non_webpack_import__(debuggerScriptPath); // eslint-disable-line no-undef

  self._PDFBug = PDFBug;
}

function reportPageStatsPDFBug({ pageNumber }) {
  if (!globalThis.Stats?.enabled) {
    return;
  }
  const pageView = PDFViewerApplication.pdfViewer.getPageView(
    /* index = */ pageNumber - 1
  );
  globalThis.Stats.add(pageNumber, pageView?.pdfPage?.stats);
}

function webViewerInitialized() {
  const { appConfig, eventBus } = PDFViewerApplication;
  let file;
  if (typeof PDFJSDev === "undefined" || PDFJSDev.test("GENERIC")) {
    const queryString = document.location.search.substring(1);
    const params = parseQueryString(queryString);
    file = params.get("file") ?? AppOptions.get("defaultUrl");
    validateFileURL(file);
  } else if (PDFJSDev.test("MOZCENTRAL")) {
    file = window.location.href;
  } else if (PDFJSDev.test("CHROME")) {
    file = AppOptions.get("defaultUrl");
  }

  if (typeof PDFJSDev === "undefined" || PDFJSDev.test("GENERIC")) {
    const fileInput = appConfig.openFileInput;
    fileInput.value = null;

    fileInput.addEventListener("change", function (evt) {
      const { files } = evt.target;
      if (!files || files.length === 0) {
        return;
      }
      eventBus.dispatch("fileinputchange", {
        source: this,
        fileInput: evt.target,
      });
    });

    // Enable dragging-and-dropping a new PDF file onto the viewerContainer.
    appConfig.mainContainer.addEventListener("dragover", function (evt) {
      if (AppOptions.get("enableDragAndDrop")) { // #686 modified by ngx-extended-pdf-viewer
        evt.preventDefault();

      evt.dataTransfer.dropEffect =
        evt.dataTransfer.effectAllowed === "copy" ? "copy" : "move";
      } // #686 end of modification
    });
    appConfig.mainContainer.addEventListener("drop", function (evt) {
      if (AppOptions.get("enableDragAndDrop")) { // #686 modified by ngx-extended-pdf-viewer
        evt.preventDefault();

        const { files } = evt.dataTransfer;
        if (!files || files.length === 0) {
          return;
        }
        PDFViewerApplication.eventBus.dispatch("fileinputchange", {
          source: this,
          fileInput: evt.dataTransfer,
          dropEvent: evt // #972 allowing users to read the drop coordinates
        });
      } // #686 end of modification
    });
  }

  if (!PDFViewerApplication.supportsDocumentFonts) {
    AppOptions.set("disableFontFace", true);
    PDFViewerApplication.l10n.get("web_fonts_disabled").then(msg => {
      Window['ngxConsole'].warn(msg);
    });
  }

  if (!PDFViewerApplication.supportsPrinting) {
    appConfig.toolbar?.print.classList.add("hidden");
    appConfig.secondaryToolbar?.printButton.classList.add("hidden");
  }

  if (!PDFViewerApplication.supportsFullscreen) {
    appConfig.secondaryToolbar?.presentationModeButton.classList.add("hidden");
  }

  if (PDFViewerApplication.supportsIntegratedFind) {
    appConfig.toolbar?.viewFind.classList.add("hidden");
  }

  appConfig.mainContainer.addEventListener(
    "transitionend",
    function (evt) {
      if (evt.target === /* mainContainer */ this) {
        eventBus.dispatch("resize", { source: this });
      }
    },
    true
  );

  try {
    if (typeof PDFJSDev === "undefined" || PDFJSDev.test("GENERIC")) {
      if (file) {
        PDFViewerApplication.open(file);
      } else {
        PDFViewerApplication._hideViewBookmark();
      }
    } else if (PDFJSDev.test("MOZCENTRAL || CHROME")) {
      PDFViewerApplication.setTitleUsingUrl(file, /* downloadUrl = */ file);
      PDFViewerApplication.initPassiveLoading();
    } else {
      throw new Error("Not implemented: webViewerInitialized");
    }
  } catch (reason) {
    // #1401 modified by ngx-extended-pdf-viewer
    if (PDFViewerApplication.onError) {
      PDFViewerApplication.onError(reason);
    }
    // end of modification
    PDFViewerApplication.l10n.get("loading_error").then(msg => {
      PDFViewerApplication._documentError(msg, reason);
    });
  }
}

function webViewerPageRendered({ pageNumber, error }) {
  // If the page is still visible when it has finished rendering,
  // ensure that the page number input loading indicator is hidden.
  if (pageNumber === PDFViewerApplication.page) {
    PDFViewerApplication.toolbar?.updateLoadingIndicatorState(false);
  }

  // Use the rendered page to set the corresponding thumbnail image.
  if (PDFViewerApplication.pdfSidebar?.visibleView === SidebarView.THUMBS) {
    const pageView = PDFViewerApplication.pdfViewer.getPageView(
      /* index = */ pageNumber - 1
    );
    const thumbnailView = PDFViewerApplication.pdfThumbnailViewer?.getThumbnail(
      /* index = */ pageNumber - 1
    );
    if (pageView && thumbnailView) {
      thumbnailView.setImage(pageView);
    }
  }

  if (error) {
    PDFViewerApplication.l10n.get("rendering_error").then(msg => {
      PDFViewerApplication._otherError(msg, error);
    });
  }
}

function webViewerPageMode({ mode }) {
  // Handle the 'pagemode' hash parameter, see also `PDFLinkService_setHash`.
  let view;
  switch (mode) {
    case "thumbs":
      view = SidebarView.THUMBS;
      break;
    case "bookmarks":
    case "outline": // non-standard
      view = SidebarView.OUTLINE;
      break;
    case "attachments": // non-standard
      view = SidebarView.ATTACHMENTS;
      break;
    case "layers": // non-standard
      view = SidebarView.LAYERS;
      break;
    case "none":
      view = SidebarView.NONE;
      break;
    default:
      Window['ngxConsole'].error('Invalid "pagemode" hash parameter: ' + mode);
      return;
  }
  PDFViewerApplication.pdfSidebar?.switchView(view, /* forceOpen = */ true);
}

function webViewerNamedAction(evt) {
  // Processing a couple of named actions that might be useful, see also
  // `PDFLinkService.executeNamedAction`.
  switch (evt.action) {
    case "GoToPage":
      PDFViewerApplication.appConfig.toolbar?.pageNumber.select();
      break;

    case "Find":
      if (!PDFViewerApplication.supportsIntegratedFind) {
        PDFViewerApplication?.findBar.toggle();
      }
      break;

    case "Print":
      PDFViewerApplication.triggerPrinting();
      break;

    case "SaveAs":
      PDFViewerApplication.downloadOrSave();
      break;
  }
}

function webViewerPresentationModeChanged(evt) {
  PDFViewerApplication.pdfViewer.presentationModeState = evt.state;
}

function webViewerSidebarViewChanged({ view }) {
  PDFViewerApplication.pdfRenderingQueue.isThumbnailViewEnabled =
    view === SidebarView.THUMBS;

  if (PDFViewerApplication.isInitialViewSet) {
    // Only update the storage when the document has been loaded *and* rendered.
    PDFViewerApplication.store?.set("sidebarView", view).catch(() => {
      // Unable to write to storage.
    });
  }
}

function webViewerUpdateViewarea({ location }) {
   if (PDFViewerApplication.isInitialViewSet) {
    // Only update the storage when the document has been loaded *and* rendered.
    // #90 #543 modified by ngx-extended-pdf-viewer
    const settings = {};
    if (location.pageNumber !== undefined || location.pageNumber !== null) {
      settings.page = location.pageNumber;
    }
    if (location.scale) {
      settings.zoom = location.scale;
    }
    if (location.left) {
      settings.scrollLeft = location.left;
    }
    if (location.top) {
      settings.scrollTop = location.top;
    }
    if (location.rotation !== undefined || location.rotation !== null) {
      settings.rotation = location.rotation;
    }
    PDFViewerApplication.store
      ?.setMultiple(settings)
      .catch(() => {
        // Unable to write to storage.
      });
  }
  const href = PDFViewerApplication.pdfLinkService.getAnchorUrl(
    location.pdfOpenParams
  );
  if (PDFViewerApplication.appConfig.secondaryToolbar) {
    PDFViewerApplication.appConfig.secondaryToolbar.viewBookmarkButton.href =
      href;
  }

  // Show/hide the loading indicator in the page number input element.
  const currentPage = PDFViewerApplication.pdfViewer.getPageView(
    /* index = */ PDFViewerApplication.page - 1
  );
  const loading = currentPage?.renderingState !== RenderingStates.FINISHED;
  PDFViewerApplication.toolbar?.updateLoadingIndicatorState(loading);
}

function webViewerScrollModeChanged(evt) {
  if (
    PDFViewerApplication.isInitialViewSet &&
    !PDFViewerApplication.pdfViewer.isInPresentationMode
  ) {
    // Only update the storage when the document has been loaded *and* rendered.
    PDFViewerApplication.store?.set("scrollMode", evt.mode).catch(() => {
      // Unable to write to storage.
    });
  }
}

function webViewerSpreadModeChanged(evt) {
  if (
    PDFViewerApplication.isInitialViewSet &&
    !PDFViewerApplication.pdfViewer.isInPresentationMode
  ) {
    // Only update the storage when the document has been loaded *and* rendered.
    PDFViewerApplication.store?.set("spreadMode", evt.mode).catch(() => {
      // Unable to write to storage.
    });
  }
}

function webViewerResize() {
  const { pdfDocument, pdfViewer, pdfRenderingQueue } = PDFViewerApplication;

  if (pdfRenderingQueue.printing && window.matchMedia("print").matches) {
    // Work-around issue 15324 by ignoring "resize" events during printing.
    return;
  }

  if (!pdfDocument) {
    return;
  }
  const currentScaleValue = pdfViewer.currentScaleValue;
  if (
    currentScaleValue === "auto" ||
    currentScaleValue === "page-fit" ||
    currentScaleValue === "page-width"
  ) {
    // Note: the scale is constant for 'page-actual'.
    pdfViewer.currentScaleValue = currentScaleValue;
  }
  pdfViewer.update();
}

function webViewerHashchange(evt) {
  const hash = evt.hash;
  if (!hash) {
    return;
  }
  if (!PDFViewerApplication.isInitialViewSet) {
    PDFViewerApplication.initialBookmark = hash;
  } else if (!PDFViewerApplication.pdfHistory?.popStateInProgress) {
    PDFViewerApplication.pdfLinkService.setHash(hash);
  }
}

if (typeof PDFJSDev === "undefined" || PDFJSDev.test("GENERIC")) {
  // eslint-disable-next-line no-var
  var webViewerFileInputChange = function (evt) {
    if (PDFViewerApplication.pdfViewer?.isInPresentationMode) {
      return; // Opening a new PDF file isn't supported in Presentation Mode.
    }
    const file = evt.fileInput.files[0];

    let url = URL.createObjectURL(file);
    if (file.name) {
      url = { url, originalUrl: file.name };
    }
    PDFViewerApplication.open(url);
    if (window["setNgxExtendedPdfViewerSource"]) {
      window["setNgxExtendedPdfViewerSource"](file.name ? file.name : url);
    }
  };

  // eslint-disable-next-line no-var
  var webViewerOpenFile = function (evt) {
    const fileInput = PDFViewerApplication.appConfig.openFileInput;
    fileInput.click();
  };
}

function webViewerPresentationMode() {
  PDFViewerApplication.requestPresentationMode();
}
function webViewerSwitchAnnotationEditorMode(evt) {
  PDFViewerApplication.pdfViewer.annotationEditorMode = evt.mode;
}
function webViewerSwitchAnnotationEditorParams(evt) {
  PDFViewerApplication.pdfViewer.annotationEditorParams = evt;
}
function webViewerPrint() {
  PDFViewerApplication.triggerPrinting();
}
function webViewerDownload() {
  PDFViewerApplication.downloadOrSave();
}
function webViewerFirstPage() {
  if (PDFViewerApplication.pdfDocument) {
    PDFViewerApplication.page = 1;
  }
}
function webViewerLastPage() {
  if (PDFViewerApplication.pdfDocument) {
    PDFViewerApplication.page = PDFViewerApplication.pagesCount;
  }
}
function webViewerNextPage() {
  PDFViewerApplication.pdfViewer.nextPage();
}
function webViewerPreviousPage() {
  PDFViewerApplication.pdfViewer.previousPage();
}
function webViewerZoomIn() {
  PDFViewerApplication.zoomIn();
}
function webViewerZoomOut() {
  PDFViewerApplication.zoomOut();
}
function webViewerZoomReset() {
  PDFViewerApplication.zoomReset();
}
function webViewerPageNumberChanged(evt) {
  const pdfViewer = PDFViewerApplication.pdfViewer;
  // Note that for `<input type="number">` HTML elements, an empty string will
  // be returned for non-number inputs; hence we simply do nothing in that case.
  if (evt.value !== "") {
    PDFViewerApplication.pdfLinkService.goToPage(evt.value);
  }

  // Ensure that the page number input displays the correct value, even if the
  // value entered by the user was invalid (e.g. a floating point number).
  if (
    evt.value !== pdfViewer.currentPageNumber.toString() &&
    evt.value !== pdfViewer.currentPageLabel
  ) {
    PDFViewerApplication.toolbar?.setPageNumber(
      pdfViewer.currentPageNumber,
      pdfViewer.currentPageLabel
    );
  }
}
function webViewerScaleChanged(evt) {
  PDFViewerApplication.pdfViewer.currentScaleValue = evt.value;
}
function webViewerRotateCw() {
  PDFViewerApplication.rotatePages(90);
}
function webViewerRotateCcw() {
  PDFViewerApplication.rotatePages(-90);
}
function webViewerOptionalContentConfig(evt) {
  PDFViewerApplication.pdfViewer.optionalContentConfigPromise = evt.promise;
}
function webViewerSwitchScrollMode(evt) {
  PDFViewerApplication.pdfViewer.scrollMode = evt.mode;
}
function webViewerSwitchSpreadMode(evt) {
  PDFViewerApplication.pdfViewer.spreadMode = evt.mode;
}
function webViewerDocumentProperties() {
  PDFViewerApplication.pdfDocumentProperties?.open();
}

function webViewerFindFromUrlHash(evt) {
  PDFViewerApplication.eventBus.dispatch("find", {
    source: evt.source,
    type: "",
    query: evt.query,
    phraseSearch: evt.phraseSearch,
    caseSensitive: false,
    entireWord: false,
    ignoreAccents: false, // #177
    fuzzySearch: false, // #304
    highlightAll: true,
    findPrevious: false,
    matchDiacritics: true,
  });
}

function webViewerUpdateFindMatchesCount({ matchesCount }) {
  if (PDFViewerApplication.supportsIntegratedFind) {
    PDFViewerApplication.externalServices.updateFindMatchesCount(matchesCount);
  } else {
    PDFViewerApplication.findBar.updateResultsCount(matchesCount);
  }
}

function webViewerUpdateFindControlState({
  state,
  previous,
  matchesCount,
  rawQuery,
}) {
  if (PDFViewerApplication.supportsIntegratedFind) {
    PDFViewerApplication.externalServices.updateFindControlState({
      result: state,
      findPrevious: previous,
      matchesCount,
      rawQuery,
    });
  } else {
    PDFViewerApplication.findBar?.updateUIState(state, previous, matchesCount);
  }
}

function webViewerScaleChanging(evt) {
  PDFViewerApplication.toolbar?.setPageScale(evt.presetValue, evt.scale);

  PDFViewerApplication.pdfViewer.update();
}

function webViewerRotationChanging(evt) {
  if (PDFViewerApplication.pdfThumbnailViewer) {
    PDFViewerApplication.pdfThumbnailViewer.pagesRotation = evt.pagesRotation;
  }

  PDFViewerApplication.forceRendering();
  // Ensure that the active page doesn't change during rotation.
  PDFViewerApplication.pdfViewer.currentPageNumber = evt.pageNumber;
}

function webViewerPageChanging({ pageNumber, pageLabel }) {
  PDFViewerApplication.toolbar?.setPageNumber(pageNumber, pageLabel);
  PDFViewerApplication.secondaryToolbar?.setPageNumber(pageNumber);

  if (PDFViewerApplication.pdfSidebar?.visibleView === SidebarView.THUMBS) {
    PDFViewerApplication.pdfThumbnailViewer?.scrollThumbnailIntoView(
      pageNumber
    );
  }
  // modified by ngx-extended-pdf-viewer
  const pageNumberInput = document.getElementById("pageNumber");
  if (pageNumberInput) {
    const pageScrollEvent = new CustomEvent("page-change");
    pageNumberInput.dispatchEvent(pageScrollEvent);
  }
  // end of modification by ngx-extended-pdf-viewer
}

function webViewerResolutionChange(evt) {
  PDFViewerApplication.pdfViewer.refresh();
}

function webViewerVisibilityChange(evt) {
  if (document.visibilityState === "visible") {
    // Ignore mouse wheel zooming during tab switches (bug 1503412).
    setZoomDisabledTimeout();
  }
}

let zoomDisabledTimeout = null;
function setZoomDisabledTimeout() {
  if (zoomDisabledTimeout) {
    clearTimeout(zoomDisabledTimeout);
  }
  zoomDisabledTimeout = setTimeout(function () {
    zoomDisabledTimeout = null;
  }, WHEEL_ZOOM_DISABLED_TIMEOUT);
}

function webViewerWheel(evt) {
  // #1302 modified by ngx-extended-pdf-viewer
  const element = document.getElementById("viewerContainer");
  const hover = element.parentNode.querySelector(":hover");
  if (hover !== element) {
    return;
  }
  // end of modification by ngx-extended-pdf-viewer

  const { pdfViewer, supportedMouseWheelZoomModifierKeys } =
    PDFViewerApplication;

  if (pdfViewer.isInPresentationMode) {
    return;
  }

  const cmd =
    (evt.ctrlKey ? 1 : 0) |
    (evt.altKey ? 2 : 0) |
    (evt.shiftKey ? 4 : 0) |
    (evt.metaKey ? 8 : 0);

  if (window.isKeyIgnored && window.isKeyIgnored(cmd, "WHEEL")) {
    return;
  }

  // #1007 modified by ngx-extended-pdf-viewer
  const defaultWheelAction = AppOptions.get("wheelAction");

  const modifierKeyHasBeenPressed =
    (evt.ctrlKey && supportedMouseWheelZoomModifierKeys.ctrlKey) || (evt.metaKey && supportedMouseWheelZoomModifierKeys.metaKey);
  const userIntendsToZoom = modifierKeyHasBeenPressed ? defaultWheelAction !== "zoom" : defaultWheelAction === "zoom";
  if (userIntendsToZoom) {
    // #1007 end of modification by ngx-extended-pdf-viewer
    // Only zoom the pages, not the entire viewer.
    evt.preventDefault();
    // NOTE: this check must be placed *after* preventDefault.
    if (zoomDisabledTimeout || document.visibilityState === "hidden") {
      return;
    }

    // It is important that we query deltaMode before delta{X,Y}, so that
    // Firefox doesn't switch to DOM_DELTA_PIXEL mode for compat with other
    // browsers, see https://bugzilla.mozilla.org/show_bug.cgi?id=1392460.
    const deltaMode = evt.deltaMode;
    const delta = normalizeWheelEventDirection(evt);
    const previousScale = pdfViewer.currentScale;

    let ticks = 0;
    if (
      deltaMode === WheelEvent.DOM_DELTA_LINE ||
      deltaMode === WheelEvent.DOM_DELTA_PAGE
    ) {
      // For line-based devices, use one tick per event, because different
      // OSs have different defaults for the number lines. But we generally
      // want one "clicky" roll of the wheel (which produces one event) to
      // adjust the zoom by one step.
      if (Math.abs(delta) >= 1) {
        ticks = Math.sign(delta);
      } else {
        // If we're getting fractional lines (I can't think of a scenario
        // this might actually happen), be safe and use the accumulator.
        ticks = PDFViewerApplication.accumulateWheelTicks(delta);
      }
    } else {
      // pixel-based devices
      const PIXELS_PER_LINE_SCALE = 30;
      ticks = PDFViewerApplication.accumulateWheelTicks(
        delta / PIXELS_PER_LINE_SCALE
      );
    }

    if (ticks < 0) {
      PDFViewerApplication.zoomOut(-ticks);
    } else if (ticks > 0) {
      PDFViewerApplication.zoomIn(ticks);
    }

    const currentScale = pdfViewer.currentScale;
    if (previousScale !== currentScale) {
      // After scaling the page via zoomIn/zoomOut, the position of the upper-
      // left corner is restored. When the mouse wheel is used, the position
      // under the cursor should be restored instead.
      const scaleCorrectionFactor = currentScale / previousScale - 1;
      const [top, left] = pdfViewer.containerTopLeft;
      const dx = evt.clientX - left;
      const dy = evt.clientY - top;
      pdfViewer.container.scrollLeft += dx * scaleCorrectionFactor;
      pdfViewer.container.scrollTop += dy * scaleCorrectionFactor;
    }
  } else {
    setZoomDisabledTimeout();
  }
}

// #914 modified by ngx-extended-pdf-viewer
// function webViewerTouchStart(evt) {
//  if (evt.touches.length > 1) {
    // Disable touch-based zooming, because the entire UI bits gets zoomed and
    // that doesn't look great. If we do want to have a good touch-based
    // zooming experience, we need to implement smooth zoom capability (probably
    // using a CSS transform for faster visual response, followed by async
    // re-rendering at the final zoom level) and do gesture detection on the
    // touchmove events to drive it. Or if we want to settle for a less good
    // experience we can make the touchmove events drive the existing step-zoom
    // behaviour that the ctrl+mousewheel path takes.
//    evt.preventDefault();
//  }
// }
// #914 end of modification

function webViewerClick(evt) {
  if (!PDFViewerApplication.secondaryToolbar?.isOpen) {
    return;
  }
  const appConfig = PDFViewerApplication.appConfig;
  if (
    PDFViewerApplication.pdfViewer.containsElement(evt.target) ||
    (appConfig.toolbar?.container.contains(evt.target) &&
      evt.target !== appConfig.secondaryToolbar?.toggleButton)
  ) {
    // modified by ngx-extended-pdf-viewer?
    if (
      evt.target &&
      evt.target.parentElement === appConfig.secondaryToolbar.toggleButton
    ) {
      return;
    }
    if (
      evt.target &&
      evt.target.parentElement &&
      evt.target.parentElement.parentElement ===
        appConfig.secondaryToolbar.toggleButton
    ) {
      return;
    }
    // end of modification by ngx-extended-pdf-viewer

    PDFViewerApplication.secondaryToolbar.close();
  }
}

function webViewerKeyDown(evt) {
  if (PDFViewerApplication.overlayManager.active) {
    return;
  }
  const { eventBus, pdfViewer } = PDFViewerApplication;
  const isViewerInPresentationMode = pdfViewer.isInPresentationMode;

  let handled = false,
    ensureViewerFocused = false;
  const cmd =
    (evt.ctrlKey ? 1 : 0) |
    (evt.altKey ? 2 : 0) |
    (evt.shiftKey ? 4 : 0) |
    (evt.metaKey ? 8 : 0);

  // modified by ngx-extended-pdf-viewer
  if (window.isKeyIgnored && window.isKeyIgnored(cmd, evt.keyCode)) {
    return;
  }
  // end of modification by ngx-extended-pdf-viewer

  // First, handle the key bindings that are independent whether an input
  // control is selected or not.
  if (cmd === 1 || cmd === 8 || cmd === 5 || cmd === 12) {
    // either CTRL or META key with optional SHIFT.
    switch (evt.keyCode) {
      case 70: // f
        if (!PDFViewerApplication.supportsIntegratedFind && !evt.shiftKey) {
          PDFViewerApplication.findBar?.open();
          handled = true;
        }
        break;
      case 71: // g
        if (!PDFViewerApplication.supportsIntegratedFind) {
          const { state } = PDFViewerApplication.findController;
          if (state) {
            const eventState = Object.assign(Object.create(null), state, {
              source: window,
              type: "again",
              findPrevious: cmd === 5 || cmd === 12,
            });
            eventBus.dispatch("find", eventState);
          }
          handled = true;
        }
        break;
      case 61: // FF/Mac '='
      case 107: // FF '+' and '='
      case 187: // Chrome '+'
      case 171: // FF with German keyboard
        if (!isViewerInPresentationMode) {
          PDFViewerApplication.zoomIn();
        }
        handled = true;
        break;
      case 173: // FF/Mac '-'
      case 109: // FF '-'
      case 189: // Chrome '-'
        if (!isViewerInPresentationMode) {
          PDFViewerApplication.zoomOut();
        }
        handled = true;
        break;
      case 48: // '0'
      case 96: // '0' on Numpad of Swedish keyboard
        if (!isViewerInPresentationMode) {
          // keeping it unhandled (to restore page zoom to 100%)
          setTimeout(function () {
            // ... and resetting the scale after browser adjusts its scale
            PDFViewerApplication.zoomReset();
          });
          handled = false;
        }
        break;

      case 38: // up arrow
        if (isViewerInPresentationMode || PDFViewerApplication.page > 1) {
          PDFViewerApplication.page = 1;
          handled = true;
          ensureViewerFocused = true;
        }
        break;
      case 40: // down arrow
        if (
          isViewerInPresentationMode ||
          PDFViewerApplication.page < PDFViewerApplication.pagesCount
        ) {
          PDFViewerApplication.page = PDFViewerApplication.pagesCount;
          handled = true;
          ensureViewerFocused = true;
        }
        break;
    }
  }

  if (typeof PDFJSDev === "undefined" || PDFJSDev.test("GENERIC || CHROME")) {
    // CTRL or META without shift
    if (cmd === 1 || cmd === 8) {
      switch (evt.keyCode) {
        case 83: // s
          eventBus.dispatch("download", { source: window });
          handled = true;
          break;

        case 79: // o
          if (typeof PDFJSDev === "undefined" || PDFJSDev.test("GENERIC")) {
            eventBus.dispatch("openfile", { source: window });
            handled = true;
          }
          break;
      }
    }
  }

  // CTRL+ALT or Option+Command
  if (cmd === 3 || cmd === 10) {
    switch (evt.keyCode) {
      case 80: // p
        PDFViewerApplication.requestPresentationMode();
        handled = true;
        PDFViewerApplication.externalServices.reportTelemetry({
          type: "buttons",
          data: { id: "presentationModeKeyboard" },
        });
        break;
      case 71: // g
        // focuses input#pageNumber field
        if (PDFViewerApplication.appConfig.toolbar) {
          PDFViewerApplication.appConfig.toolbar.pageNumber.select();
          handled = true;
        }
        break;
    }
  }

  if (handled) {
    if (ensureViewerFocused && !isViewerInPresentationMode) {
      pdfViewer.focus();
    }
    evt.preventDefault();
    return;
  }

  // Some shortcuts should not get handled if a control/input element
  // is selected.
  const curElement = getActiveOrFocusedElement();
  const curElementTagName = curElement?.tagName.toUpperCase();
  if (
    curElementTagName === "INPUT" ||
    curElementTagName === "TEXTAREA" ||
    curElementTagName === "SELECT" ||
    curElement?.isContentEditable
  ) {
    // Make sure that the secondary toolbar is closed when Escape is pressed.
    if (evt.keyCode !== /* Esc = */ 27) {
      return;
    }
  }

  // No control key pressed at all.
  if (cmd === 0) {
    let turnPage = 0,
      turnOnlyIfPageFit = false;
    switch (evt.keyCode) {
      case 38: // up arrow
      case 33: // pg up
        // vertical scrolling using arrow/pg keys
        if (pdfViewer.isVerticalScrollbarEnabled) {
          turnOnlyIfPageFit = true;
        }
        turnPage = -1;
        break;
      case 8: // backspace
        if (!isViewerInPresentationMode) {
          turnOnlyIfPageFit = true;
        }
        turnPage = -1;
        break;
      case 37: // left arrow
        // horizontal scrolling using arrow keys
        if (pdfViewer.isHorizontalScrollbarEnabled) {
          turnOnlyIfPageFit = true;
        }
      /* falls through */
      case 75: // 'k'
      case 80: // 'p'
        turnPage = -1;
        break;
      case 27: // esc key
        if (PDFViewerApplication.secondaryToolbar?.isOpen) {
          PDFViewerApplication.secondaryToolbar.close();
          handled = true;
        }
        if (
          !PDFViewerApplication.supportsIntegratedFind &&
          PDFViewerApplication.findBar?.opened
        ) {
          PDFViewerApplication.findBar.close();
          handled = true;
        }
        break;
      case 40: // down arrow
      case 34: // pg down
        // vertical scrolling using arrow/pg keys
        if (pdfViewer.isVerticalScrollbarEnabled) {
          turnOnlyIfPageFit = true;
        }
        turnPage = 1;
        break;
      case 13: // enter key
      case 32: // spacebar
        if (!isViewerInPresentationMode) {
          turnOnlyIfPageFit = true;
        }
        turnPage = 1;
        break;
      case 39: // right arrow
        // horizontal scrolling using arrow keys
        if (pdfViewer.isHorizontalScrollbarEnabled) {
          turnOnlyIfPageFit = true;
        }
      /* falls through */
      case 74: // 'j'
      case 78: // 'n'
        turnPage = 1;
        break;

      case 36: // home
        if (isViewerInPresentationMode || PDFViewerApplication.page > 1) {
          PDFViewerApplication.page = 1;
          handled = true;
          ensureViewerFocused = true;
        }
        break;
      case 35: // end
        if (
          isViewerInPresentationMode ||
          PDFViewerApplication.page < PDFViewerApplication.pagesCount
        ) {
          PDFViewerApplication.page = PDFViewerApplication.pagesCount;
          handled = true;
          ensureViewerFocused = true;
        }
        break;

      case 83: // 's'
        PDFViewerApplication.pdfCursorTools?.switchTool(CursorTool.SELECT);
        break;
      case 72: // 'h'
        PDFViewerApplication.pdfCursorTools?.switchTool(CursorTool.HAND);
        break;

      case 82: // 'r'
        PDFViewerApplication.rotatePages(90);
        break;

      case 115: // F4
        PDFViewerApplication.pdfSidebar?.toggle();
        break;
    }

    if (
      turnPage !== 0 &&
      (!turnOnlyIfPageFit || pdfViewer.currentScaleValue === "page-fit")
    ) {
      if (turnPage > 0) {
        pdfViewer.nextPage();
      } else {
        pdfViewer.previousPage();
      }
      handled = true;
    }
  }

  // shift-key
  if (cmd === 4) {
    switch (evt.keyCode) {
      case 13: // enter key
      case 32: // spacebar
        if (
          !isViewerInPresentationMode &&
          pdfViewer.currentScaleValue !== "page-fit"
        ) {
          break;
        }
        pdfViewer.previousPage();

        handled = true;
        break;

      case 82: // 'r'
        PDFViewerApplication.rotatePages(-90);
        break;
    }
  }

  // ngx-extended-pdf-viewer must not enforce getting the focus

  if (ensureViewerFocused && !pdfViewer.containsElement(curElement)) {
    // The page container is not focused, but a page navigation key has been
    // pressed. Change the focus to the viewer container to make sure that
    // navigation by keyboard works as expected.
    pdfViewer.focus();
  }

  if (handled) {
    evt.preventDefault();
  }
}

function beforeUnload(evt) {
  evt.preventDefault();
  evt.returnValue = "";
  return false;
}

function webViewerAnnotationEditorStatesChanged(data) {
  PDFViewerApplication.externalServices.updateEditorStates(data);
}

/* Abstract factory for the print service. */
const PDFPrintServiceFactory = {
  instance: {
    supportsPrinting: false,
    createPrintService() {
      throw new Error("Not implemented: createPrintService");
    },
  },
};

export {
  DefaultExternalServices,
  PDFPrintServiceFactory,
  PDFViewerApplication,
};<|MERGE_RESOLUTION|>--- conflicted
+++ resolved
@@ -600,27 +600,16 @@
       });
     }
 
-<<<<<<< HEAD
-    // #763 modified by ngx-extended-pdf-viewer
-
-    let prompt = AppOptions.get("passwordPrompt");
-    if (!prompt) {
-      prompt = new PasswordPrompt(
-=======
     if (appConfig.passwordOverlay) {
       this.passwordPrompt = new PasswordPrompt(
->>>>>>> dd96ee15
         appConfig.passwordOverlay,
         this.overlayManager,
         this.l10n,
         this.isViewerEmbedded
       );
     }
-<<<<<<< HEAD
     this.passwordPrompt = prompt;
-    // #763 end of modification by ngx-extended-pdf-viewer
-=======
->>>>>>> dd96ee15
+    // #763 end of modification by ngx-extended-pdf-viewer=======
 
     if (appConfig.sidebar?.outlineView) {
       this.pdfOutlineViewer = new PDFOutlineViewer({
@@ -726,19 +715,14 @@
     return this.externalServices.supportsDocumentFonts;
   },
 
-<<<<<<< HEAD
   /* modified by ngx-extended-pdf-viewer #633. The shadow() function        */
   /* replaces the getter by a property,so when a new instance of            */
   /* ngx-extended-pdf-viewer is opened, it still references the old viewer. */
   /** The bug fix solves this problem.                                      */
   initializeLoadingBar() {
-    const bar = new ProgressBar("loadingBar");
-    bar.hide();
-=======
-  get loadingBar() {
     const barElement = document.getElementById("loadingBar");
     const bar = barElement ? new ProgressBar(barElement) : null;
->>>>>>> dd96ee15
+    bar.hide();
     return shadow(this, "loadingBar", bar);
   },
   // get loadingBar() {
