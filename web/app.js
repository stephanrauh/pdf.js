--- conflicted
+++ resolved
@@ -1107,13 +1107,8 @@
     } catch (reason) {
       // When the PDF document isn't ready, or the PDF file is still
       // downloading, simply fallback to a "regular" download.
-<<<<<<< HEAD
       Window["ngxConsole"].error(`Error when saving the document: ${reason.message}`);
-      await this.download();
-=======
-      console.error(`Error when saving the document: ${reason.message}`);
       await this.download(options);
->>>>>>> 4d3dfe25
     } finally {
       await this.pdfScriptingManager.dispatchDidSave();
       this._saveInProgress = false;
@@ -1135,7 +1130,6 @@
     }
   },
 
-<<<<<<< HEAD
   // #1685 modified by ngx-extended-pdf-viewer
   async _exportWithAnnotations() {
     if (this._saveInProgress) {
@@ -1178,11 +1172,10 @@
     return this._exportWithoutAnnotations();
   },
   // #1685 end of modification by ngx-extended-pdf-viewer
-=======
+
   openInExternalApp() {
     this.downloadOrSave({ openInExternalApp: true });
   },
->>>>>>> 4d3dfe25
 
   /**
    * Report the error; used for errors affecting loading and/or parsing of
@@ -2289,16 +2282,12 @@
 async function loadFakeWorker() {
   GlobalWorkerOptions.workerSrc ||= AppOptions.get("workerSrc");
 
-<<<<<<< HEAD
   // modified by ngx-extended-pdf-viewer #376
   if (GlobalWorkerOptions.workerSrc.constructor.name === "Function") {
     GlobalWorkerOptions.workerSrc = GlobalWorkerOptions.workerSrc();
   }
   // end of modification
-  if (typeof PDFJSDev === "undefined" || !PDFJSDev.test("PRODUCTION")) {
-=======
   if (typeof PDFJSDev === "undefined") {
->>>>>>> 4d3dfe25
     window.pdfjsWorker = await import("pdfjs/pdf.worker.js");
     return;
   }
