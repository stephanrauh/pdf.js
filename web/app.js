/* eslint-disable prettier/prettier */
/* Copyright 2012 Mozilla Foundation
 *
 * Licensed under the Apache License, Version 2.0 (the "License");
 * you may not use this file except in compliance with the License.
 * You may obtain a copy of the License at
 *
 *     http://www.apache.org/licenses/LICENSE-2.0
 *
 * Unless required by applicable law or agreed to in writing, software
 * distributed under the License is distributed on an "AS IS" BASIS,
 * WITHOUT WARRANTIES OR CONDITIONS OF ANY KIND, either express or implied.
 * See the License for the specific language governing permissions and
 * limitations under the License.
 */

/** @typedef {import("./interfaces.js").IL10n} IL10n */
// eslint-disable-next-line max-len
/** @typedef {import("../src/display/api.js").PDFDocumentProxy} PDFDocumentProxy */
// eslint-disable-next-line max-len
/** @typedef {import("../src/display/api.js").PDFDocumentLoadingTask} PDFDocumentLoadingTask */

import {
  animationStarted,
  apiPageLayoutToViewerModes,
  apiPageModeToSidebarView,
  AutoPrintRegExp,
  CursorTool,
  DEFAULT_SCALE_VALUE,
  getActiveOrFocusedElement,
  isValidRotation,
  isValidScrollMode,
  isValidSpreadMode,
  normalizeWheelEventDirection,
  parseQueryString,
  ProgressBar,
  RenderingStates,
  ScrollMode,
  SidebarView,
  SpreadMode,
  TextLayerMode,
} from "./ui_utils.js";
import {
  AnnotationEditorType,
  build,
  FeatureTest,
  getDocument,
  getPdfFilenameFromUrl,
  GlobalWorkerOptions,
  InvalidPDFException,
  isDataScheme,
  isPdfFile,
  MissingPDFException,
  PDFWorker,
  shadow,
  UnexpectedResponseException,
  version,
} from "pdfjs-lib";
import { ngxExtendedPdfViewerVersion } from "./ngx-extended-pdf-viewer-version.js";
import { AppOptions, OptionKind } from "./app_options.js";
import { AutomationEventBus, EventBus } from "./event_utils.js";
import { ExternalServices, initCom, MLManager } from "web-external_services";
import { LinkTarget, PDFLinkService } from "./pdf_link_service.js";
import { AltTextManager } from "web-alt_text_manager";
import { AnnotationEditorParams } from "web-annotation_editor_params";
import { CaretBrowsingMode } from "./caret_browsing.js";
import { DownloadManager } from "web-download_manager";
import { OverlayManager } from "./overlay_manager.js";
import { PasswordPrompt } from "./password_prompt.js";
import { PDFAttachmentViewer } from "web-pdf_attachment_viewer";
import { PDFCursorTools } from "web-pdf_cursor_tools";
import { PDFDocumentProperties } from "web-pdf_document_properties";
import { PDFFindBar } from "web-pdf_find_bar";
import { PDFFindController } from "./pdf_find_controller.js";
import { PDFHistory } from "./pdf_history.js";
import { PDFLayerViewer } from "web-pdf_layer_viewer";
import { PDFOutlineViewer } from "web-pdf_outline_viewer";
import { PDFPresentationMode } from "web-pdf_presentation_mode";
import { PDFPrintServiceFactory } from "web-print_service";
import { PDFRenderingQueue } from "./pdf_rendering_queue.js";
import { PDFScriptingManager } from "./pdf_scripting_manager.js";
import { PDFSidebar } from "web-pdf_sidebar";
import { PDFThumbnailViewer } from "web-pdf_thumbnail_viewer";
import { PDFViewer } from "./pdf_viewer.js";
import { Preferences } from "web-preferences";
import { SecondaryToolbar } from "web-secondary_toolbar";
import { Toolbar } from "web-toolbar";
import { ViewHistory } from "./view_history.js";

const FORCE_PAGES_LOADED_TIMEOUT = 10; // ms
const WHEEL_ZOOM_DISABLED_TIMEOUT = 1000; // ms

const ViewOnLoad = {
  UNKNOWN: -1,
  PREVIOUS: 0, // Default value.
  INITIAL: 1,
};

const PDFViewerApplication = {
  initialBookmark: document.location.hash.substring(1),
  _initializedCapability: {
    ...Promise.withResolvers(),
    settled: false,
  },
  appConfig: null,
  /** @type {PDFDocumentProxy} */
  pdfDocument: null,
  /** @type {PDFDocumentLoadingTask} */
  pdfLoadingTask: null,
  printService: null,
  /** @type {PDFViewer} */
  pdfViewer: null,
  /** @type {PDFThumbnailViewer} */
  pdfThumbnailViewer: null,
  /** @type {PDFRenderingQueue} */
  pdfRenderingQueue: null,
  /** @type {PDFPresentationMode} */
  pdfPresentationMode: null,
  /** @type {PDFDocumentProperties} */
  pdfDocumentProperties: null,
  /** @type {PDFLinkService} */
  pdfLinkService: null,
  /** @type {PDFHistory} */
  pdfHistory: null,
  /** @type {PDFSidebar} */
  pdfSidebar: null,
  /** @type {PDFOutlineViewer} */
  pdfOutlineViewer: null,
  /** @type {PDFAttachmentViewer} */
  pdfAttachmentViewer: null,
  /** @type {PDFLayerViewer} */
  pdfLayerViewer: null,
  /** @type {PDFCursorTools} */
  pdfCursorTools: null,
  /** @type {PDFScriptingManager} */
  pdfScriptingManager: null,
  /** @type {ViewHistory} */
  store: null,
  /** @type {DownloadManager} */
  downloadManager: null,
  /** @type {OverlayManager} */
  overlayManager: null,
  /** @type {Preferences} */
  preferences: null,
  /** @type {Toolbar} */
  toolbar: null,
  /** @type {SecondaryToolbar} */
  secondaryToolbar: null,
  /** @type {EventBus} */
  eventBus: null,
  /** @type {IL10n} */
  l10n: null,
  /** @type {AnnotationEditorParams} */
  annotationEditorParams: null,
  isInitialViewSet: false,
  downloadComplete: false,
  isViewerEmbedded: window.parent !== window,
  url: "",
  baseUrl: "",
  _downloadUrl: "",
  _boundEvents: Object.create(null),
  _windowAbortController: null,
  documentInfo: null,
  metadata: null,
  _contentDispositionFilename: null,
  _contentLength: null,
  _saveInProgress: false,
  _wheelUnusedTicks: 0,
  _wheelUnusedFactor: 1,
  _touchUnusedTicks: 0,
  _touchUnusedFactor: 1,
  _PDFBug: null,
  _hasAnnotationEditors: false,
  _title: document.title,
  _printAnnotationStoragePromise: null,
  _touchInfo: null,
  _isCtrlKeyDown: false,
  _nimbusDataPromise: null,
  _caretBrowsing: null,
  _isScrolling: false,

  // Called once when the document is loaded.
  async initialize(appConfig) {
    let l10nPromise;
    // In the (various) extension builds, where the locale is set automatically,
    // initialize the `L10n`-instance as soon as possible.
    if (typeof PDFJSDev !== "undefined" && !PDFJSDev.test("GENERIC")) {
      l10nPromise = this.externalServices.createL10n();
    }
    this.appConfig = appConfig;

    if (
      typeof PDFJSDev === "undefined"
        ? window.isGECKOVIEW
        : PDFJSDev.test("GECKOVIEW")
    ) {
      this._nimbusDataPromise = this.externalServices.getNimbusExperimentData();
    }

    // Ensure that `Preferences`, and indirectly `AppOptions`, have initialized
    // before creating e.g. the various viewer components.
    try {
      await this.preferences.initializedPromise;
    } catch (ex) {
      console.error(`initialize: "${ex.message}".`);
    }
    if (AppOptions.get("pdfBugEnabled")) {
      await this._parseHashParams();
    }

    if (typeof PDFJSDev === "undefined" || !PDFJSDev.test("MOZCENTRAL")) {
      let mode;
      switch (AppOptions.get("viewerCssTheme")) {
        case 1:
          mode = "is-light";
          break;
        case 2:
          mode = "is-dark";
          break;
      }
      if (mode) {
        document.documentElement.classList.add(mode);
      }
    }

    // Ensure that the `L10n`-instance has been initialized before creating
    // e.g. the various viewer components.
    if (typeof PDFJSDev === "undefined" || PDFJSDev.test("GENERIC")) {
      l10nPromise = this.externalServices.createL10n();
    }
    this.l10n = await l10nPromise;
    document.getElementsByTagName("html")[0].dir = this.l10n.getDirection();
    // Connect Fluent, when necessary, and translate what we already have.
    if (typeof PDFJSDev === "undefined" || !PDFJSDev.test("MOZCENTRAL")) {
      this.l10n.translate(appConfig.appContainer || document.documentElement);
    }

    if (
      this.isViewerEmbedded &&
      AppOptions.get("externalLinkTarget") === LinkTarget.NONE
    ) {
      // Prevent external links from "replacing" the viewer,
      // when it's embedded in e.g. an <iframe> or an <object>.
      AppOptions.set("externalLinkTarget", LinkTarget.TOP);
    }
    await this._initializeViewerComponents();

    // Bind the various event handlers *after* the viewer has been
    // initialized, to prevent errors if an event arrives too soon.
    this.bindEvents();
    this.bindWindowEvents();

    this._initializedCapability.settled = true;
    this._initializedCapability.resolve();

    /* modified by ngx-extended-pdf-viewer #633.
       The shadow() function must be called each time the PDF viewer is initialized. */
    this.initializeLoadingBar();
    /* #633 end of modification */
  },

  /**
  },

  /**
   * Potentially parse special debugging flags in the hash section of the URL.
   * @private
   */
  async _parseHashParams() {
    const hash = document.location.hash.substring(1);
    if (!hash) {
      return;
    }
    const { mainContainer, viewerContainer } = this.appConfig,
      params = parseQueryString(hash);

    if (params.get("disableworker") === "true") {
      try {
        await loadFakeWorker();
      } catch (ex) {
        console.error(`_parseHashParams: "${ex.message}".`);
      }
    }
    if (params.has("disablerange")) {
      AppOptions.set("disableRange", params.get("disablerange") === "true");
    }
    if (params.has("disablestream")) {
      AppOptions.set("disableStream", params.get("disablestream") === "true");
    }
    if (params.has("disableautofetch")) {
      AppOptions.set(
        "disableAutoFetch",
        params.get("disableautofetch") === "true"
      );
    }
    if (params.has("disablefontface")) {
      AppOptions.set(
        "disableFontFace",
        params.get("disablefontface") === "true"
      );
    }
    if (params.has("disablehistory")) {
      AppOptions.set("disableHistory", params.get("disablehistory") === "true");
    }
    if (params.has("verbosity")) {
      AppOptions.set("verbosity", params.get("verbosity") | 0);
    }
    if (params.has("textlayer")) {
      switch (params.get("textlayer")) {
        case "off":
          AppOptions.set("textLayerMode", TextLayerMode.DISABLE);
          break;
        case "visible":
        case "shadow":
        case "hover":
          viewerContainer.classList.add(`textLayer-${params.get("textlayer")}`);
          try {
            await loadPDFBug(this);
            this._PDFBug.loadCSS();
          } catch (ex) {
            console.error(`_parseHashParams: "${ex.message}".`);
          }
          break;
      }
    }
    if (params.has("pdfbug")) {
      AppOptions.set("pdfBug", true);
      AppOptions.set("fontExtraProperties", true);

      const enabled = params.get("pdfbug").split(",");
      try {
        await loadPDFBug(this);
        this._PDFBug.init(mainContainer, enabled);
      } catch (ex) {
        console.error(`_parseHashParams: "${ex.message}".`);
      }
    }
    // It is not possible to change locale for the (various) extension builds.
    if (
      (typeof PDFJSDev === "undefined" || PDFJSDev.test("GENERIC")) &&
      params.has("locale")
    ) {
      AppOptions.set("locale", params.get("locale"));
    }

    // Set some specific preferences for tests.
    if (typeof PDFJSDev !== "undefined" && PDFJSDev.test("TESTING")) {
      if (params.has("highlighteditorcolors")) {
        AppOptions.set(
          "highlightEditorColors",
          params.get("highlighteditorcolors")
        );
      }
      if (params.has("supportscaretbrowsingmode")) {
        AppOptions.set(
          "supportsCaretBrowsingMode",
          params.get("supportscaretbrowsingmode") === "true"
        );
      }
    }
  },

  /**
   * @private
   */
  async _initializeViewerComponents() {
    const { appConfig, externalServices, l10n } = this;

    const eventBus = AppOptions.get("isInAutomation")
      ? new AutomationEventBus()
      : new EventBus();
    this.eventBus = eventBus;

    this.overlayManager = new OverlayManager();

    const pdfRenderingQueue = new PDFRenderingQueue();
    pdfRenderingQueue.onIdle = this._cleanup.bind(this);
    this.pdfRenderingQueue = pdfRenderingQueue;

    const pdfLinkService = new PDFLinkService({
      eventBus,
      externalLinkTarget: AppOptions.get("externalLinkTarget"),
      externalLinkRel: AppOptions.get("externalLinkRel"),
      ignoreDestinationZoom: AppOptions.get("ignoreDestinationZoom"),
    });
    this.pdfLinkService = pdfLinkService;

    const downloadManager = (this.downloadManager = new DownloadManager());

    const findController = new PDFFindController({
      linkService: pdfLinkService,
      eventBus,
      // #492 modified by ngx-extended-pdf-viewer
      pageViewMode: AppOptions.get("pageViewMode"),
      // #492 modification end
      updateMatchesCountOnProgress:
        typeof PDFJSDev === "undefined"
          ? !window.isGECKOVIEW
          : !PDFJSDev.test("GECKOVIEW"),
    });
    this.findController = findController;

    const pdfScriptingManager = new PDFScriptingManager({
      eventBus,
      externalServices,
      docProperties: this._scriptingDocProperties.bind(this),
    });
    this.pdfScriptingManager = pdfScriptingManager;

    const container = appConfig.mainContainer,
      viewer = appConfig.viewerContainer;
    const annotationEditorMode = AppOptions.get("annotationEditorMode");
    const pageColors =
      AppOptions.get("forcePageColors") ||
      window.matchMedia("(forced-colors: active)").matches
        ? {
            background: AppOptions.get("pageColorsBackground"),
            foreground: AppOptions.get("pageColorsForeground"),
          }
        : null;
    const altTextManager = appConfig.altTextDialog
      ? new AltTextManager(
          appConfig.altTextDialog,
          container,
          this.overlayManager,
          eventBus
        )
      : null;

    const pdfViewer = new PDFViewer({
      container,
      viewer,
      eventBus,
      renderingQueue: pdfRenderingQueue,
      linkService: pdfLinkService,
      downloadManager,
      altTextManager,
      findController,
      scriptingManager:
        AppOptions.get("enableScripting") && pdfScriptingManager,
      l10n,
      textLayerMode: AppOptions.get("textLayerMode"),
      annotationMode: AppOptions.get("annotationMode"),
      annotationEditorMode,
      annotationEditorHighlightColors: AppOptions.get("highlightEditorColors"),
      enableHighlightFloatingButton: AppOptions.get(
        "enableHighlightFloatingButton"
      ),
      imageResourcesPath: AppOptions.get("imageResourcesPath"),
      removePageBorders: AppOptions.get("removePageBorders"), // #194
      enablePrintAutoRotate: AppOptions.get("enablePrintAutoRotate"),
      maxCanvasPixels: AppOptions.get("maxCanvasPixels"),
      /** #495 modified by ngx-extended-pdf-viewer */
      pageViewMode: AppOptions.get("pageViewMode"),
      /** end of modification */
      enablePermissions: AppOptions.get("enablePermissions"),
      pageColors,
      mlManager: this.mlManager,
    });
    this.pdfViewer = pdfViewer;

    pdfRenderingQueue.setViewer(pdfViewer);
    pdfLinkService.setViewer(pdfViewer);
    pdfScriptingManager.setViewer(pdfViewer);

    if (appConfig.sidebar?.thumbnailView) {
      this.pdfThumbnailViewer = new PDFThumbnailViewer({
        container: appConfig.sidebar.thumbnailView,
        eventBus,
        renderingQueue: pdfRenderingQueue,
        linkService: pdfLinkService,
        pageColors,
      });
      pdfRenderingQueue.setThumbnailViewer(this.pdfThumbnailViewer);
    }

    // The browsing history is only enabled when the viewer is standalone,
    // i.e. not when it is embedded in a web page.
    if (!this.isViewerEmbedded && !AppOptions.get("disableHistory")) {
      this.pdfHistory = new PDFHistory({
        linkService: pdfLinkService,
        eventBus,
      });
      pdfLinkService.setHistory(this.pdfHistory);
    }

    if (!this.supportsIntegratedFind && appConfig.findBar) {
      this.findBar = new PDFFindBar(appConfig.findBar, eventBus);
    }

    if (appConfig.annotationEditorParams) {
      if (annotationEditorMode !== AnnotationEditorType.DISABLE) {
        if (AppOptions.get("enableStampEditor")) {
          appConfig.toolbar?.editorStampButton?.classList.remove("hidden");
        }

        const editorHighlightButton = appConfig.toolbar?.editorHighlightButton;
        if (editorHighlightButton && AppOptions.get("enableHighlightEditor")) {
          editorHighlightButton.hidden = false;
        }

        this.annotationEditorParams = new AnnotationEditorParams(
          appConfig.annotationEditorParams,
          eventBus
        );
      } else {
        for (const id of ["editorModeButtons", "editorModeSeparator"]) {
          document.getElementById(id)?.classList.add("hidden");
        }
      }
    }

    if (appConfig.documentProperties) {
      this.pdfDocumentProperties = new PDFDocumentProperties(
        appConfig.documentProperties,
        this.overlayManager,
        eventBus,
        l10n,
        /* fileNameLookup = */ () => this._docFilename
      );
    }

    // NOTE: The cursor-tools are unlikely to be helpful/useful in GeckoView,
    // in particular the `HandTool` which basically simulates touch scrolling.
    if (appConfig.secondaryToolbar?.cursorHandToolButton) {
      this.pdfCursorTools = new PDFCursorTools({
        container,
        eventBus,
        cursorToolOnLoad: AppOptions.get("cursorToolOnLoad"),
      });
    }

    if (appConfig.toolbar) {
      if (
        typeof PDFJSDev === "undefined"
          ? window.isGECKOVIEW
          : PDFJSDev.test("GECKOVIEW")
      ) {
        this.toolbar = new Toolbar(
          appConfig.toolbar,
          eventBus,
          await this._nimbusDataPromise
        );
      } else {
        this.toolbar = new Toolbar(appConfig.toolbar, eventBus);
      }
    }

    if (appConfig.secondaryToolbar) {
      this.secondaryToolbar = new SecondaryToolbar(
        appConfig.secondaryToolbar,
        eventBus
      );
    }

    if (
      this.supportsFullscreen &&
      (appConfig.toolbar?.presentationModeButton || // #1807 modified by ngx-extended-pdf-viewer
      appConfig.secondaryToolbar?.presentationModeButton)
    ) {
      this.pdfPresentationMode = new PDFPresentationMode({
        container,
        pdfViewer,
        eventBus,
      });
    }

    // #763 modified by ngx-extended-pdf-viewer
    const prompt = AppOptions.get("passwordPrompt");
    if (!prompt) {
      if (appConfig.passwordOverlay) {
        this.passwordPrompt = new PasswordPrompt(
          appConfig.passwordOverlay,
          this.overlayManager,
          this.isViewerEmbedded
        );
      }
    } else {
      this.passwordPrompt = prompt;
    }
    // #763 end of modification by ngx-extended-pdf-viewer=======

    if (appConfig.sidebar?.outlineView) {
      this.pdfOutlineViewer = new PDFOutlineViewer({
        container: appConfig.sidebar.outlineView,
        eventBus,
        l10n,
        linkService: pdfLinkService,
        downloadManager,
      });
    }

    if (appConfig.sidebar?.attachmentsView) {
      this.pdfAttachmentViewer = new PDFAttachmentViewer({
        container: appConfig.sidebar.attachmentsView,
        eventBus,
        l10n,
        downloadManager,
      });
    }

    if (appConfig.sidebar?.layersView) {
      this.pdfLayerViewer = new PDFLayerViewer({
        container: appConfig.sidebar.layersView,
        eventBus,
        l10n,
      });
    }

    if (appConfig.sidebar) {
      this.pdfSidebar = new PDFSidebar({
        elements: appConfig.sidebar,
        eventBus,
        l10n,
      });
      this.pdfSidebar.onToggled = this.forceRendering.bind(this);
      this.pdfSidebar.onUpdateThumbnails = () => {
        // Use the rendered pages to set the corresponding thumbnail images.
        for (const pageView of pdfViewer.getCachedPageViews()) {
          if (pageView.renderingState === RenderingStates.FINISHED) {
            this.pdfThumbnailViewer
              .getThumbnail(pageView.id - 1)
              ?.setImage(pageView);
          }
        }
        this.pdfThumbnailViewer.scrollThumbnailIntoView(
          pdfViewer.currentPageNumber
        );
      };
    }
  },

  async run(config) {
    this.preferences = new Preferences();
    await this.initialize(config);

    const { appConfig, eventBus } = this;
    let file;
    if (typeof PDFJSDev === "undefined" || PDFJSDev.test("GENERIC")) {
      const queryString = document.location.search.substring(1);
      const params = parseQueryString(queryString);
      file = params.get("file") ?? AppOptions.get("defaultUrl");
      validateFileURL(file);
    } else if (PDFJSDev.test("MOZCENTRAL")) {
      file = window.location.href;
    } else if (PDFJSDev.test("CHROME")) {
      file = AppOptions.get("defaultUrl");
    }

    if (typeof PDFJSDev === "undefined" || PDFJSDev.test("GENERIC")) {
      const fileInput = (this._openFileInput = document.createElement("input"));
      fileInput.id = "fileInput";
      fileInput.hidden = true;
      fileInput.type = "file";
      fileInput.value = null;
      fileInput.accept = ".pdf,application/pdf";
      document.body.append(fileInput);

      fileInput.addEventListener("change", function (evt) {
        const { files } = evt.target;
        if (!files || files.length === 0) {
          return;
        }
        eventBus.dispatch("fileinputchange", {
          source: this,
          fileInput: evt.target,
        });
      });

      // Enable dragging-and-dropping a new PDF file onto the viewerContainer.
      appConfig.mainContainer.addEventListener("dragover", function (evt) {
        if (AppOptions.get("enableDragAndDrop")) { // #686 modified by ngx-extended-pdf-viewer
          evt.preventDefault();

        evt.dataTransfer.dropEffect =
          evt.dataTransfer.effectAllowed === "copy" ? "copy" : "move";
        } // #686 end of modification
      });
      appConfig.mainContainer.addEventListener("drop", function (evt) {
        evt.preventDefault();

        const { files } = evt.dataTransfer;
        if (!files || files.length === 0) {
          return;
        }
        eventBus.dispatch("fileinputchange", {
          source: this,
          fileInput: evt.dataTransfer,
          dropEvent: evt // #972 allowing users to read the drop coordinates
        });
      });
    }

    if (!AppOptions.get("supportsDocumentFonts")) {
      AppOptions.set("disableFontFace", true);
      this.l10n.get("pdfjs-web-fonts-disabled").then(msg => {
        console.warn(msg);
      });
    }

    if (!this.supportsPrinting) {
      appConfig.toolbar?.print?.classList.add("hidden");
      appConfig.secondaryToolbar?.printButton.classList.add("hidden");
    }

    if (!this.supportsFullscreen) {
      appConfig.toolbar.presentationModeButton.classList.add("hidden"); // #1807 modified by ngx-extended-pdf-viewer
      appConfig.secondaryToolbar?.presentationModeButton.classList.add(
        "hidden"
      );
    }

    if (this.supportsIntegratedFind) {
      appConfig.toolbar?.viewFind?.classList.add("hidden");
    }

    if (typeof PDFJSDev === "undefined" || PDFJSDev.test("GENERIC")) {
      if (file) {
        this.open({ url: file });
      } else {
        this._hideViewBookmark();
      }
    } else if (PDFJSDev.test("MOZCENTRAL || CHROME")) {
      this.setTitleUsingUrl(file, /* downloadUrl = */ file);

      this.externalServices.initPassiveLoading();
    } else {
      throw new Error("Not implemented: run");
    }
  },

  get externalServices() {
    return shadow(this, "externalServices", new ExternalServices());
  },

  get mlManager() {
    return shadow(
      this,
      "mlManager",
      AppOptions.get("enableML") === true ? new MLManager() : null
    );
  },

  get initialized() {
    return this._initializedCapability.settled;
  },

  get initializedPromise() {
    return this._initializedCapability.promise;
  },

  zoomIn(steps, scaleFactor) {
    if (this.pdfViewer.isInPresentationMode) {
      return;
    }
    this.pdfViewer.increaseScale({
      drawingDelay: AppOptions.get("defaultZoomDelay"),
      steps,
      scaleFactor,
    });
  },

  zoomOut(steps, scaleFactor) {
    if (this.pdfViewer.isInPresentationMode) {
      return;
    }
    this.pdfViewer.decreaseScale({
      drawingDelay: AppOptions.get("defaultZoomDelay"),
      steps,
      scaleFactor,
    });
  },

  zoomReset() {
    if (this.pdfViewer.isInPresentationMode) {
      return;
    }
    this.pdfViewer.currentScaleValue = DEFAULT_SCALE_VALUE;
  },

  get pagesCount() {
    return this.pdfDocument ? this.pdfDocument.numPages : 0;
  },

  get page() {
    return this.pdfViewer.currentPageNumber;
  },

  set page(val) {
    this.pdfViewer.currentPageNumber = val;
  },

  get supportsPrinting() {
    return PDFPrintServiceFactory.supportsPrinting;
  },

  get supportsFullscreen() {
    return shadow(this, "supportsFullscreen", document.fullscreenEnabled);
  },

  get supportsPinchToZoom() {
    return shadow(
      this,
      "supportsPinchToZoom",
      AppOptions.get("supportsPinchToZoom")
    );
  },

  get supportsIntegratedFind() {
    return shadow(
      this,
      "supportsIntegratedFind",
      AppOptions.get("supportsIntegratedFind")
    );
  },

  /* modified by ngx-extended-pdf-viewer #633. The shadow() function        */
  /* replaces the getter by a property,so when a new instance of            */
  /* ngx-extended-pdf-viewer is opened, it still references the old viewer. */
  /** The bug fix solves this problem.                                      */
  initializeLoadingBar() {
    const barElement = document.getElementById("loadingBar");
    const bar = barElement ? new ProgressBar(barElement) : null;
    bar?.hide();
    return shadow(this, "loadingBar", bar);
  },
  // get loadingBar() {
  //  const bar = new ProgressBar("#loadingBar");
  //  return shadow(this, "loadingBar", bar);
  // },
  /** end of modification */

  get supportsMouseWheelZoomCtrlKey() {
    return shadow(
      this,
      "supportsMouseWheelZoomCtrlKey",
      AppOptions.get("supportsMouseWheelZoomCtrlKey")
    );
  },

  get supportsMouseWheelZoomMetaKey() {
    return shadow(
      this,
      "supportsMouseWheelZoomMetaKey",
      AppOptions.get("supportsMouseWheelZoomMetaKey")
    );
  },

  get supportsCaretBrowsingMode() {
    return AppOptions.get("supportsCaretBrowsingMode");
  },

  moveCaret(isUp, select) {
    this._caretBrowsing ||= new CaretBrowsingMode(
      this.appConfig.mainContainer,
      this.appConfig.viewerContainer,
      this.appConfig.toolbar?.container
    );
    this._caretBrowsing.moveCaret(isUp, select);
  },

  setTitleUsingUrl(url = "", downloadUrl = null) {
    // #1669 modified by ngx-extended-pdf-viewer because of NPEs when opening a BLOB
    /*
    this.url = url;
    this.baseUrl = url.split("#", 1)[0];
    if (downloadUrl) {
      this._downloadUrl =
        downloadUrl === url ? this.baseUrl : downloadUrl.split("#", 1)[0];
    }
    if (isDataScheme(url)) {
      this._hideViewBookmark();
    }
    let title = getPdfFilenameFromUrl(url, "");
    if (!title) {
      try {
        title = decodeURIComponent(getFilenameFromUrl(url)) || url;
      } catch {
        // decodeURIComponent may throw URIError,
        // fall back to using the unprocessed url in that case
        title = url;
      }
    }
    this.setTitle(title);
    */
   // #1669 end of modification by ngx-extended-pdf-viewer
  },

  setTitle(title = this._title) {
    this._title = title;

    if (this.isViewerEmbedded) {
      // Embedded PDF viewers should not be changing their parent page's title.
      return;
    }
    const editorIndicator =
      this._hasAnnotationEditors && !this.pdfRenderingQueue.printing;
    document.title = `${editorIndicator ? "* " : ""}${title}`;
  },

  get _docFilename() {
    // Use `this.url` instead of `this.baseUrl` to perform filename detection
    // based on the reference fragment as ultimate fallback if needed.
    return this._contentDispositionFilename || getPdfFilenameFromUrl(this.url);
  },

  /**
   * @private
   */
  _hideViewBookmark() {
    // #1799 modified by ngx-extended-pdf-viewer
    if (!this.appConfig) {
      return;
    }
    // #1799 end of modification by ngx-extended-pdf-viewer
    const { secondaryToolbar } = this.appConfig;
    // URL does not reflect proper document location - hiding some buttons.
    secondaryToolbar?.viewBookmarkButton.classList.add("hidden");

    // Avoid displaying multiple consecutive separators in the secondaryToolbar.
    if (secondaryToolbar?.presentationModeButton.classList.contains("hidden")) {
      document.getElementById("viewBookmarkSeparator")?.classList.add("hidden");
    }
  },

  /**
   * Closes opened PDF document.
   * @returns {Promise} - Returns the promise, which is resolved when all
   *                      destruction is completed.
   */
  async close() {
    this._unblockDocumentLoadEvent();
    this._hideViewBookmark();

    if (!this.pdfLoadingTask) {
      return;
    }
    if (
      (typeof PDFJSDev === "undefined" || PDFJSDev.test("GENERIC")) &&
      this.pdfDocument?.annotationStorage.size > 0 &&
      this._annotationStorageModified
    ) {
      try {
        // Trigger saving, to prevent data loss in forms; see issue 12257.
        await this.save();
      } catch {
        // Ignoring errors, to ensure that document closing won't break.
      }
    }
    const promises = [];

    promises.push(this.pdfLoadingTask.destroy());
    this.pdfLoadingTask = null;

    if (this.pdfDocument) {
      this.pdfDocument = null;

      this.pdfThumbnailViewer?.setDocument(null);
      this.pdfViewer.setDocument(null);
      this.pdfLinkService.setDocument(null);
      this.pdfDocumentProperties?.setDocument(null);
    }
    this.pdfLinkService.externalLinkEnabled = true;
    this.store = null;
    this.isInitialViewSet = false;
    this.downloadComplete = false;
    this.url = "";
    this.baseUrl = "";
    this._downloadUrl = "";
    this.documentInfo = null;
    this.metadata = null;
    this._contentDispositionFilename = null;
    this._contentLength = null;
    this._saveInProgress = false;
    this._hasAnnotationEditors = false;

    promises.push(
      this.pdfScriptingManager.destroyPromise,
      this.passwordPrompt.close()
    );

    this.setTitle();
    this.pdfSidebar?.reset();
    this.pdfOutlineViewer?.reset();
    this.pdfAttachmentViewer?.reset();
    this.pdfLayerViewer?.reset();

    this.pdfHistory?.reset();
    this.findBar?.reset();
    this.toolbar?.reset();
    this.secondaryToolbar?.reset();
    this._PDFBug?.cleanup();

    await Promise.all(promises);
  },

  /**
   * Opens a new PDF document.
   * @param {Object} args - Accepts any/all of the properties from
   *   {@link DocumentInitParameters}, and also a `originalUrl` string.
   * @returns {Promise} - Promise that is resolved when the document is opened.
   */
  async open(args) {
    // #1203 modified by ngx-extended-pdf-viewer
    window.adjacentPagesLoader = undefined;
    // #1203 end of modification by ngx-extended-pdf-viewer
    // #1665 modified by ngx-extended-pdf-viewer
    this.pdfViewer?.destroyBookMode();
    // #1665 end of modification by ngx-extended-pdf-viewer
    window.ngxZone.runOutsideAngular(async () => {

      if (this.pdfLoadingTask) {
        // We need to destroy already opened document.
        await this.close();
      }
      // Set the necessary global worker parameters, using the available options.
      const workerParams = AppOptions.getAll(OptionKind.WORKER);
      if (workerParams.workerSrc.constructor.name === "Function") {
        workerParams.workerSrc = workerParams.workerSrc();
      }
      Object.assign(GlobalWorkerOptions, workerParams);

      if (typeof PDFJSDev !== "undefined" && PDFJSDev.test("MOZCENTRAL")) {
        if (args.data && isPdfFile(args.filename)) {
          this._contentDispositionFilename = args.filename;
        }
      } else if (args.url) {
        // The Firefox built-in viewer always calls `setTitleUsingUrl`, before
        // `initPassiveLoading`, and it never provides an `originalUrl` here.
        this.setTitleUsingUrl(
          args.originalUrl || args.url,
          /* downloadUrl = */ args.url
        );
      }
      // Always set `docBaseUrl` in development mode, and in the (various)
      // extension builds.
      if (typeof PDFJSDev === "undefined") {
        AppOptions.set("docBaseUrl", document.URL.split("#", 1)[0]);
      } else if (PDFJSDev.test("MOZCENTRAL || CHROME")) {
        AppOptions.set("docBaseUrl", this.baseUrl);
      }

      // Set the necessary API parameters, using all the available options.
      const apiParams = AppOptions.getAll(OptionKind.API);
      const loadingTask = getDocument({
        ...apiParams,
        ...args,
      });
      this.pdfLoadingTask = loadingTask;

      loadingTask.onPassword = (updateCallback, reason) => {
        if (this.isViewerEmbedded) {
          // The load event can't be triggered until the password is entered, so
          // if the viewer is in an iframe and its visibility depends on the
          // onload callback then the viewer never shows (bug 1801341).
          this._unblockDocumentLoadEvent();
        }

        this.pdfLinkService.externalLinkEnabled = false;
        this.passwordPrompt.setUpdateCallback(updateCallback, reason);
        this.passwordPrompt.open();
      };

      loadingTask.onProgress = ({ loaded, total }) => {
          this.progress(loaded / total);
          // #588 modified by ngx-extended-pdf-viewer
          this.eventBus?.dispatch("progress", {
            source: this,
            type: "load",
            total,
            loaded,
            percent: (100 * loaded) / total,
          });
      };

      return loadingTask.promise.then(
        pdfDocument => {
          this.load(pdfDocument);
        },
        reason => {
          if (loadingTask !== this.pdfLoadingTask) {
            return undefined; // Ignore errors for previously opened PDF files.
          }

          let key = "pdfjs-loading-error";
          if (reason instanceof InvalidPDFException) {
            key = "pdfjs-invalid-file-error";
          } else if (reason instanceof MissingPDFException) {
            key = "pdfjs-missing-file-error";
          } else if (reason instanceof UnexpectedResponseException) {
            key = "pdfjs-unexpected-response-error";
          }
          // #1401 modified by ngx-extended-pdf-viewer
          if (PDFViewerApplication.onError) {
            PDFViewerApplication.onError(reason);
          }
          // end of modification
          return this._documentError(key, { message: reason.message }).then(
            () => {
              throw reason;
            }
          );
        }
      );
    });
  },

  /**
   * @private
   */
  _ensureDownloadComplete() {
    if (this.pdfDocument && this.downloadComplete) {
      return;
    }
    throw new Error("PDF document not downloaded.");
  },

  async download(options = {}) {
    const url = this._downloadUrl,
      filename = this._docFilename;
    try {
      this._ensureDownloadComplete();

      const data = await this.pdfDocument.getData();
      const blob = new Blob([data], { type: "application/pdf" });

      await this.downloadManager.download(blob, url, filename, options);
    } catch {
      // When the PDF document isn't ready, or the PDF file is still
      // downloading, simply download using the URL.
      await this.downloadManager.downloadUrl(url, filename, options);
    }
  },

  async save(options = {}) {
    if (this._saveInProgress) {
      return;
    }
    this._saveInProgress = true;
    await this.pdfScriptingManager.dispatchWillSave();

    const url = this._downloadUrl,
      filename = this._docFilename;
    try {
      this._ensureDownloadComplete();

      const data = await this.pdfDocument.saveDocument();
      const blob = new Blob([data], { type: "application/pdf" });

      await this.downloadManager.download(blob, url, filename, options);
    } catch (reason) {
      // When the PDF document isn't ready, or the PDF file is still
      // downloading, simply fallback to a "regular" download.
      globalThis.ngxConsole.error(`Error when saving the document: ${reason.message}`);
      await this.download(options);
    } finally {
      await this.pdfScriptingManager.dispatchDidSave();
      this._saveInProgress = false;
    }

    if (this._hasAnnotationEditors) {
      this.externalServices.reportTelemetry({
        type: "editing",
        data: {
          type: "save",
          stats: this.pdfDocument?.annotationStorage.editorStats,
        },
      });
    }
  },

  downloadOrSave(options = {}) {
    if (this.pdfDocument?.annotationStorage.size > 0) {
      this.save(options);
    } else {
      this.download(options);
    }
  },

  // #1685 modified by ngx-extended-pdf-viewer
  async _exportWithAnnotations() {
    if (this._saveInProgress) {
      throw new Error(`Already downloading`);
    }
    this._saveInProgress = true;
    await this.pdfScriptingManager.dispatchWillSave();

    try {
      this._ensureDownloadComplete();

      const data = await this.pdfDocument.saveDocument();
      const blob = new Blob([data], { type: "application/pdf" });

      return blob;
    } catch (reason) {
      throw new Error(`Error when saving the document: ${reason.message}`);
    } finally {
      await this.pdfScriptingManager.dispatchDidSave();
      this._saveInProgress = false;
    }
  },

  async _exportWithoutAnnotations() {
    try {
      this._ensureDownloadComplete();

      const data = await this.pdfDocument.getData();
      const blob = new Blob([data], { type: "application/pdf" });
      return blob;
    } catch (reason) {
      throw new Error(`Error when saving the document: ${reason.message}`);
    }
  },

  async export() {
    if (this.pdfDocument?.annotationStorage.size > 0) {
      return this._exportWithAnnotations();
    }
    return this._exportWithoutAnnotations();
  },
  // #1685 end of modification by ngx-extended-pdf-viewer

  openInExternalApp() {
    this.downloadOrSave({ openInExternalApp: true });
  },

  /**
   * Report the error; used for errors affecting loading and/or parsing of
   * the entire PDF document.
   */
  async _documentError(key, moreInfo = null) {
    this._unblockDocumentLoadEvent();

    const message = await this._otherError(
      key || "pdfjs-loading-error",
      moreInfo
    );

    this.eventBus.dispatch("documenterror", {
      source: this,
      message,
      reason: moreInfo?.message ?? null,
    });
  },

  /**
   * Report the error; used for errors affecting e.g. only a single page.
   * @param {string} key - The localization key for the error.
   * @param {Object} [moreInfo] - Further information about the error that is
   *                              more technical. Should have a 'message' and
   *                              optionally a 'stack' property.
   * @returns {string} A (localized) error message that is human readable.
   */
  async _otherError(key, moreInfo = null) {
    const message = await this.l10n.get(key);

    const moreInfoText = [`PDF.js v${version || "?"} (build: ${build || "?"})`];
    if (moreInfo) {
      moreInfoText.push(`Message: ${moreInfo.message}`);

      if (moreInfo.stack) {
        moreInfoText.push(`Stack: ${moreInfo.stack}`);
      } else {
        if (moreInfo.filename) {
          moreInfoText.push(`File: ${moreInfo.filename}`);
        }
        if (moreInfo.lineNumber) {
          moreInfoText.push(`Line: ${moreInfo.lineNumber}`);
        }
      }
    }

    console.error(`${message}\n\n${moreInfoText.join("\n")}`);
    return message;
  },

  progress(level) {
    if (!this.loadingBar || this.downloadComplete) {
      // Don't accidentally show the loading bar again when the entire file has
      // already been fetched (only an issue when disableAutoFetch is enabled).
      return;
    }
    const percent = Math.round(level * 100);
    // When we transition from full request to range requests, it's possible
    // that we discard some of the loaded data. This can cause the loading
    // bar to move backwards. So prevent this by only updating the bar if it
    // increases.
    if (percent <= this.loadingBar.percent) {
      return;
    }
    this.loadingBar.percent = percent;

    // When disableAutoFetch is enabled, it's not uncommon for the entire file
    // to never be fetched (depends on e.g. the file structure). In this case
    // the loading bar will not be completely filled, nor will it be hidden.
    // To prevent displaying a partially filled loading bar permanently, we
    // hide it when no data has been loaded during a certain amount of time.
    if (
      this.pdfDocument?.loadingParams.disableAutoFetch ??
      AppOptions.get("disableAutoFetch")
    ) {
      this.loadingBar.setDisableAutoFetch();
    }
  },

  load(pdfDocument) {
    this.pdfDocument = pdfDocument;

    pdfDocument.getDownloadInfo().then(({ length }) => {
      this._contentLength = length; // Ensure that the correct length is used.
      this.downloadComplete = true;
      this.loadingBar?.hide();

      firstPagePromise.then(() => {
        this.eventBus?.dispatch("documentloaded", { source: this });
      });
    });

    // Since the `setInitialView` call below depends on this being resolved,
    // fetch it early to avoid delaying initial rendering of the PDF document.
    const pageLayoutPromise = pdfDocument.getPageLayout().catch(() => {
      /* Avoid breaking initial rendering; ignoring errors. */
    });
    const pageModePromise = pdfDocument.getPageMode().catch(() => {
      /* Avoid breaking initial rendering; ignoring errors. */
    });
    const openActionPromise = pdfDocument.getOpenAction().catch(() => {
      /* Avoid breaking initial rendering; ignoring errors. */
    });

    this.toolbar?.setPagesCount(pdfDocument.numPages, false);
    this.secondaryToolbar?.setPagesCount(pdfDocument.numPages);

    if (typeof PDFJSDev !== "undefined" && PDFJSDev.test("CHROME")) {
      const baseUrl = location.href.split("#", 1)[0];
      // Ignore "data:"-URLs for performance reasons, even though it may cause
      // internal links to not work perfectly in all cases (see bug 1803050).
      this.pdfLinkService.setDocument(
        pdfDocument,
        isDataScheme(baseUrl) ? null : baseUrl
      );
    } else {
      this.pdfLinkService.setDocument(pdfDocument);
    }
    this.pdfDocumentProperties?.setDocument(pdfDocument);

    const pdfViewer = this.pdfViewer;
    pdfViewer.setDocument(pdfDocument);
    const { firstPagePromise, onePageRendered, pagesPromise } = pdfViewer;

    this.pdfThumbnailViewer?.setDocument(pdfDocument);

    const storedPromise = (this.store = new ViewHistory(
      pdfDocument.fingerprints[0]
    ))
      .getMultiple({
        page: null,
        zoom: DEFAULT_SCALE_VALUE,
        scrollLeft: "0",
        scrollTop: "0",
        rotation: null,
        sidebarView: SidebarView.UNKNOWN,
        scrollMode: ScrollMode.UNKNOWN,
        spreadMode: SpreadMode.UNKNOWN,
      })
      .catch(() => {
        /* Unable to read from storage; ignoring errors. */
      });

    firstPagePromise.then(pdfPage => {
      this.loadingBar?.setWidth(this.appConfig.viewerContainer);
      this._initializeAnnotationStorageCallbacks(pdfDocument);

      Promise.all([
        animationStarted,
        storedPromise,
        pageLayoutPromise,
        pageModePromise,
        openActionPromise,
      ])
        .then(async ([timeStamp, stored, pageLayout, pageMode, openAction]) => {
          const viewOnLoad = AppOptions.get("viewOnLoad");

          this._initializePdfHistory({
            fingerprint: pdfDocument.fingerprints[0],
            viewOnLoad,
            initialDest: openAction?.dest,
          });
          const initialBookmark = this.initialBookmark;

          // Initialize the default values, from user preferences.
          const zoom = AppOptions.get("defaultZoomValue");
          let hash = zoom ? `zoom=${zoom}` : null;

          let rotation = null;
          let sidebarView = AppOptions.get("sidebarViewOnLoad");
          let scrollMode = AppOptions.get("scrollModeOnLoad");
          let spreadMode = AppOptions.get("spreadModeOnLoad");

          if (stored?.page && viewOnLoad !== ViewOnLoad.INITIAL) {
            hash =
              `page=${stored.page}&zoom=${zoom || stored.zoom},` +
              `${stored.scrollLeft},${stored.scrollTop}`;

            rotation = parseInt(stored.rotation, 10);
            // Always let user preference take precedence over the view history.
            if (sidebarView === SidebarView.UNKNOWN) {
              sidebarView = stored.sidebarView | 0;
            }
            if (scrollMode === ScrollMode.UNKNOWN) {
              scrollMode = stored.scrollMode | 0;
            }
            if (spreadMode === SpreadMode.UNKNOWN) {
              spreadMode = stored.spreadMode | 0;
            }
          }
          // Always let the user preference/view history take precedence.
          if (pageMode && sidebarView === SidebarView.UNKNOWN) {
            sidebarView = apiPageModeToSidebarView(pageMode);
          }
          if (
            pageLayout &&
            scrollMode === ScrollMode.UNKNOWN &&
            spreadMode === SpreadMode.UNKNOWN
          ) {
            const modes = apiPageLayoutToViewerModes(pageLayout);
            // TODO: Try to improve page-switching when using the mouse-wheel
            // and/or arrow-keys before allowing the document to control this.
            // scrollMode = modes.scrollMode;
            spreadMode = modes.spreadMode;
          }

          this.setInitialView(hash, {
            rotation,
            sidebarView,
            scrollMode,
            spreadMode,
          });
          this.eventBus.dispatch("documentinit", { source: this });
          // Make all navigation keys work on document load,
          // unless the viewer is embedded in a web page.
          if (!this.isViewerEmbedded) {
            pdfViewer.focus();
          }

          // For documents with different page sizes, once all pages are
          // resolved, ensure that the correct location becomes visible on load.
          // (To reduce the risk, in very large and/or slow loading documents,
          //  that the location changes *after* the user has started interacting
          //  with the viewer, wait for either `pagesPromise` or a timeout.)
          await Promise.race([
            pagesPromise,
            new Promise(resolve => {
              setTimeout(resolve, FORCE_PAGES_LOADED_TIMEOUT);
            }),
          ]);
          if (!initialBookmark && !hash) {
            return;
          }
          if (pdfViewer.hasEqualPageSizes) {
            return;
          }
          this.initialBookmark = initialBookmark;

          // eslint-disable-next-line no-self-assign
          pdfViewer.currentScaleValue = pdfViewer.currentScaleValue;
          // Re-apply the initial document location.
          this.setInitialView(hash);
        })
        .catch(() => {
          // Ensure that the document is always completely initialized,
          // even if there are any errors thrown above.
          this.setInitialView();
        })
        .then(function () {
          // At this point, rendering of the initial page(s) should always have
          // started (and may even have completed).
          // To prevent any future issues, e.g. the document being completely
          // blank on load, always trigger rendering here.
          pdfViewer.update();
        });
    });

    pagesPromise.then(
      () => {
        this._unblockDocumentLoadEvent();

        this._initializeAutoPrint(pdfDocument, openActionPromise);
      },
      reason => {
        // #1401 modified by ngx-extended-pdf-viewer
        if (PDFViewerApplication.onError) {
          PDFViewerApplication.onError(reason);
        }
        // end of modification
        this._documentError("pdfjs-loading-error", { message: reason.message });
      }
    );

    onePageRendered.then(data => {
      this.externalServices.reportTelemetry({
        type: "pageInfo",
        timestamp: data.timestamp,
      });

      if (this.pdfOutlineViewer) {
        pdfDocument.getOutline().then(outline => {
          if (pdfDocument !== this.pdfDocument) {
            return; // The document was closed while the outline resolved.
          }
          this.pdfOutlineViewer.render({ outline, pdfDocument });
        });
      }
      if (this.pdfAttachmentViewer) {
        pdfDocument.getAttachments().then(attachments => {
          if (pdfDocument !== this.pdfDocument) {
            return; // The document was closed while the attachments resolved.
          }
          this.pdfAttachmentViewer.render({ attachments });
        });
      }
      if (this.pdfLayerViewer) {
        // Ensure that the layers accurately reflects the current state in the
        // viewer itself, rather than the default state provided by the API.
        pdfViewer.optionalContentConfigPromise.then(optionalContentConfig => {
          if (pdfDocument !== this.pdfDocument) {
            return; // The document was closed while the layers resolved.
          }
          this.pdfLayerViewer.render({ optionalContentConfig, pdfDocument });
        });
      }
    });

    this._initializePageLabels(pdfDocument);
    this._initializeMetadata(pdfDocument);
  },

  /**
   * @private
   */
  async _scriptingDocProperties(pdfDocument) {
    if (!this.documentInfo) {
      // It should be *extremely* rare for metadata to not have been resolved
      // when this code runs, but ensure that we handle that case here.
      await new Promise(resolve => {
        this.eventBus._on("metadataloaded", resolve, { once: true });
      });
      if (pdfDocument !== this.pdfDocument) {
        return null; // The document was closed while the metadata resolved.
      }
    }
    if (!this._contentLength) {
      // Always waiting for the entire PDF document to be loaded will, most
      // likely, delay sandbox-creation too much in the general case for all
      // PDF documents which are not provided as binary data to the API.
      // Hence we'll simply have to trust that the `contentLength` (as provided
      // by the server), when it exists, is accurate enough here.
      await new Promise(resolve => {
        this.eventBus._on("documentloaded", resolve, { once: true });
      });
      if (pdfDocument !== this.pdfDocument) {
        return null; // The document was closed while the downloadInfo resolved.
      }
    }

    return {
      ...this.documentInfo,
      baseURL: this.baseUrl,
      filesize: this._contentLength,
      filename: this._docFilename,
      metadata: this.metadata?.getRaw(),
      authors: this.metadata?.get("dc:creator"),
      numPages: this.pagesCount,
      URL: this.url,
    };
  },

  /**
   * @private
   */
  async _initializeAutoPrint(pdfDocument, openActionPromise) {
    const [openAction, jsActions] = await Promise.all([
      openActionPromise,
      this.pdfViewer.enableScripting ? null : pdfDocument.getJSActions(),
    ]);

    if (pdfDocument !== this.pdfDocument) {
      return; // The document was closed while the auto print data resolved.
    }
    let triggerAutoPrint = openAction?.action === "Print";

    if (jsActions) {
      globalThis.ngxConsole.warn("Warning: JavaScript support is not enabled");

      // Hack to support auto printing.
      for (const name in jsActions) {
        if (triggerAutoPrint) {
          break;
        }
        switch (name) {
          case "WillClose":
          case "WillSave":
          case "DidSave":
          case "WillPrint":
          case "DidPrint":
            continue;
        }
        triggerAutoPrint = jsActions[name].some(js => AutoPrintRegExp.test(js));
      }
    }

    if (triggerAutoPrint) {
      this.triggerPrinting();
    }
  },

  /**
   * @private
   */
  async _initializeMetadata(pdfDocument) {
    const { info, metadata, contentDispositionFilename, contentLength } =
      await pdfDocument.getMetadata();

    if (pdfDocument !== this.pdfDocument) {
      return; // The document was closed while the metadata resolved.
    }
    this.documentInfo = info;
    this.metadata = metadata;
    this._contentDispositionFilename ??= contentDispositionFilename;
    this._contentLength ??= contentLength; // See `getDownloadInfo`-call above.

    // Provides some basic debug information
    // #1793 modified by ngx-extended-pdf-vieweer
    const options = window.PDFViewerApplicationOptions;
    if (!options || options.get("verbosity") > 0) {
      globalThis.ngxConsole.log(
        `PDF ${pdfDocument.fingerprints[0]} [${info.PDFFormatVersion} ` +
          `${(info.Producer || "-").trim()} / ${(info.Creator || "-").trim()}] ` +
          `(PDF.js: ${version || "?"} [${build || "?"}])  modified by ngx-extended-pdf-viewer ${ngxExtendedPdfViewerVersion}`
      );
    }
     // #1793 end of modification by ngx-extended-pdf-viewer
    let pdfTitle = info.Title;

    const metadataTitle = metadata?.get("dc:title");
    if (metadataTitle) {
      // Ghostscript can produce invalid 'dc:title' Metadata entries:
      //  - The title may be "Untitled" (fixes bug 1031612).
      //  - The title may contain incorrectly encoded characters, which thus
      //    looks broken, hence we ignore the Metadata entry when it contains
      //    characters from the Specials Unicode block (fixes bug 1605526).
      if (
        metadataTitle !== "Untitled" &&
        !/[\uFFF0-\uFFFF]/g.test(metadataTitle)
      ) {
        pdfTitle = metadataTitle;
      }
    }
    if (pdfTitle) {
      this.setTitle(
        `${pdfTitle} - ${this._contentDispositionFilename || this._title}`
      );
    } else if (this._contentDispositionFilename) {
      this.setTitle(this._contentDispositionFilename);
    }

    if (
      info.IsXFAPresent &&
      !info.IsAcroFormPresent &&
      !pdfDocument.isPureXfa
    ) {
      if (pdfDocument.loadingParams.enableXfa) {
        globalThis.ngxConsole.warn("Warning: XFA Foreground documents are not supported");
      } else {
        globalThis.ngxConsole.warn("Warning: XFA support is not enabled");
      }
    } else if (
      (info.IsAcroFormPresent || info.IsXFAPresent) &&
      !this.pdfViewer.renderForms
    ) {
      console.warn("Warning: Interactive form support is not enabled");
    }

    if (info.IsSignaturesPresent) {
      console.warn("Warning: Digital signatures validation is not supported");
    }

    this.eventBus.dispatch("metadataloaded", { source: this });
  },

  /**
   * @private
   */
  async _initializePageLabels(pdfDocument) {
    if (
      typeof PDFJSDev === "undefined"
        ? window.isGECKOVIEW
        : PDFJSDev.test("GECKOVIEW")
    ) {
      return;
    }
    const labels = await pdfDocument.getPageLabels();

    if (pdfDocument !== this.pdfDocument) {
      return; // The document was closed while the page labels resolved.
    }
    if (!labels || AppOptions.get("disablePageLabels")) {
      return;
    }
    const numLabels = labels.length;
    // Ignore page labels that correspond to standard page numbering,
    // or page labels that are all empty.
    let standardLabels = 0,
      emptyLabels = 0;
    for (let i = 0; i < numLabels; i++) {
      const label = labels[i];
      if (label === (i + 1).toString()) {
        standardLabels++;
      } else if (label === "") {
        emptyLabels++;
      } else {
        break;
      }
    }
    if (standardLabels >= numLabels || emptyLabels >= numLabels) {
      return;
    }
    const { pdfViewer, pdfThumbnailViewer, toolbar } = this;

    pdfViewer.setPageLabels(labels);
    pdfThumbnailViewer?.setPageLabels(labels);

    // Changing toolbar page display to use labels and we need to set
    // the label of the current page.
    toolbar?.setPagesCount(numLabels, true);
    toolbar?.setPageNumber(
      pdfViewer.currentPageNumber,
      pdfViewer.currentPageLabel
    );
  },

  /**
   * @private
   */
  _initializePdfHistory({ fingerprint, viewOnLoad, initialDest = null }) {
    if (!this.pdfHistory) {
      return;
    }
    this.pdfHistory.initialize({
      fingerprint,
      resetHistory: viewOnLoad === ViewOnLoad.INITIAL,
      updateUrl: AppOptions.get("historyUpdateUrl"),
    });

    if (this.pdfHistory.initialBookmark) {
      this.initialBookmark = this.pdfHistory.initialBookmark;

      this.initialRotation = this.pdfHistory.initialRotation;
    }

    // Always let the browser history/document hash take precedence.
    if (
      initialDest &&
      !this.initialBookmark &&
      viewOnLoad === ViewOnLoad.UNKNOWN
    ) {
      this.initialBookmark = JSON.stringify(initialDest);
      // TODO: Re-factor the `PDFHistory` initialization to remove this hack
      // that's currently necessary to prevent weird initial history state.
      this.pdfHistory.push({ explicitDest: initialDest, pageNumber: null });
    }
  },

  /**
   * @private
   */
  _initializeAnnotationStorageCallbacks(pdfDocument) {
    if (pdfDocument !== this.pdfDocument) {
      return;
    }
    const { annotationStorage } = pdfDocument;

    annotationStorage.onSetModified = () => {
      window.addEventListener("beforeunload", beforeUnload);

      if (typeof PDFJSDev === "undefined" || PDFJSDev.test("GENERIC")) {
        this._annotationStorageModified = true;
      }
    };
    annotationStorage.onResetModified = () => {
      window.removeEventListener("beforeunload", beforeUnload);

      if (typeof PDFJSDev === "undefined" || PDFJSDev.test("GENERIC")) {
        delete this._annotationStorageModified;
      }
    };
    annotationStorage.onAnnotationEditor = typeStr => {
      this._hasAnnotationEditors = !!typeStr;
      this.setTitle();
    };
  },

  setInitialView(
    storedHash,
    { rotation, sidebarView, scrollMode, spreadMode } = {}
  ) {
    const setRotation = angle => {
      if (isValidRotation(angle)) {
        this.pdfViewer.pagesRotation = angle;
      }
    };
    const setViewerModes = (scroll, spread) => {
      if (isValidScrollMode(scroll)) {
        this.pdfViewer.scrollMode = scroll;
      }
      if (isValidSpreadMode(spread)) {
        this.pdfViewer.spreadMode = spread;
      }
    };
    this.isInitialViewSet = true;
    this.pdfSidebar?.setInitialView(sidebarView);

    setViewerModes(scrollMode, spreadMode);

    if (this.initialBookmark) {
      setRotation(this.initialRotation);
      delete this.initialRotation;

      this.pdfLinkService.setHash(this.initialBookmark);
      this.initialBookmark = null;
    } else if (storedHash) {
      setRotation(rotation);

      this.pdfLinkService.setHash(storedHash);
    }

    // Ensure that the correct page number is displayed in the UI,
    // even if the active page didn't change during document load.
    this.toolbar?.setPageNumber(
      this.pdfViewer.currentPageNumber,
      this.pdfViewer.currentPageLabel
    );
    this.secondaryToolbar?.setPageNumber(this.pdfViewer.currentPageNumber);

    if (!this.pdfViewer.currentScaleValue) {
      // Scale was not initialized: invalid bookmark or scale was not specified.
      // Setting the default one.
      // eslint-disable-next-line no-undef
      const defaultZoomOption = PDFViewerApplicationOptions.get('defaultZoomValue');
      // #556 #543 modified by ngx-extended-pdf-viewer
      if (defaultZoomOption) {
        this.pdfViewer.currentScaleValue = defaultZoomOption;
      }
      // #556 #543 end of modification
    }
  },

  /**
   * @private
   */
  _cleanup() {
    if (!this.pdfDocument) {
      return; // run cleanup when document is loaded
    }
    this.pdfViewer.cleanup();
    this.pdfThumbnailViewer?.cleanup();

    this.pdfDocument.cleanup(
      /* keepLoadedFonts = */ AppOptions.get("fontExtraProperties")
    );
  },

  forceRendering() {
    this.pdfRenderingQueue.printing = !!this.printService;
    this.pdfRenderingQueue.isThumbnailViewEnabled =
      this.pdfSidebar?.visibleView === SidebarView.THUMBS;
    this.pdfRenderingQueue.renderHighestPriority();
  },

  beforePrint() {
    this._printAnnotationStoragePromise = this.pdfScriptingManager
      .dispatchWillPrint()
      .catch(() => {
        /* Avoid breaking printing; ignoring errors. */
      })
      .then(() => this.pdfDocument?.annotationStorage.print);

    if (this.printService) {
      // There is no way to suppress beforePrint/afterPrint events,
      // but PDFPrintService may generate double events -- this will ignore
      // the second event that will be coming from native window.printPDF().
      return;
    }

    if (!this.supportsPrinting) {
      this._otherError("pdfjs-printing-not-supported");
      return;
    }

    // The beforePrint is a sync method and we need to know layout before
    // returning from this method. Ensure that we can get sizes of the pages.
    if (!this.pdfViewer.pageViewsReady) {
      this.l10n.get("pdfjs-printing-not-ready").then(msg => {
        // eslint-disable-next-line no-alert
        window.alert(msg);
      });
      return;
    }

    this.printService = PDFPrintServiceFactory.createPrintService({
      pdfDocument: this.pdfDocument,
      pagesOverview: this.pdfViewer.getPagesOverview(),
      printContainer: this.appConfig.printContainer,
      printResolution: AppOptions.get("printResolution"),
      printAnnotationStoragePromise: this._printAnnotationStoragePromise,
      eventBus: this.pdfViewer.eventBus, // #588 modified by ngx-extended-pdf-viewer
    });
    this.forceRendering();
    // Disable the editor-indicator during printing (fixes bug 1790552).
    this.setTitle();

    this.printService.layout();

    if (this._hasAnnotationEditors) {
      this.externalServices.reportTelemetry({
        type: "editing",
        data: {
          type: "print",
          stats: this.pdfDocument?.annotationStorage.editorStats,
        },
      });
    }
  },

  afterPrint() {
    if (this._printAnnotationStoragePromise) {
      this._printAnnotationStoragePromise.then(() => {
        this.pdfScriptingManager.dispatchDidPrint();
      });
      this._printAnnotationStoragePromise = null;
    }

    if (this.printService) {
      this.printService.destroy();
      this.printService = null;

      this.pdfDocument?.annotationStorage.resetModified();
    }
    this.forceRendering();
    // Re-enable the editor-indicator after printing (fixes bug 1790552).
    this.setTitle();
  },

  rotatePages(delta) {
    this.pdfViewer.pagesRotation += delta;
    // Note that the thumbnail viewer is updated, and rendering is triggered,
    // in the 'rotationchanging' event handler.
  },

  requestPresentationMode() {
    this.pdfPresentationMode?.request();
  },

  triggerPrinting() {
    if (!this.supportsPrinting) {
      return;
    }
    window.printPDF();
  },

  bindEvents() {
    const { eventBus, _boundEvents } = this;

    _boundEvents.beforePrint = this.beforePrint.bind(this);
    _boundEvents.afterPrint = this.afterPrint.bind(this);

    eventBus._on("resize", webViewerResize);
    eventBus._on("hashchange", webViewerHashchange);
    eventBus._on("beforeprint", _boundEvents.beforePrint);
    eventBus._on("afterprint", _boundEvents.afterPrint);
    eventBus._on("pagerender", webViewerPageRender);
    eventBus._on("pagerendered", webViewerPageRendered);
    eventBus._on("updateviewarea", webViewerUpdateViewarea);
    eventBus._on("pagechanging", webViewerPageChanging);
    eventBus._on("scalechanging", webViewerScaleChanging);
    eventBus._on("rotationchanging", webViewerRotationChanging);
    eventBus._on("sidebarviewchanged", webViewerSidebarViewChanged);
    eventBus._on("pagemode", webViewerPageMode);
    eventBus._on("namedaction", webViewerNamedAction);
    eventBus._on("presentationmodechanged", webViewerPresentationModeChanged);
    eventBus._on("presentationmode", webViewerPresentationMode);
    eventBus._on(
      "switchannotationeditormode",
      webViewerSwitchAnnotationEditorMode
    );
    eventBus._on(
      "switchannotationeditorparams",
      webViewerSwitchAnnotationEditorParams
    );
    eventBus._on("print", webViewerPrint);
    eventBus._on("download", webViewerDownload);
    eventBus._on("firstpage", webViewerFirstPage);
    eventBus._on("lastpage", webViewerLastPage);
    eventBus._on("nextpage", webViewerNextPage);
    eventBus._on("previouspage", webViewerPreviousPage);
    eventBus._on("zoomin", webViewerZoomIn);
    eventBus._on("zoomout", webViewerZoomOut);
    eventBus._on("zoomreset", webViewerZoomReset);
    eventBus._on("pagenumberchanged", webViewerPageNumberChanged);
    eventBus._on("scalechanged", webViewerScaleChanged);
    eventBus._on("rotatecw", webViewerRotateCw);
    eventBus._on("rotateccw", webViewerRotateCcw);
    eventBus._on("optionalcontentconfig", webViewerOptionalContentConfig);
    eventBus._on("switchscrollmode", webViewerSwitchScrollMode);
    eventBus._on("scrollmodechanged", webViewerScrollModeChanged);
    eventBus._on("switchspreadmode", webViewerSwitchSpreadMode);
    eventBus._on("spreadmodechanged", webViewerSpreadModeChanged);
    eventBus._on("documentproperties", webViewerDocumentProperties);
    eventBus._on("findfromurlhash", webViewerFindFromUrlHash);
    eventBus._on("updatefindmatchescount", webViewerUpdateFindMatchesCount);
    eventBus._on("updatefindcontrolstate", webViewerUpdateFindControlState);

    if (AppOptions.get("pdfBug")) {
      _boundEvents.reportPageStatsPDFBug = reportPageStatsPDFBug;

      eventBus._on("pagerendered", _boundEvents.reportPageStatsPDFBug);
      eventBus._on("pagechanging", _boundEvents.reportPageStatsPDFBug);
    }
    if (typeof PDFJSDev === "undefined" || PDFJSDev.test("GENERIC")) {
      eventBus._on("fileinputchange", webViewerFileInputChange);
      eventBus._on("openfile", webViewerOpenFile);
    }
    if (typeof PDFJSDev !== "undefined" && PDFJSDev.test("MOZCENTRAL")) {
      // The `unbindEvents` method is unused in MOZCENTRAL builds,
      // hence we don't need to unregister these event listeners.
      eventBus._on(
        "annotationeditorstateschanged",
        webViewerAnnotationEditorStatesChanged
      );
      eventBus._on("reporttelemetry", webViewerReportTelemetry);
    }
  },

  bindWindowEvents() {
    if (this._windowAbortController) {
      return;
    }
    this._windowAbortController = new AbortController();

    const {
      eventBus,
      appConfig: { mainContainer },
      _windowAbortController: { signal },
    } = this;

    function addWindowResolutionChange(evt = null) {
      if (evt) {
        webViewerResolutionChange(evt);
      }
      const mediaQueryList = window.matchMedia(
        `(resolution: ${window.devicePixelRatio || 1}dppx)`
      );
      mediaQueryList.addEventListener("change", addWindowResolutionChange, {
        once: true,
        signal,
      });
    }
    addWindowResolutionChange();

<<<<<<< HEAD
    _boundEvents.windowResize = () => {
      eventBus.dispatch("resize", { source: window });
    };
    _boundEvents.windowHashChange = () => {
      eventBus.dispatch("hashchange", {
        source: window,
        hash: document.location.hash.substring(1),
      });
    };
    _boundEvents.windowBeforePrint = () => {
      eventBus.dispatch("beforeprint", { source: window });
    };
    _boundEvents.windowAfterPrint = () => {
      eventBus.dispatch("afterprint", { source: window });
    };
    _boundEvents.windowUpdateFromSandbox = event => {
      eventBus.dispatch("updatefromsandbox", {
        source: window,
        detail: event.detail,
      });
    };

    window.addEventListener("visibilitychange", webViewerVisibilityChange);
    // #1830 modified by ngx-extended-pdf-viewer
    const viewerContainer  = document.getElementById("viewerContainer");
    viewerContainer?.addEventListener("wheel", webViewerWheel, { passive: false });
    // #1830 end of modification by ngx-extended-pdf-viewer
    // #1799 modified by ngx-extended-pdf-viewer (added the ? operator)
    mainContainer?.addEventListener("touchstart", webViewerTouchStart, {
=======
    window.addEventListener("visibilitychange", webViewerVisibilityChange, {
      signal,
    });
    window.addEventListener("wheel", webViewerWheel, {
      passive: false,
      signal,
    });
    window.addEventListener("touchstart", webViewerTouchStart, {
>>>>>>> 5ad42c13
      passive: false,
      signal,
    });
    mainContainer?.addEventListener("touchmove", webViewerTouchMove, {
      passive: false,
      signal,
    });
    mainContainer?.addEventListener("touchend", webViewerTouchEnd, {
      passive: false,
      signal,
    });
<<<<<<< HEAD
    // #1799 end of modification by ngx-extended-pdf-viewer
    window.addEventListener("click", webViewerClick);
    window.addEventListener("keydown", webViewerKeyDown);
    window.addEventListener("keyup", webViewerKeyUp);
    window.addEventListener("resize", _boundEvents.windowResize);
    window.addEventListener("hashchange", _boundEvents.windowHashChange);
    window.addEventListener("beforeprint", _boundEvents.windowBeforePrint);
    window.addEventListener("afterprint", _boundEvents.windowAfterPrint);
=======
    window.addEventListener("click", webViewerClick, { signal });
    window.addEventListener("keydown", webViewerKeyDown, { signal });
    window.addEventListener("keyup", webViewerKeyUp, { signal });
    window.addEventListener(
      "resize",
      () => {
        eventBus.dispatch("resize", { source: window });
      },
      { signal }
    );
    window.addEventListener(
      "hashchange",
      () => {
        eventBus.dispatch("hashchange", {
          source: window,
          hash: document.location.hash.substring(1),
        });
      },
      { signal }
    );
    window.addEventListener(
      "beforeprint",
      () => {
        eventBus.dispatch("beforeprint", { source: window });
      },
      { signal }
    );
    window.addEventListener(
      "afterprint",
      () => {
        eventBus.dispatch("afterprint", { source: window });
      },
      { signal }
    );
>>>>>>> 5ad42c13
    window.addEventListener(
      "updatefromsandbox",
      event => {
        eventBus.dispatch("updatefromsandbox", {
          source: window,
          detail: event.detail,
        });
      },
      { signal }
    );

    if (
      (typeof PDFJSDev === "undefined" || !PDFJSDev.test("MOZCENTRAL")) &&
      !("onscrollend" in document.documentElement)
    ) {
      return;
    }
    if (typeof PDFJSDev === "undefined" || !PDFJSDev.test("MOZCENTRAL")) {
      // Using the values lastScrollTop and lastScrollLeft is a workaround to
      // https://bugzilla.mozilla.org/show_bug.cgi?id=1881974.
      // TODO: remove them once the bug is fixed.
      ({ scrollTop: this._lastScrollTop, scrollLeft: this._lastScrollLeft } =
        mainContainer);
    }

    const scrollend = () => {
      if (typeof PDFJSDev === "undefined" || !PDFJSDev.test("MOZCENTRAL")) {
        ({ scrollTop: this._lastScrollTop, scrollLeft: this._lastScrollLeft } =
          mainContainer);
      }

      this._isScrolling = false;
      mainContainer.addEventListener("scroll", scroll, {
        passive: true,
        signal,
      });
      mainContainer.removeEventListener("scrollend", scrollend, { signal });
      mainContainer.removeEventListener("blur", scrollend, { signal });
    };
    const scroll = () => {
      if (this._isCtrlKeyDown) {
        return;
      }
      if (
        (typeof PDFJSDev === "undefined" || !PDFJSDev.test("MOZCENTRAL")) &&
        this._lastScrollTop === mainContainer.scrollTop &&
        this._lastScrollLeft === mainContainer.scrollLeft
      ) {
        return;
      }

      mainContainer.removeEventListener("scroll", scroll, {
        passive: true,
        signal,
      });
      this._isScrolling = true;
      mainContainer.addEventListener("scrollend", scrollend, { signal });
      mainContainer.addEventListener("blur", scrollend, { signal });
    };
    mainContainer.addEventListener("scroll", scroll, {
      passive: true,
      signal,
    });
  },

  unbindEvents() {
    if (typeof PDFJSDev !== "undefined" && PDFJSDev.test("MOZCENTRAL")) {
      throw new Error("Not implemented: unbindEvents");
    }
    const { eventBus, _boundEvents } = this;

    eventBus._off("resize", webViewerResize);
    eventBus._off("hashchange", webViewerHashchange);
    eventBus._off("beforeprint", _boundEvents.beforePrint);
    eventBus._off("afterprint", _boundEvents.afterPrint);
    eventBus._off("pagerender", webViewerPageRender);
    eventBus._off("pagerendered", webViewerPageRendered);
    eventBus._off("updateviewarea", webViewerUpdateViewarea);
    eventBus._off("pagechanging", webViewerPageChanging);
    eventBus._off("scalechanging", webViewerScaleChanging);
    eventBus._off("rotationchanging", webViewerRotationChanging);
    eventBus._off("sidebarviewchanged", webViewerSidebarViewChanged);
    eventBus._off("pagemode", webViewerPageMode);
    eventBus._off("namedaction", webViewerNamedAction);
    eventBus._off("presentationmodechanged", webViewerPresentationModeChanged);
    eventBus._off("presentationmode", webViewerPresentationMode);
    eventBus._off("print", webViewerPrint);
    eventBus._off("download", webViewerDownload);
    eventBus._off("firstpage", webViewerFirstPage);
    eventBus._off("lastpage", webViewerLastPage);
    eventBus._off("nextpage", webViewerNextPage);
    eventBus._off("previouspage", webViewerPreviousPage);
    eventBus._off("zoomin", webViewerZoomIn);
    eventBus._off("zoomout", webViewerZoomOut);
    eventBus._off("zoomreset", webViewerZoomReset);
    eventBus._off("pagenumberchanged", webViewerPageNumberChanged);
    eventBus._off("scalechanged", webViewerScaleChanged);
    eventBus._off("rotatecw", webViewerRotateCw);
    eventBus._off("rotateccw", webViewerRotateCcw);
    eventBus._off("optionalcontentconfig", webViewerOptionalContentConfig);
    eventBus._off("switchscrollmode", webViewerSwitchScrollMode);
    eventBus._off("scrollmodechanged", webViewerScrollModeChanged);
    eventBus._off("switchspreadmode", webViewerSwitchSpreadMode);
    eventBus._off("spreadmodechanged", webViewerSpreadModeChanged);
    eventBus._off("documentproperties", webViewerDocumentProperties);
    eventBus._off("findfromurlhash", webViewerFindFromUrlHash);
    eventBus._off("updatefindmatchescount", webViewerUpdateFindMatchesCount);
    eventBus._off("updatefindcontrolstate", webViewerUpdateFindControlState);

    if (_boundEvents.reportPageStatsPDFBug) {
      eventBus._off("pagerendered", _boundEvents.reportPageStatsPDFBug);
      eventBus._off("pagechanging", _boundEvents.reportPageStatsPDFBug);

      _boundEvents.reportPageStatsPDFBug = null;
    }
    if (typeof PDFJSDev === "undefined" || PDFJSDev.test("GENERIC")) {
      eventBus._off("fileinputchange", webViewerFileInputChange);
      eventBus._off("openfile", webViewerOpenFile);
    }

    _boundEvents.beforePrint = null;
    _boundEvents.afterPrint = null;
  },

  unbindWindowEvents() {
<<<<<<< HEAD
    const {
      _boundEvents,
      appConfig: { mainContainer },
    } = this;

    window.removeEventListener("visibilitychange", webViewerVisibilityChange);
    window.removeEventListener("wheel", webViewerWheel, { passive: false });
    if (mainContainer) {
      mainContainer.removeEventListener("touchstart", webViewerTouchStart, {
        passive: false,
      });
      mainContainer.removeEventListener("touchmove", webViewerTouchMove, {
        passive: false,
      });
      mainContainer.removeEventListener("touchend", webViewerTouchEnd, {
        passive: false,
      });
    }
    window.removeEventListener("click", webViewerClick);
    window.removeEventListener("keydown", webViewerKeyDown);
    window.removeEventListener("keyup", webViewerKeyUp);
    window.removeEventListener("resize", _boundEvents.windowResize);
    window.removeEventListener("hashchange", _boundEvents.windowHashChange);
    window.removeEventListener("beforeprint", _boundEvents.windowBeforePrint);
    window.removeEventListener("afterprint", _boundEvents.windowAfterPrint);
    window.removeEventListener(
      "updatefromsandbox",
      _boundEvents.windowUpdateFromSandbox
    );
    mainContainer.removeEventListener(
      "scroll",
      _boundEvents.mainContainerScroll
    );
    mainContainer.removeEventListener(
      "scrollend",
      _boundEvents.mainContainerScrollend
    );
    mainContainer.removeEventListener(
      "blur",
      _boundEvents.mainContainerScrollend
    );

    _boundEvents.removeWindowResolutionChange?.();
    _boundEvents.windowResize = null;
    _boundEvents.windowHashChange = null;
    _boundEvents.windowBeforePrint = null;
    _boundEvents.windowAfterPrint = null;
    _boundEvents.windowUpdateFromSandbox = null;
    _boundEvents.mainContainerScroll = null;
    _boundEvents.mainContainerScrollend = null;
=======
    this._windowAbortController?.abort();
    this._windowAbortController = null;
>>>>>>> 5ad42c13
  },

  _accumulateTicks(ticks, prop) {
    // If the direction changed, reset the accumulated ticks.
    if ((this[prop] > 0 && ticks < 0) || (this[prop] < 0 && ticks > 0)) {
      this[prop] = 0;
    }
    this[prop] += ticks;
    const wholeTicks = Math.trunc(this[prop]);
    this[prop] -= wholeTicks;
    return wholeTicks;
  },

  _accumulateFactor(previousScale, factor, prop) {
    if (factor === 1) {
      return 1;
    }
    // If the direction changed, reset the accumulated factor.
    if ((this[prop] > 1 && factor < 1) || (this[prop] < 1 && factor > 1)) {
      this[prop] = 1;
    }

    const newFactor =
      Math.floor(previousScale * factor * this[prop] * 100) /
      (100 * previousScale);
    this[prop] = factor / newFactor;

    return newFactor;
  },

  _centerAtPos(previousScale, x, y) {
    const { pdfViewer } = this;
    const scaleDiff = pdfViewer.currentScale / previousScale - 1;
    if (scaleDiff !== 0) {
      const [top, left] = pdfViewer.containerTopLeft;
      pdfViewer.container.scrollLeft += (x - left) * scaleDiff;
      pdfViewer.container.scrollTop += (y - top) * scaleDiff;
    }
  },

  /**
   * Should be called *after* all pages have loaded, or if an error occurred,
   * to unblock the "load" event; see https://bugzilla.mozilla.org/show_bug.cgi?id=1618553
   * @private
   */
  _unblockDocumentLoadEvent() {
    document.blockUnblockOnload?.(false);

    // Ensure that this method is only ever run once.
    this._unblockDocumentLoadEvent = () => {};
  },

  /**
   * Used together with the integration-tests, to enable awaiting full
   * initialization of the scripting/sandbox.
   */
  get scriptingReady() {
    return this.pdfScriptingManager.ready;
  },
};

initCom(PDFViewerApplication);

if (typeof PDFJSDev === "undefined" || !PDFJSDev.test("MOZCENTRAL")) {
  PDFPrintServiceFactory.initGlobals(PDFViewerApplication);
}

if (typeof PDFJSDev === "undefined" || PDFJSDev.test("GENERIC")) {
  const HOSTED_VIEWER_ORIGINS = [
    "null",
    "http://mozilla.github.io",
    "https://mozilla.github.io",
  ];
  // eslint-disable-next-line no-var
  var validateFileURL = function (file) {
    if (!file) {
      return;
    }
    try {
      const viewerOrigin = new URL(window.location.href).origin || "null";
      if (HOSTED_VIEWER_ORIGINS.includes(viewerOrigin)) {
        // Hosted or local viewer, allow for any file locations
        return;
      }
      const fileOrigin = new URL(file, window.location.href).origin;
      // Removing of the following line will not guarantee that the viewer will
      // start accepting URLs from foreign origin -- CORS headers on the remote
      // server must be properly configured.
      if (fileOrigin !== viewerOrigin) {
        throw new Error("file origin does not match viewer's");
      }
    } catch (ex) {
      // #1401 modified by ngx-extended-pdf-viewer
      if (PDFViewerApplication.onError) {
        PDFViewerApplication.onError(ex);
      }
      // end of modification
      PDFViewerApplication._documentError("pdfjs-loading-error", {
        message: ex.message,
      });
      throw ex;
    }
  };
}

async function loadFakeWorker() {
  GlobalWorkerOptions.workerSrc ||= AppOptions.get("workerSrc");

  // modified by ngx-extended-pdf-viewer #376
  if (GlobalWorkerOptions.workerSrc.constructor.name === "Function") {
    GlobalWorkerOptions.workerSrc = GlobalWorkerOptions.workerSrc();
  }
  // end of modification
  // #1864 modified by ngx-extended-pdf-viewer because the code confused Vite
  /*
  if (typeof PDFJSDev === "undefined") {
    globalThis.pdfjsWorker = await import("pdfjs/pdf.worker.js");
    return;
  }
  await __non_webpack_import__(PDFWorker.workerSrc);
   */
 // #1864 end of modification by ngx-extended-pdf-viewer

}

async function loadPDFBug(self) {
  // #1864 modified by ngx-extended-pdf-viewer
  /*
  const { PDFBug } =
    typeof PDFJSDev === "undefined"
      ? await import(AppOptions.get("debuggerSrc")) // eslint-disable-line no-unsanitized/method
      : await __non_webpack_import__(AppOptions.get("debuggerSrc"));

  self._PDFBug = PDFBug;
  */
 // #1864 end of modification by ngx-extended-pdf-viewer
}

function reportPageStatsPDFBug({ pageNumber }) {
  if (!globalThis.Stats?.enabled) {
    return;
  }
  const pageView = PDFViewerApplication.pdfViewer.getPageView(
    /* index = */ pageNumber - 1
  );
  globalThis.Stats.add(pageNumber, pageView?.pdfPage?.stats);
}

function webViewerPageRender({ pageNumber }) {
  // If the page is (the most) visible when it starts rendering,
  // ensure that the page number input loading indicator is displayed.
  if (pageNumber === PDFViewerApplication.page) {
    PDFViewerApplication.toolbar?.updateLoadingIndicatorState(true);
  }
}

function webViewerPageRendered({ pageNumber, error }) {
  // If the page is still visible when it has finished rendering,
  // ensure that the page number input loading indicator is hidden.
  if (pageNumber === PDFViewerApplication.page) {
    PDFViewerApplication.toolbar?.updateLoadingIndicatorState(false);
  }

  // Use the rendered page to set the corresponding thumbnail image.
  if (PDFViewerApplication.pdfSidebar?.visibleView === SidebarView.THUMBS) {
    const pageView = PDFViewerApplication.pdfViewer.getPageView(
      /* index = */ pageNumber - 1
    );
    const thumbnailView = PDFViewerApplication.pdfThumbnailViewer?.getThumbnail(
      /* index = */ pageNumber - 1
    );
    if (pageView) {
      thumbnailView?.setImage(pageView);
    }
  }

  if (error) {
    PDFViewerApplication._otherError("pdfjs-rendering-error", error);
  }
}

function webViewerPageMode({ mode }) {
  // Handle the 'pagemode' hash parameter, see also `PDFLinkService_setHash`.
  let view;
  switch (mode) {
    case "thumbs":
      view = SidebarView.THUMBS;
      break;
    case "bookmarks":
    case "outline": // non-standard
      view = SidebarView.OUTLINE;
      break;
    case "attachments": // non-standard
      view = SidebarView.ATTACHMENTS;
      break;
    case "layers": // non-standard
      view = SidebarView.LAYERS;
      break;
    case "none":
      view = SidebarView.NONE;
      break;
    default:
      globalThis.ngxConsole.error('Invalid "pagemode" hash parameter: ' + mode);
      return;
  }
  PDFViewerApplication.pdfSidebar?.switchView(view, /* forceOpen = */ true);
}

function webViewerNamedAction(evt) {
  // Processing a couple of named actions that might be useful, see also
  // `PDFLinkService.executeNamedAction`.
  switch (evt.action) {
    case "GoToPage":
      PDFViewerApplication.appConfig.toolbar?.pageNumber.select();
      break;

    case "Find":
      if (!PDFViewerApplication.supportsIntegratedFind) {
        PDFViewerApplication.findBar?.toggle();
      }
      break;

    case "Print":
      PDFViewerApplication.triggerPrinting();
      break;

    case "SaveAs":
      PDFViewerApplication.downloadOrSave();
      break;
  }
}

function webViewerPresentationModeChanged(evt) {
  PDFViewerApplication.pdfViewer.presentationModeState = evt.state;
}

function webViewerSidebarViewChanged({ view }) {
  PDFViewerApplication.pdfRenderingQueue.isThumbnailViewEnabled =
    view === SidebarView.THUMBS;

  if (PDFViewerApplication.isInitialViewSet) {
    // Only update the storage when the document has been loaded *and* rendered.
    PDFViewerApplication.store?.set("sidebarView", view).catch(() => {
      // Unable to write to storage.
    });
  }
}

function webViewerUpdateViewarea({ location }) {
   if (PDFViewerApplication.isInitialViewSet) {
    // Only update the storage when the document has been loaded *and* rendered.
    // #90 #543 modified by ngx-extended-pdf-viewer
    const settings = {};
    if (location.pageNumber !== undefined || location.pageNumber !== null) {
      settings.page = location.pageNumber;
    }
    if (location.scale) {
      settings.zoom = location.scale;
    }
    if (location.left) {
      settings.scrollLeft = location.left;
    }
    if (location.top) {
      settings.scrollTop = location.top;
    }
    if (location.rotation !== undefined || location.rotation !== null) {
      settings.rotation = location.rotation;
    }
    PDFViewerApplication.store
      ?.setMultiple(settings)
      .catch(() => {
        // Unable to write to storage.
      });
  }
  if (PDFViewerApplication.appConfig.secondaryToolbar) {
    const href = PDFViewerApplication.pdfLinkService.getAnchorUrl(
      location.pdfOpenParams
    );
    PDFViewerApplication.appConfig.secondaryToolbar.viewBookmarkButton.href =
      href;
  }
}

function webViewerScrollModeChanged(evt) {
  if (
    PDFViewerApplication.isInitialViewSet &&
    !PDFViewerApplication.pdfViewer.isInPresentationMode
  ) {
    // Only update the storage when the document has been loaded *and* rendered.
    PDFViewerApplication.store?.set("scrollMode", evt.mode).catch(() => {
      // Unable to write to storage.
    });
  }
}

function webViewerSpreadModeChanged(evt) {
  if (
    PDFViewerApplication.isInitialViewSet &&
    !PDFViewerApplication.pdfViewer.isInPresentationMode
  ) {
    // Only update the storage when the document has been loaded *and* rendered.
    PDFViewerApplication.store?.set("spreadMode", evt.mode).catch(() => {
      // Unable to write to storage.
    });
  }
}

function webViewerResize() {
  const { pdfDocument, pdfViewer, pdfRenderingQueue } = PDFViewerApplication;

  if (pdfRenderingQueue.printing && window.matchMedia("print").matches) {
    // Work-around issue 15324 by ignoring "resize" events during printing.
    return;
  }

  if (!pdfDocument) {
    return;
  }
  const currentScaleValue = pdfViewer.currentScaleValue;
  if (
    currentScaleValue === "auto" ||
    currentScaleValue === "page-fit" ||
    currentScaleValue === "page-width"
  ) {
    // Note: the scale is constant for 'page-actual'.
    pdfViewer.currentScaleValue = currentScaleValue;
  }
  pdfViewer.update();
}

function webViewerHashchange(evt) {
  const hash = evt.hash;
  if (!hash) {
    return;
  }
  if (!PDFViewerApplication.isInitialViewSet) {
    PDFViewerApplication.initialBookmark = hash;
  } else if (!PDFViewerApplication.pdfHistory?.popStateInProgress) {
    PDFViewerApplication.pdfLinkService.setHash(hash);
  }
}

if (typeof PDFJSDev === "undefined" || PDFJSDev.test("GENERIC")) {
  // eslint-disable-next-line no-var
  var webViewerFileInputChange = function (evt) {
    if (PDFViewerApplication.pdfViewer?.isInPresentationMode) {
      return; // Opening a new PDF file isn't supported in Presentation Mode.
    }
    const file = evt.fileInput.files[0];

    PDFViewerApplication.open({
      url: URL.createObjectURL(file),
      originalUrl: file.name,
    });
    if (globalThis.setNgxExtendedPdfViewerSource) {
      globalThis.setNgxExtendedPdfViewerSource(file.name ?? URL.createObjectURL(file));
    }
  };

  // eslint-disable-next-line no-var
  var webViewerOpenFile = function (evt) {
    PDFViewerApplication._openFileInput?.click();
  };
}

function webViewerPresentationMode() {
  PDFViewerApplication.requestPresentationMode();
}
function webViewerSwitchAnnotationEditorMode(evt) {
  PDFViewerApplication.pdfViewer.annotationEditorMode = evt;
}
function webViewerSwitchAnnotationEditorParams(evt) {
  PDFViewerApplication.pdfViewer.annotationEditorParams = evt;
}
function webViewerPrint() {
  PDFViewerApplication.triggerPrinting();
}
function webViewerDownload() {
  PDFViewerApplication.downloadOrSave();
}
function webViewerFirstPage() {
  PDFViewerApplication.page = 1;
}
function webViewerLastPage() {
  PDFViewerApplication.page = PDFViewerApplication.pagesCount;
}
function webViewerNextPage() {
  PDFViewerApplication.pdfViewer.nextPage();
}
function webViewerPreviousPage() {
  PDFViewerApplication.pdfViewer.previousPage();
}
function webViewerZoomIn() {
  PDFViewerApplication.zoomIn();
}
function webViewerZoomOut() {
  PDFViewerApplication.zoomOut();
}
function webViewerZoomReset() {
  PDFViewerApplication.zoomReset();
}
function webViewerPageNumberChanged(evt) {
  const pdfViewer = PDFViewerApplication.pdfViewer;
  // Note that for `<input type="number">` HTML elements, an empty string will
  // be returned for non-number inputs; hence we simply do nothing in that case.
  if (evt.value !== "") {
    PDFViewerApplication.pdfLinkService.goToPage(evt.value);
  }

  // Ensure that the page number input displays the correct value, even if the
  // value entered by the user was invalid (e.g. a floating point number).
  if (
    evt.value !== pdfViewer.currentPageNumber.toString() &&
    evt.value !== pdfViewer.currentPageLabel
  ) {
    PDFViewerApplication.toolbar?.setPageNumber(
      pdfViewer.currentPageNumber,
      pdfViewer.currentPageLabel
    );
  }
}
function webViewerScaleChanged(evt) {
  PDFViewerApplication.pdfViewer.currentScaleValue = evt.value;
}
function webViewerRotateCw() {
  PDFViewerApplication.rotatePages(90);
}
function webViewerRotateCcw() {
  PDFViewerApplication.rotatePages(-90);
}
function webViewerOptionalContentConfig(evt) {
  PDFViewerApplication.pdfViewer.optionalContentConfigPromise = evt.promise;
}
function webViewerSwitchScrollMode(evt) {
  PDFViewerApplication.pdfViewer.scrollMode = evt.mode;
}
function webViewerSwitchSpreadMode(evt) {
  PDFViewerApplication.pdfViewer.spreadMode = evt.mode;
}
function webViewerDocumentProperties() {
  PDFViewerApplication.pdfDocumentProperties?.open();
}

function webViewerFindFromUrlHash(evt) {
  PDFViewerApplication.eventBus.dispatch("find", {
    source: evt.source,
    type: "",
    query: evt.query,
    caseSensitive: false,
    entireWord: false,
    highlightAll: true,
    findPrevious: false,
    matchDiacritics: true,
  });
}

function webViewerUpdateFindMatchesCount({ matchesCount }) {
  if (PDFViewerApplication.supportsIntegratedFind) {
    PDFViewerApplication.externalServices.updateFindMatchesCount(matchesCount);
  } else {
    PDFViewerApplication.findBar?.updateResultsCount(matchesCount);
  }
}

function webViewerUpdateFindControlState({
  state,
  previous,
  matchesCount,
  rawQuery,
}) {
  if (PDFViewerApplication.supportsIntegratedFind) {
    PDFViewerApplication.externalServices.updateFindControlState({
      result: state,
      findPrevious: previous,
      matchesCount,
      rawQuery,
    });
  } else {
    PDFViewerApplication.findBar?.updateUIState(state, previous, matchesCount);
  }
}

function webViewerScaleChanging(evt) {
  PDFViewerApplication.toolbar?.setPageScale(evt.presetValue, evt.scale);
  PDFViewerApplication.pdfViewer.update(evt.noScroll); // #2275 modified by ngx-extended-pdf-viewer
}

function webViewerRotationChanging(evt) {
  if (PDFViewerApplication.pdfThumbnailViewer) {
    PDFViewerApplication.pdfThumbnailViewer.pagesRotation = evt.pagesRotation;
  }

  PDFViewerApplication.forceRendering();
  // Ensure that the active page doesn't change during rotation.
  PDFViewerApplication.pdfViewer.currentPageNumber = evt.pageNumber;
}

function webViewerPageChanging({ pageNumber, pageLabel }) {
  PDFViewerApplication.toolbar?.setPageNumber(pageNumber, pageLabel);
  PDFViewerApplication.secondaryToolbar?.setPageNumber(pageNumber);

  if (PDFViewerApplication.pdfSidebar?.visibleView === SidebarView.THUMBS) {
    PDFViewerApplication.pdfThumbnailViewer?.scrollThumbnailIntoView(
      pageNumber
    );
  }

  // Show/hide the loading indicator in the page number input element.
  const currentPage = PDFViewerApplication.pdfViewer.getPageView(
    /* index = */ pageNumber - 1
  );
  PDFViewerApplication.toolbar?.updateLoadingIndicatorState(
    currentPage?.renderingState === RenderingStates.RUNNING
  );
  // modified by ngx-extended-pdf-viewer
  const pageNumberInput = document.getElementById("pageNumber");
  if (pageNumberInput) {
    const pageScrollEvent = new CustomEvent("page-change");
    pageNumberInput.dispatchEvent(pageScrollEvent);
  }
  // end of modification by ngx-extended-pdf-viewer
}

function webViewerResolutionChange(evt) {
  PDFViewerApplication.pdfViewer.refresh();
}

function webViewerVisibilityChange(evt) {
  if (document.visibilityState === "visible") {
    // Ignore mouse wheel zooming during tab switches (bug 1503412).
    setZoomDisabledTimeout();
  }
}

let zoomDisabledTimeout = null;
function setZoomDisabledTimeout() {
  if (zoomDisabledTimeout) {
    clearTimeout(zoomDisabledTimeout);
  }
  zoomDisabledTimeout = setTimeout(function () {
    zoomDisabledTimeout = null;
  }, WHEEL_ZOOM_DISABLED_TIMEOUT);
}

function webViewerWheel(evt) {
  // #1302 modified by ngx-extended-pdf-viewer
  const element = document.getElementById("viewerContainer");
  const hover = element.parentNode.querySelector(":hover");
  if (hover !== element) {
    return;
  }
  // end of modification by ngx-extended-pdf-viewer

  const {
    pdfViewer,
    supportsMouseWheelZoomCtrlKey,
    supportsMouseWheelZoomMetaKey,
    supportsPinchToZoom,
  } = PDFViewerApplication;

  if (pdfViewer.isInPresentationMode) {
    return;
  }

  const cmd =
    (evt.ctrlKey ? 1 : 0) |
    (evt.altKey ? 2 : 0) |
    (evt.shiftKey ? 4 : 0) |
    (evt.metaKey ? 8 : 0);

  if (window.isKeyIgnored && window.isKeyIgnored(cmd, "WHEEL")) {
    return;
  }


  // Pinch-to-zoom on a trackpad maps to a wheel event with ctrlKey set to true
  // https://developer.mozilla.org/en-US/docs/Web/API/WheelEvent#browser_compatibility
  // Hence if ctrlKey is true but ctrl key hasn't been pressed then we can
  // infer that we have a pinch-to-zoom.
  // But the ctrlKey could have been pressed outside of the browser window,
  // hence we try to do some magic to guess if the scaleFactor is likely coming
  // from a pinch-to-zoom or not.

  // It is important that we query deltaMode before delta{X,Y}, so that
  // Firefox doesn't switch to DOM_DELTA_PIXEL mode for compat with other
  // browsers, see https://bugzilla.mozilla.org/show_bug.cgi?id=1392460.
  const deltaMode = evt.deltaMode;

  // The following formula is a bit strange but it comes from:
  // https://searchfox.org/mozilla-central/rev/d62c4c4d5547064487006a1506287da394b64724/widget/InputData.cpp#618-626
  let scaleFactor = Math.exp(-evt.deltaY / 100);

  const isBuiltInMac =
    typeof PDFJSDev !== "undefined" &&
    PDFJSDev.test("MOZCENTRAL") &&
    FeatureTest.platform.isMac;
  const isPinchToZoom =
    evt.ctrlKey &&
    !PDFViewerApplication._isCtrlKeyDown &&
    deltaMode === WheelEvent.DOM_DELTA_PIXEL &&
    evt.deltaX === 0 &&
    (Math.abs(scaleFactor - 1) < 0.05 || isBuiltInMac) &&
    evt.deltaZ === 0;

  if (
    isPinchToZoom ||
    (evt.ctrlKey && supportsMouseWheelZoomCtrlKey) ||
    (evt.metaKey && supportsMouseWheelZoomMetaKey)
  ) {
    // Only zoom the pages, not the entire viewer.
    evt.preventDefault();
    // NOTE: this check must be placed *after* preventDefault.
    if (
      PDFViewerApplication._isScrolling ||
      zoomDisabledTimeout ||
      document.visibilityState === "hidden" ||
      PDFViewerApplication.overlayManager.active
    ) {
      return;
    }

    const previousScale = pdfViewer.currentScale;
    if (isPinchToZoom && supportsPinchToZoom) {
      scaleFactor = PDFViewerApplication._accumulateFactor(
        previousScale,
        scaleFactor,
        "_wheelUnusedFactor"
      );
      if (scaleFactor < 1) {
        PDFViewerApplication.zoomOut(null, scaleFactor);
      } else if (scaleFactor > 1) {
        PDFViewerApplication.zoomIn(null, scaleFactor);
      } else {
        return;
      }
    } else {
      const delta = normalizeWheelEventDirection(evt);

      let ticks = 0;
      if (
        deltaMode === WheelEvent.DOM_DELTA_LINE ||
        deltaMode === WheelEvent.DOM_DELTA_PAGE
      ) {
        // For line-based devices, use one tick per event, because different
        // OSs have different defaults for the number lines. But we generally
        // want one "clicky" roll of the wheel (which produces one event) to
        // adjust the zoom by one step.
        if (Math.abs(delta) >= 1) {
          ticks = Math.sign(delta);
        } else {
          // If we're getting fractional lines (I can't think of a scenario
          // this might actually happen), be safe and use the accumulator.
          ticks = PDFViewerApplication._accumulateTicks(
            delta,
            "_wheelUnusedTicks"
          );
        }
      } else {
        // pixel-based devices
        const PIXELS_PER_LINE_SCALE = 30;
        ticks = PDFViewerApplication._accumulateTicks(
          delta / PIXELS_PER_LINE_SCALE,
          "_wheelUnusedTicks"
        );
      }

      if (ticks < 0) {
        PDFViewerApplication.zoomOut(-ticks);
      } else if (ticks > 0) {
        PDFViewerApplication.zoomIn(ticks);
      } else {
        return;
      }
    }

    // After scaling the page via zoomIn/zoomOut, the position of the upper-
    // left corner is restored. When the mouse wheel is used, the position
    // under the cursor should be restored instead.
    PDFViewerApplication._centerAtPos(previousScale, evt.clientX, evt.clientY);
  }
}

function webViewerTouchStart(evt) {
  if (
    PDFViewerApplication.pdfViewer.isInPresentationMode ||
    evt.touches.length < 2
  ) {
    return;
  }
  evt.preventDefault();

  if (evt.touches.length !== 2 || PDFViewerApplication.overlayManager.active) {
    PDFViewerApplication._touchInfo = null;
    return;
  }

  let [touch0, touch1] = evt.touches;
  if (touch0.identifier > touch1.identifier) {
    [touch0, touch1] = [touch1, touch0];
  }
  PDFViewerApplication._touchInfo = {
    touch0X: touch0.pageX,
    touch0Y: touch0.pageY,
    touch1X: touch1.pageX,
    touch1Y: touch1.pageY,
  };
}

function webViewerTouchMove(evt) {
  if (!PDFViewerApplication._touchInfo || evt.touches.length !== 2) {
    return;
  }

  const { pdfViewer, _touchInfo, supportsPinchToZoom } = PDFViewerApplication;
  let [touch0, touch1] = evt.touches;
  if (touch0.identifier > touch1.identifier) {
    [touch0, touch1] = [touch1, touch0];
  }
  const { pageX: page0X, pageY: page0Y } = touch0;
  const { pageX: page1X, pageY: page1Y } = touch1;
  const {
    touch0X: pTouch0X,
    touch0Y: pTouch0Y,
    touch1X: pTouch1X,
    touch1Y: pTouch1Y,
  } = _touchInfo;

  if (
    Math.abs(pTouch0X - page0X) <= 1 &&
    Math.abs(pTouch0Y - page0Y) <= 1 &&
    Math.abs(pTouch1X - page1X) <= 1 &&
    Math.abs(pTouch1Y - page1Y) <= 1
  ) {
    // Touches are really too close and it's hard do some basic
    // geometry in order to guess something.
    return;
  }

  _touchInfo.touch0X = page0X;
  _touchInfo.touch0Y = page0Y;
  _touchInfo.touch1X = page1X;
  _touchInfo.touch1Y = page1Y;

  if (pTouch0X === page0X && pTouch0Y === page0Y) {
    // First touch is fixed, if the vectors are collinear then we've a pinch.
    const v1X = pTouch1X - page0X;
    const v1Y = pTouch1Y - page0Y;
    const v2X = page1X - page0X;
    const v2Y = page1Y - page0Y;
    const det = v1X * v2Y - v1Y * v2X;
    // 0.02 is approximatively sin(0.15deg).
    if (Math.abs(det) > 0.02 * Math.hypot(v1X, v1Y) * Math.hypot(v2X, v2Y)) {
      return;
    }
  } else if (pTouch1X === page1X && pTouch1Y === page1Y) {
    // Second touch is fixed, if the vectors are collinear then we've a pinch.
    const v1X = pTouch0X - page1X;
    const v1Y = pTouch0Y - page1Y;
    const v2X = page0X - page1X;
    const v2Y = page0Y - page1Y;
    const det = v1X * v2Y - v1Y * v2X;
    if (Math.abs(det) > 0.02 * Math.hypot(v1X, v1Y) * Math.hypot(v2X, v2Y)) {
      return;
    }
  } else {
    const diff0X = page0X - pTouch0X;
    const diff1X = page1X - pTouch1X;
    const diff0Y = page0Y - pTouch0Y;
    const diff1Y = page1Y - pTouch1Y;
    const dotProduct = diff0X * diff1X + diff0Y * diff1Y;
    if (dotProduct >= 0) {
      // The two touches go in almost the same direction.
      return;
    }
  }

  evt.preventDefault();

  const distance = Math.hypot(page0X - page1X, page0Y - page1Y) || 1;
  const pDistance = Math.hypot(pTouch0X - pTouch1X, pTouch0Y - pTouch1Y) || 1;
  const previousScale = pdfViewer.currentScale;
  if (supportsPinchToZoom) {
    const newScaleFactor = PDFViewerApplication._accumulateFactor(
      previousScale,
      distance / pDistance,
      "_touchUnusedFactor"
    );
    if (newScaleFactor < 1) {
      PDFViewerApplication.zoomOut(null, newScaleFactor);
    } else if (newScaleFactor > 1) {
      PDFViewerApplication.zoomIn(null, newScaleFactor);
    } else {
      return;
    }
  } else {
    const PIXELS_PER_LINE_SCALE = 30;
    const ticks = PDFViewerApplication._accumulateTicks(
      (distance - pDistance) / PIXELS_PER_LINE_SCALE,
      "_touchUnusedTicks"
    );
    if (ticks < 0) {
      PDFViewerApplication.zoomOut(-ticks);
    } else if (ticks > 0) {
      PDFViewerApplication.zoomIn(ticks);
    } else {
      return;
    }
  }

  PDFViewerApplication._centerAtPos(
    previousScale,
    (page0X + page1X) / 2,
    (page0Y + page1Y) / 2
  );
}

function webViewerTouchEnd(evt) {
  if (!PDFViewerApplication._touchInfo) {
    return;
  }

  evt.preventDefault();
  PDFViewerApplication._touchInfo = null;
  PDFViewerApplication._touchUnusedTicks = 0;
  PDFViewerApplication._touchUnusedFactor = 1;
}

function webViewerClick(evt) {
  if (!PDFViewerApplication.secondaryToolbar?.isOpen) {
    return;
  }
  const appConfig = PDFViewerApplication.appConfig;
  if (
    PDFViewerApplication.pdfViewer.containsElement(evt.target) ||
    (appConfig.toolbar?.container.contains(evt.target) &&
      evt.target !== appConfig.secondaryToolbar?.toggleButton)
  ) {
    // modified by ngx-extended-pdf-viewer?
    if (
      evt.target &&
      evt.target.parentElement === appConfig.secondaryToolbar.toggleButton
    ) {
      return;
    }
    if (
      evt.target &&
      evt.target.parentElement &&
      evt.target.parentElement.parentElement ===
        appConfig.secondaryToolbar.toggleButton
    ) {
      return;
    }
    // end of modification by ngx-extended-pdf-viewer

    PDFViewerApplication.secondaryToolbar.close();
  }
}

function webViewerKeyUp(evt) {
  // evt.ctrlKey is false hence we use evt.key.
  if (evt.key === "Control") {
    PDFViewerApplication._isCtrlKeyDown = false;
  }
}

function webViewerKeyDown(evt) {
  PDFViewerApplication._isCtrlKeyDown = evt.key === "Control";

  if (PDFViewerApplication.overlayManager.active) {
    return;
  }
  const { eventBus, pdfViewer } = PDFViewerApplication;
  const isViewerInPresentationMode = pdfViewer.isInPresentationMode;

  let handled = false,
    ensureViewerFocused = false;
  const cmd =
    (evt.ctrlKey ? 1 : 0) |
    (evt.altKey ? 2 : 0) |
    (evt.shiftKey ? 4 : 0) |
    (evt.metaKey ? 8 : 0);

  // modified by ngx-extended-pdf-viewer
  if (window.isKeyIgnored && window.isKeyIgnored(cmd, evt.keyCode)) {
    return;
  }
  // end of modification by ngx-extended-pdf-viewer

  // First, handle the key bindings that are independent whether an input
  // control is selected or not.
  if (cmd === 1 || cmd === 8 || cmd === 5 || cmd === 12) {
    // either CTRL or META key with optional SHIFT.
    switch (evt.keyCode) {
      case 70: // f
        if (!PDFViewerApplication.supportsIntegratedFind && !evt.shiftKey) {
          PDFViewerApplication.findBar?.open();
          handled = true;
        }
        break;
      case 71: // g
        if (!PDFViewerApplication.supportsIntegratedFind) {
          const { state } = PDFViewerApplication.findController;
          if (state) {
            const newState = {
              source: window,
              type: "again",
              findPrevious: cmd === 5 || cmd === 12,
            };
            eventBus.dispatch("find", { ...state, ...newState });
          }
          handled = true;
        }
        break;
      case 61: // FF/Mac '='
      case 107: // FF '+' and '='
      case 187: // Chrome '+'
      case 171: // FF with German keyboard
        PDFViewerApplication.zoomIn();
        handled = true;
        break;
      case 173: // FF/Mac '-'
      case 109: // FF '-'
      case 189: // Chrome '-'
        PDFViewerApplication.zoomOut();
        handled = true;
        break;
      case 48: // '0'
      case 96: // '0' on Numpad of Swedish keyboard
        if (!isViewerInPresentationMode) {
          // keeping it unhandled (to restore page zoom to 100%)
          setTimeout(function () {
            // ... and resetting the scale after browser adjusts its scale
            PDFViewerApplication.zoomReset();
          });
          handled = false;
        }
        break;

      case 38: // up arrow
        if (isViewerInPresentationMode || PDFViewerApplication.page > 1) {
          PDFViewerApplication.page = 1;
          handled = true;
          ensureViewerFocused = true;
        }
        break;
      case 40: // down arrow
        if (
          isViewerInPresentationMode ||
          PDFViewerApplication.page < PDFViewerApplication.pagesCount
        ) {
          PDFViewerApplication.page = PDFViewerApplication.pagesCount;
          handled = true;
          ensureViewerFocused = true;
        }
        break;
    }
  }

  if (typeof PDFJSDev === "undefined" || PDFJSDev.test("GENERIC || CHROME")) {
    // CTRL or META without shift
    if (cmd === 1 || cmd === 8) {
      switch (evt.keyCode) {
        case 83: // s
          eventBus.dispatch("download", { source: window });
          handled = true;
          break;

        case 79: // o
          if (typeof PDFJSDev === "undefined" || PDFJSDev.test("GENERIC")) {
            eventBus.dispatch("openfile", { source: window });
            handled = true;
          }
          break;
      }
    }
  }

  // CTRL+ALT or Option+Command
  if (cmd === 3 || cmd === 10) {
    switch (evt.keyCode) {
      case 80: // p
        PDFViewerApplication.requestPresentationMode();
        handled = true;
        PDFViewerApplication.externalServices.reportTelemetry({
          type: "buttons",
          data: { id: "presentationModeKeyboard" },
        });
        break;
      case 71: // g
        // focuses input#pageNumber field
        if (PDFViewerApplication.appConfig.toolbar) {
          PDFViewerApplication.appConfig.toolbar.pageNumber.select();
          handled = true;
        }
        break;
    }
  }

  if (handled) {
    if (ensureViewerFocused && !isViewerInPresentationMode) {
      pdfViewer.focus();
    }
    evt.preventDefault();
    return;
  }

  // Some shortcuts should not get handled if a control/input element
  // is selected.
  const curElement = getActiveOrFocusedElement();
  const curElementTagName = curElement?.tagName.toUpperCase();
  if (
    curElementTagName === "INPUT" ||
    curElementTagName === "TEXTAREA" ||
    curElementTagName === "SELECT" ||
    (curElementTagName === "BUTTON" &&
      (evt.keyCode === /* Enter = */ 13 || evt.keyCode === /* Space = */ 32)) ||
    curElement?.isContentEditable
  ) {
    // Make sure that the secondary toolbar is closed when Escape is pressed.
    if (evt.keyCode !== /* Esc = */ 27) {
      return;
    }
  }

  // No control key pressed at all.
  if (cmd === 0) {
    let turnPage = 0,
      turnOnlyIfPageFit = false;
    switch (evt.keyCode) {
      case 38: // up arrow
        if (PDFViewerApplication.supportsCaretBrowsingMode) {
          PDFViewerApplication.moveCaret(
            /* isUp = */ true,
            /* select = */ false
          );
          handled = true;
          break;
        }
      /* falls through */
      case 33: // pg up
        // vertical scrolling using arrow/pg keys
        if (pdfViewer.isVerticalScrollbarEnabled) {
          turnOnlyIfPageFit = true;
        }
        turnPage = -1;
        break;
      case 8: // backspace
        if (!isViewerInPresentationMode) {
          turnOnlyIfPageFit = true;
        }
        turnPage = -1;
        break;
      case 37: // left arrow
        if (PDFViewerApplication.supportsCaretBrowsingMode) {
          return;
        }
        // horizontal scrolling using arrow keys
        if (pdfViewer.isHorizontalScrollbarEnabled) {
          turnOnlyIfPageFit = true;
        }
      /* falls through */
      case 75: // 'k'
      case 80: // 'p'
        turnPage = -1;
        break;
      case 27: // esc key
        if (PDFViewerApplication.secondaryToolbar?.isOpen) {
          PDFViewerApplication.secondaryToolbar.close();
          handled = true;
        }
        if (
          !PDFViewerApplication.supportsIntegratedFind &&
          PDFViewerApplication.findBar?.opened
        ) {
          PDFViewerApplication.findBar.close();
          handled = true;
        }
        break;
      case 40: // down arrow
        if (PDFViewerApplication.supportsCaretBrowsingMode) {
          PDFViewerApplication.moveCaret(
            /* isUp = */ false,
            /* select = */ false
          );
          handled = true;
          break;
        }
      /* falls through */
      case 34: // pg down
        // vertical scrolling using arrow/pg keys
        if (pdfViewer.isVerticalScrollbarEnabled) {
          turnOnlyIfPageFit = true;
        }
        turnPage = 1;
        break;
      case 13: // enter key
      case 32: // spacebar
        if (!isViewerInPresentationMode) {
          turnOnlyIfPageFit = true;
        }
        turnPage = 1;
        break;
      case 39: // right arrow
        if (PDFViewerApplication.supportsCaretBrowsingMode) {
          return;
        }
        // horizontal scrolling using arrow keys
        if (pdfViewer.isHorizontalScrollbarEnabled) {
          turnOnlyIfPageFit = true;
        }
      /* falls through */
      case 74: // 'j'
      case 78: // 'n'
        turnPage = 1;
        break;

      case 36: // home
        if (isViewerInPresentationMode || PDFViewerApplication.page > 1) {
          PDFViewerApplication.page = 1;
          handled = true;
          ensureViewerFocused = true;
        }
        break;
      case 35: // end
        if (
          isViewerInPresentationMode ||
          PDFViewerApplication.page < PDFViewerApplication.pagesCount
        ) {
          PDFViewerApplication.page = PDFViewerApplication.pagesCount;
          handled = true;
          ensureViewerFocused = true;
        }
        break;

      case 83: // 's'
        PDFViewerApplication.pdfCursorTools?.switchTool(CursorTool.SELECT);
        break;
      case 72: // 'h'
        PDFViewerApplication.pdfCursorTools?.switchTool(CursorTool.HAND);
        break;

      case 82: // 'r'
        PDFViewerApplication.rotatePages(90);
        break;

      case 115: // F4
        PDFViewerApplication.pdfSidebar?.toggle();
        break;
    }

    if (
      turnPage !== 0 &&
      (!turnOnlyIfPageFit || pdfViewer.currentScaleValue === "page-fit")
    ) {
      if (turnPage > 0) {
        pdfViewer.nextPage();
      } else {
        pdfViewer.previousPage();
      }
      handled = true;
    }
  }

  // shift-key
  if (cmd === 4) {
    switch (evt.keyCode) {
      case 13: // enter key
      case 32: // spacebar
        if (
          !isViewerInPresentationMode &&
          pdfViewer.currentScaleValue !== "page-fit"
        ) {
          break;
        }
        pdfViewer.previousPage();

        handled = true;
        break;

      case 38: // up arrow
        PDFViewerApplication.moveCaret(/* isUp = */ true, /* select = */ true);
        handled = true;
        break;
      case 40: // down arrow
        PDFViewerApplication.moveCaret(/* isUp = */ false, /* select = */ true);
        handled = true;
        break;
      case 82: // 'r'
        PDFViewerApplication.rotatePages(-90);
        break;
    }
  }

  // ngx-extended-pdf-viewer must not enforce getting the focus

  if (ensureViewerFocused && !pdfViewer.containsElement(curElement)) {
    // The page container is not focused, but a page navigation key has been
    // pressed. Change the focus to the viewer container to make sure that
    // navigation by keyboard works as expected.
    pdfViewer.focus();
  }

  if (handled) {
    evt.preventDefault();
  }
}

function beforeUnload(evt) {
  evt.preventDefault();
  evt.returnValue = "";
  return false;
}

function webViewerAnnotationEditorStatesChanged(data) {
  PDFViewerApplication.externalServices.updateEditorStates(data);
}

function webViewerReportTelemetry({ details }) {
  PDFViewerApplication.externalServices.reportTelemetry(details);
}

export { PDFViewerApplication };<|MERGE_RESOLUTION|>--- conflicted
+++ resolved
@@ -2067,46 +2067,20 @@
     }
     addWindowResolutionChange();
 
-<<<<<<< HEAD
-    _boundEvents.windowResize = () => {
-      eventBus.dispatch("resize", { source: window });
-    };
-    _boundEvents.windowHashChange = () => {
-      eventBus.dispatch("hashchange", {
-        source: window,
-        hash: document.location.hash.substring(1),
-      });
-    };
-    _boundEvents.windowBeforePrint = () => {
-      eventBus.dispatch("beforeprint", { source: window });
-    };
-    _boundEvents.windowAfterPrint = () => {
-      eventBus.dispatch("afterprint", { source: window });
-    };
-    _boundEvents.windowUpdateFromSandbox = event => {
-      eventBus.dispatch("updatefromsandbox", {
-        source: window,
-        detail: event.detail,
-      });
-    };
-
-    window.addEventListener("visibilitychange", webViewerVisibilityChange);
-    // #1830 modified by ngx-extended-pdf-viewer
-    const viewerContainer  = document.getElementById("viewerContainer");
-    viewerContainer?.addEventListener("wheel", webViewerWheel, { passive: false });
-    // #1830 end of modification by ngx-extended-pdf-viewer
-    // #1799 modified by ngx-extended-pdf-viewer (added the ? operator)
-    mainContainer?.addEventListener("touchstart", webViewerTouchStart, {
-=======
     window.addEventListener("visibilitychange", webViewerVisibilityChange, {
       signal,
     });
-    window.addEventListener("wheel", webViewerWheel, {
+
+    // #1830 modified by ngx-extended-pdf-viewer
+    const viewerContainer  = document.getElementById("viewerContainer");
+    viewerContainer?.addEventListener("wheel", webViewerWheel, {
       passive: false,
       signal,
     });
-    window.addEventListener("touchstart", webViewerTouchStart, {
->>>>>>> 5ad42c13
+    // #1830 end of modification by ngx-extended-pdf-viewer
+    // #1799 modified by ngx-extended-pdf-viewer (added the ? operator)
+
+    mainContainer?.addEventListener("touchstart", webViewerTouchStart, {
       passive: false,
       signal,
     });
@@ -2118,16 +2092,7 @@
       passive: false,
       signal,
     });
-<<<<<<< HEAD
     // #1799 end of modification by ngx-extended-pdf-viewer
-    window.addEventListener("click", webViewerClick);
-    window.addEventListener("keydown", webViewerKeyDown);
-    window.addEventListener("keyup", webViewerKeyUp);
-    window.addEventListener("resize", _boundEvents.windowResize);
-    window.addEventListener("hashchange", _boundEvents.windowHashChange);
-    window.addEventListener("beforeprint", _boundEvents.windowBeforePrint);
-    window.addEventListener("afterprint", _boundEvents.windowAfterPrint);
-=======
     window.addEventListener("click", webViewerClick, { signal });
     window.addEventListener("keydown", webViewerKeyDown, { signal });
     window.addEventListener("keyup", webViewerKeyUp, { signal });
@@ -2162,7 +2127,6 @@
       },
       { signal }
     );
->>>>>>> 5ad42c13
     window.addEventListener(
       "updatefromsandbox",
       event => {
@@ -2288,61 +2252,8 @@
   },
 
   unbindWindowEvents() {
-<<<<<<< HEAD
-    const {
-      _boundEvents,
-      appConfig: { mainContainer },
-    } = this;
-
-    window.removeEventListener("visibilitychange", webViewerVisibilityChange);
-    window.removeEventListener("wheel", webViewerWheel, { passive: false });
-    if (mainContainer) {
-      mainContainer.removeEventListener("touchstart", webViewerTouchStart, {
-        passive: false,
-      });
-      mainContainer.removeEventListener("touchmove", webViewerTouchMove, {
-        passive: false,
-      });
-      mainContainer.removeEventListener("touchend", webViewerTouchEnd, {
-        passive: false,
-      });
-    }
-    window.removeEventListener("click", webViewerClick);
-    window.removeEventListener("keydown", webViewerKeyDown);
-    window.removeEventListener("keyup", webViewerKeyUp);
-    window.removeEventListener("resize", _boundEvents.windowResize);
-    window.removeEventListener("hashchange", _boundEvents.windowHashChange);
-    window.removeEventListener("beforeprint", _boundEvents.windowBeforePrint);
-    window.removeEventListener("afterprint", _boundEvents.windowAfterPrint);
-    window.removeEventListener(
-      "updatefromsandbox",
-      _boundEvents.windowUpdateFromSandbox
-    );
-    mainContainer.removeEventListener(
-      "scroll",
-      _boundEvents.mainContainerScroll
-    );
-    mainContainer.removeEventListener(
-      "scrollend",
-      _boundEvents.mainContainerScrollend
-    );
-    mainContainer.removeEventListener(
-      "blur",
-      _boundEvents.mainContainerScrollend
-    );
-
-    _boundEvents.removeWindowResolutionChange?.();
-    _boundEvents.windowResize = null;
-    _boundEvents.windowHashChange = null;
-    _boundEvents.windowBeforePrint = null;
-    _boundEvents.windowAfterPrint = null;
-    _boundEvents.windowUpdateFromSandbox = null;
-    _boundEvents.mainContainerScroll = null;
-    _boundEvents.mainContainerScrollend = null;
-=======
     this._windowAbortController?.abort();
     this._windowAbortController = null;
->>>>>>> 5ad42c13
   },
 
   _accumulateTicks(ticks, prop) {
