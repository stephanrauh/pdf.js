/* Copyright 2014 Mozilla Foundation
 *
 * Licensed under the Apache License, Version 2.0 (the "License");
 * you may not use this file except in compliance with the License.
 * You may obtain a copy of the License at
 *
 *     http://www.apache.org/licenses/LICENSE-2.0
 *
 * Unless required by applicable law or agreed to in writing, software
 * distributed under the License is distributed on an "AS IS" BASIS,
 * WITHOUT WARRANTIES OR CONDITIONS OF ANY KIND, either express or implied.
 * See the License for the specific language governing permissions and
 * limitations under the License.
 */

/** @typedef {import("../src/display/api").PDFDocumentProxy} PDFDocumentProxy */
/** @typedef {import("../src/display/api").PDFPageProxy} PDFPageProxy */
// eslint-disable-next-line max-len
/** @typedef {import("../src/display/display_utils").PageViewport} PageViewport */
// eslint-disable-next-line max-len
/** @typedef {import("../src/display/optional_content_config").OptionalContentConfig} OptionalContentConfig */
/** @typedef {import("./event_utils").EventBus} EventBus */
/** @typedef {import("./interfaces").IDownloadManager} IDownloadManager */
/** @typedef {import("./interfaces").IL10n} IL10n */
// eslint-disable-next-line max-len
/** @typedef {import("./interfaces").IPDFAnnotationLayerFactory} IPDFAnnotationLayerFactory */
// eslint-disable-next-line max-len
/** @typedef {import("./interfaces").IPDFAnnotationEditorLayerFactory} IPDFAnnotationEditorLayerFactory */
/** @typedef {import("./interfaces").IPDFLinkService} IPDFLinkService */
// eslint-disable-next-line max-len
/** @typedef {import("./interfaces").IPDFStructTreeLayerFactory} IPDFStructTreeLayerFactory */
// eslint-disable-next-line max-len
/** @typedef {import("./interfaces").IPDFTextLayerFactory} IPDFTextLayerFactory */
/** @typedef {import("./interfaces").IPDFXfaLayerFactory} IPDFXfaLayerFactory */
// eslint-disable-next-line max-len
/** @typedef {import("./text_accessibility.js").TextAccessibilityManager} TextAccessibilityManager */

import {
  AnnotationEditorType,
  AnnotationEditorUIManager,
  AnnotationMode,
  createPromiseCapability,
  PermissionFlag,
  PixelsPerInch,
  version,
} from "pdfjs-lib";
import {
  DEFAULT_SCALE,
  DEFAULT_SCALE_DELTA,
  DEFAULT_SCALE_VALUE,
  docStyle,
  getVisibleElements,
  isPortraitOrientation,
  isValidRotation,
  isValidScrollMode,
  isValidSpreadMode,
  MAX_AUTO_SCALE,
  MAX_SCALE,
  MIN_SCALE,
  PresentationModeState,
  RendererType,
  RenderingStates,
  SCROLLBAR_PADDING,
  scrollIntoView,
  ScrollMode,
  SpreadMode,
  TextLayerMode,
  UNKNOWN_SCALE,
  VERTICAL_PADDING,
  watchScroll,
} from "./ui_utils.js";
import { AnnotationEditorLayerBuilder } from "./annotation_editor_layer_builder.js";
import { AnnotationLayerBuilder } from "./annotation_layer_builder.js";
import { NullL10n } from "./l10n_utils.js";
import { PageFlip } from "./page-flip.module.js"; // #716 modified by ngx-extended-pdf-viewer
import { PDFPageView } from "./pdf_page_view.js";
import { PDFRenderingQueue } from "./pdf_rendering_queue.js";
import { SimpleLinkService } from "./pdf_link_service.js";
import { StructTreeLayerBuilder } from "./struct_tree_layer_builder.js";
import { TextHighlighter } from "./text_highlighter.js";
import { TextLayerBuilder } from "./text_layer_builder.js";
import { XfaLayerBuilder } from "./xfa_layer_builder.js";

const DEFAULT_CACHE_SIZE = 10;
const ENABLE_PERMISSIONS_CLASS = "enablePermissions";

const PagesCountLimit = {
  FORCE_SCROLL_MODE_PAGE: 15000,
  FORCE_LAZY_PAGE_INIT: 7500,
  PAUSE_EAGER_PAGE_INIT: 250,
};

function isValidAnnotationEditorMode(mode) {
  return (
    Object.values(AnnotationEditorType).includes(mode) &&
    mode !== AnnotationEditorType.DISABLE
  );
}

/**
 * @typedef {Object} PDFViewerOptions
 * @property {HTMLDivElement} container - The container for the viewer element.
 * @property {HTMLDivElement} [viewer] - The viewer element.
 * @property {EventBus} eventBus - The application event bus.
 * @property {IPDFLinkService} linkService - The navigation/linking service.
 * @property {IDownloadManager} [downloadManager] - The download manager
 *   component.
 * @property {PDFFindController} [findController] - The find controller
 *   component.
 * @property {PDFScriptingManager} [scriptingManager] - The scripting manager
 *   component.
 * @property {PDFRenderingQueue} [renderingQueue] - The rendering queue object.
 * @property {boolean} [removePageBorders] - Removes the border shadow around
 *   the pages. The default value is `false`.
 * @property {number} [textLayerMode] - Controls if the text layer used for
 *   selection and searching is created. The constants from {TextLayerMode}
 *   should be used. The default value is `TextLayerMode.ENABLE`.
 * @property {number} [annotationMode] - Controls if the annotation layer is
 *   created, and if interactive form elements or `AnnotationStorage`-data are
 *   being rendered. The constants from {@link AnnotationMode} should be used;
 *   see also {@link RenderParameters} and {@link GetOperatorListParameters}.
 *   The default value is `AnnotationMode.ENABLE_FORMS`.
 * @property {number} [annotationEditorMode] - Enables the creation and editing
 *   of new Annotations. The constants from {@link AnnotationEditorType} should
 *   be used. The default value is `AnnotationEditorType.NONE`.
 * @property {string} [imageResourcesPath] - Path for image resources, mainly
 *   mainly for annotation icons. Include trailing slash.
 * @property {boolean} [enablePrintAutoRotate] - Enables automatic rotation of
 *   landscape pages upon printing. The default is `false`.
 * @property {boolean} [useOnlyCssZoom] - Enables CSS only zooming. The default
 *   value is `false`.
 * @property {number} [maxCanvasPixels] - The maximum supported canvas size in
 *   total pixels, i.e. width * height. Use -1 for no limit. The default value
 *   is 4096 * 4096 (16 mega-pixels).
 * @property {IL10n} l10n - Localization service.
 * @property {boolean} [enablePermissions] - Enables PDF document permissions,
 *   when they exist. The default value is `false`.
 * @property {Object} [pageColors] - Overwrites background and foreground colors
 *   with user defined ones in order to improve readability in high contrast
 *   mode.
 */

class PDFPageViewBuffer {
  // Here we rely on the fact that `Set`s preserve the insertion order.
  #buf = new Set();

  #size = 0;

  constructor(size) {
    this.#size = size;
  }

  push(view) {
    const buf = this.#buf;
    if (buf.has(view)) {
      buf.delete(view); // Move the view to the "end" of the buffer.
    }
    buf.add(view);

    if (buf.size > this.#size) {
      this.#destroyFirstView();
    }
  }

  /**
   * After calling resize, the size of the buffer will be `newSize`.
   * The optional parameter `idsToKeep` is, if present, a Set of page-ids to
   * push to the back of the buffer, delaying their destruction. The size of
   * `idsToKeep` has no impact on the final size of the buffer; if `idsToKeep`
   * is larger than `newSize`, some of those pages will be destroyed anyway.
   */
  resize(newSize, idsToKeep = null) {
    this.#size = newSize;

    const buf = this.#buf;
    if (idsToKeep) {
      const ii = buf.size;
      let i = 1;
      for (const view of buf) {
        if (idsToKeep.has(view.id)) {
          buf.delete(view); // Move the view to the "end" of the buffer.
          buf.add(view);
        }
        if (++i > ii) {
          break;
        }
      }
    }

    while (buf.size > this.#size) {
      this.#destroyFirstView();
    }
  }

  has(view) {
    return this.#buf.has(view);
  }

  [Symbol.iterator]() {
    return this.#buf.keys();
  }

  #destroyFirstView() {
    const firstView = this.#buf.keys().next().value;

    firstView?.destroy();
    this.#buf.delete(firstView);
  }
}

/**
 * Simple viewer control to display PDF content/pages.
 *
 * @implements {IPDFAnnotationLayerFactory}
 * @implements {IPDFAnnotationEditorLayerFactory}
 * @implements {IPDFStructTreeLayerFactory}
 * @implements {IPDFTextLayerFactory}
 * @implements {IPDFXfaLayerFactory}
 */
class PDFViewer {
  #buffer = null;

  #annotationEditorMode = AnnotationEditorType.NONE;

  #annotationEditorUIManager = null;

  #annotationMode = AnnotationMode.ENABLE_FORMS;

  #enablePermissions = false;

  #previousContainerHeight = 0;

  #scrollModePageState = null;

  #onVisibilityChange = null;

  /**
   * @param {PDFViewerOptions} options
   */
  constructor(options) {
    const viewerVersion =
      typeof PDFJSDev !== "undefined" ? PDFJSDev.eval("BUNDLE_VERSION") : null;
    if (version !== viewerVersion) {
      throw new Error(
        `The API version "${version}" does not match the Viewer version "${viewerVersion}".`
      );
    }
    this.container = options.container;
    this.viewer = options.viewer || options.container.firstElementChild;

    /** #495 modified by ngx-extended-pdf-viewer */
    this.pageViewMode = options.pageViewMode || "multiple";
    /** end of modification */

    if (
      typeof PDFJSDev === "undefined" ||
      PDFJSDev.test("!PRODUCTION || GENERIC")
    ) {
      if (
        !(
          this.container?.tagName.toUpperCase() === "DIV" &&
          this.viewer?.tagName.toUpperCase() === "DIV"
        )
      ) {
        throw new Error("Invalid `container` and/or `viewer` option.");
      }

      if (
        this.container.offsetParent &&
        getComputedStyle(this.container).position !== "absolute"
      ) {
        throw new Error("The `container` must be absolutely positioned.");
      }
    }
    this.eventBus = options.eventBus;
    this.linkService = options.linkService || new SimpleLinkService();
    this.downloadManager = options.downloadManager || null;
    this.findController = options.findController || null;
    this._scriptingManager = options.scriptingManager || null;
    this.removePageBorders = options.removePageBorders || false;
    this.textLayerMode = options.textLayerMode ?? TextLayerMode.ENABLE;
    this.#annotationMode =
      options.annotationMode ?? AnnotationMode.ENABLE_FORMS;
    this.#annotationEditorMode =
      options.annotationEditorMode ?? AnnotationEditorType.NONE;
    this.imageResourcesPath = options.imageResourcesPath || "";
    this.enablePrintAutoRotate = options.enablePrintAutoRotate || false;
    if (
      typeof PDFJSDev === "undefined" ||
      PDFJSDev.test("!PRODUCTION || GENERIC")
    ) {
      this.renderer = options.renderer || RendererType.CANVAS;
    }
    this.useOnlyCssZoom = options.useOnlyCssZoom || false;
    this.maxCanvasPixels = options.maxCanvasPixels;
    this.l10n = options.l10n || NullL10n;
    this.#enablePermissions = options.enablePermissions || false;
    this.pageColors = options.pageColors || null;

    if (typeof PDFJSDev === "undefined" || !PDFJSDev.test("MOZCENTRAL")) {
      if (
        this.pageColors &&
        !(
          CSS.supports("color", this.pageColors.background) &&
          CSS.supports("color", this.pageColors.foreground)
        )
      ) {
        if (this.pageColors.background || this.pageColors.foreground) {
          console.warn(
            "PDFViewer: Ignoring `pageColors`-option, since the browser doesn't support the values used."
          );
        }
        this.pageColors = null;
      }
    }

    this.defaultRenderingQueue = !options.renderingQueue;
    if (this.defaultRenderingQueue) {
      // Custom rendering queue is not specified, using default one
      this.renderingQueue = new PDFRenderingQueue();
      this.renderingQueue.setViewer(this);
    } else {
      this.renderingQueue = options.renderingQueue;
    }

    this.scroll = watchScroll(this.container, this._scrollUpdate.bind(this));
    this.presentationModeState = PresentationModeState.UNKNOWN;
    this._onBeforeDraw = this._onAfterDraw = null;
    this._resetView();

    if (this.removePageBorders) {
      this.viewer.classList.add("removePageBorders");
    }
    this.updateContainerHeightCss();
  }

  get pagesCount() {
    return this._pages.length;
  }

  getPageView(index) {
    return this._pages[index];
  }

  /**
   * @type {boolean} - True if all {PDFPageView} objects are initialized.
   */
  get pageViewsReady() {
    if (!this._pagesCapability.settled) {
      return false;
    }
    // Prevent printing errors when 'disableAutoFetch' is set, by ensuring
    // that *all* pages have in fact been completely loaded.
    return this._pages.every(function (pageView) {
      return pageView?.pdfPage;
    });
  }

  /**
   * @type {boolean}
   */
  get renderForms() {
    return this.#annotationMode === AnnotationMode.ENABLE_FORMS;
  }

  /**
   * @type {boolean}
   */
  get enableScripting() {
    return !!this._scriptingManager;
  }

  /**
   * @type {number}
   */
  get currentPageNumber() {
    return this._currentPageNumber;
  }

  /**
   * @param {number} val - The page number.
   */
  set currentPageNumber(val) {
    if (!Number.isInteger(val)) {
      throw new Error("Invalid page number.");
    }
    if (!this.pdfDocument) {
      return;
    }

    // #716 modified by ngx-extended-pdf-viewer
    const flip = Math.abs(this._currentPageNumber - val) < 2;
    // #716 end of modification

    // The intent can be to just reset a scroll position and/or scale.
    if (!this._setCurrentPageNumber(val, /* resetCurrentPageView = */ true)) {
      Window["ngxConsole"].error(`currentPageNumber: "${val}" is not a valid page.`);
    }
    // #716 modified by ngx-extended-pdf-viewer
    if (this.pageFlip) {
      if (flip) {
        Window["ngxConsole"].log("Flip");
        this.pageFlip.flip(val - 1);
      } else {
        Window["ngxConsole"].log("turn to page");
        this.pageFlip.turnToPage(val - 1);
      }
    }
    // #716 end of modification
  }

  /** #495 modified by ngx-extended-pdf-viewer */
  hidePagesDependingOnpageViewMode() {
    if (this.pageViewMode === "book") {
      if (!this.pageFlip) {
        setTimeout(() => {
          if (!this.pageFlip) {
            const page1 = this._pages[0].div;
            const htmlParentElement = page1.parentElement;
            const viewer = htmlParentElement.parentElement;
            viewer.style.width = 2 * page1.clientWidth + "px";
            viewer.style.overflow = "hidden";
            viewer.style.marginLeft = "auto";
            viewer.style.marginRight = "auto";
            this.pageFlip = new PageFlip(htmlParentElement, {
              width: page1.clientWidth,
              height: page1.clientHeight,
              showCover: true,
              size: "fixed",
            });
            this.pageFlip.loadFromHTML(document.querySelectorAll(".page"));
            this.ensureAdjecentPagesAreLoaded();
            // triggered by page turning
            this.pageFlip.on("flip", e => {
              if (this._currentPageNumber !== e.data + 1) {
                this._setCurrentPageNumber(e.data + 1, false);
              }
            });
          }
        }, 100);
      }
      // #716 end of modification
    }
  }
  /** end of modification */

  /**
   * @returns {boolean} Whether the pageNumber is valid (within bounds).
   * @private
   */
  _setCurrentPageNumber(val, resetCurrentPageView = false) {
    if (this._currentPageNumber === val) {
      if (resetCurrentPageView) {
        this.#resetCurrentPageView();
      }
      return true;
    }

    if (!(0 < val && val <= this.pagesCount)) {
      return false;
    }
    const previous = this._currentPageNumber;
    this._currentPageNumber = val;

    /** #495 modified by ngx-extended-pdf-viewer */
    this.hidePagesDependingOnpageViewMode();
    // #716 modified by ngx-extended-pdf-viewer
    if (this.pageViewMode === "book" || this.pageViewMode === "infinite-scroll") {
      const pageView = this._pages[this.currentPageNumber - 1];
      if (pageView.div.parentElement.classList.contains("spread")) {
        pageView.div.parentElement.childNodes.forEach(div => {
          const pageNumber = Number(div.getAttribute("data-page-number"));
          const pv = this._pages[pageNumber - 1];
          this.#ensurePdfPageLoaded(pv).then(() => {
            this.renderingQueue.renderView(pv);
          });
          div.style.display = "inline-block";
        });
      } else {
        this.#ensurePdfPageLoaded(pageView).then(() => {
          this.renderingQueue.renderView(pageView);
        });
        // #716 modified by ngx-extended-pdf-viewer
        if (this.pageViewMode === "book") {
          this.ensureAdjecentPagesAreLoaded();
        }
        // #716 modified by ngx-extended-pdf-viewer
      }
    }
    /** end of modification */

    this.eventBus.dispatch("pagechanging", {
      source: this,
      pageNumber: val,
      pageLabel: this._pageLabels?.[val - 1] ?? null,
      previous,
    });

    if (resetCurrentPageView) {
      this.#resetCurrentPageView();
    }
    return true;
  }

  // #950 modified by ngx-extended-pdf-viewer
  /**
   * Adds a page to the rendering queue
   * @param {number} pageIndex Index of the page to render
   * @returns {boolean} false, if the page has already been rendered
   * or if it's out of range
   */
  addPageToRenderQueue(pageIndex = 0) {
    if (pageIndex >= 0 && pageIndex <= this._pages.length - 1) {
      const pageView = this._pages[pageIndex];
      const isLoading = pageView.div.querySelector(".loadingIcon");
      if (isLoading) {
        this.#ensurePdfPageLoaded(pageView).then(() => {
          this.renderingQueue.renderView(pageView);
        });
        return true;
      }
    }
    return false;
  }
  // #950 end of modification by ngx-extended-pdf-viewer

  // #716 modified by ngx-extended-pdf-viewer
  ensureAdjecentPagesAreLoaded() {
    if (!window.adjacentPagesLoader) {
      window.adjacentPagesLoader = evt => {
        Window["ngxConsole"].log("rendered", evt);
        let pageView = this._pages[Math.min(this._pages.length - 1, this.currentPageNumber)];
        if (pageView) {
          let isLoading = pageView.div.querySelector(".loadingIcon");
          if (isLoading) {
            Window["ngxConsole"].log("asking for the next page");
            this.#ensurePdfPageLoaded(pageView).then(() => {
              this.renderingQueue.renderView(pageView);
            });
          } else {
            pageView = this._pages[Math.min(this._pages.length - 1, this.currentPageNumber + 1)];
            isLoading = pageView.div.querySelector(".loadingIcon");
            if (isLoading) {
              Window["ngxConsole"].log("asking for the next + 1 page");
              this.#ensurePdfPageLoaded(pageView).then(() => {
                this.renderingQueue.renderView(pageView);
              });
            } else {
              pageView = this._pages[Math.min(this._pages.length - 1, this.currentPageNumber + 2)];
              isLoading = pageView.div.querySelector(".loadingIcon");
              if (isLoading) {
                Window["ngxConsole"].log("asking for the next + 2 page");
                this.#ensurePdfPageLoaded(pageView).then(() => {
                  this.renderingQueue.renderView(pageView);
                });
              } else {
                pageView = this._pages[Math.min(this._pages.length - 1, this.currentPageNumber + 3)];
                isLoading = pageView.div.querySelector(".loadingIcon");
                if (isLoading) {
                  Window["ngxConsole"].log("asking for the next + 3 page");
                  this.#ensurePdfPageLoaded(pageView).then(() => {
                    this.renderingQueue.renderView(pageView);
                  });
                } else {
                  pageView = this._pages[Math.max(0, this.currentPageNumber - 1)];
                  isLoading = pageView.div.querySelector(".loadingIcon");
                  if (isLoading) {
                    Window["ngxConsole"].log("asking for the current page");
                    this.#ensurePdfPageLoaded(pageView).then(() => {
                      this.renderingQueue.renderView(pageView);
                    });
                  } else {
                    pageView = this._pages[Math.max(0, this.currentPageNumber - 2)];
                    isLoading = pageView.div.querySelector(".loadingIcon");
                    if (isLoading) {
                      Window["ngxConsole"].log("asking for the previous page");
                      this.#ensurePdfPageLoaded(pageView).then(() => {
                        this.renderingQueue.renderView(pageView);
                      });
                    } else {
                      Window["ngxConsole"].log("Finished preloading the pages");
                    }
                  }
                }
              }
            }
          }
        }
      };
      this.eventBus._on("pagerendered", window.adjacentPagesLoader);
    }
    window.adjacentPagesLoader();
  }
  // #716 modified by ngx-extended-pdf-viewer

  /**
   * @type {string|null} Returns the current page label, or `null` if no page
   *   labels exist.
   */
  get currentPageLabel() {
    return this._pageLabels?.[this._currentPageNumber - 1] ?? null;
  }

  /**
   * @param {string} val - The page label.
   */
  set currentPageLabel(val) {
    if (!this.pdfDocument) {
      return;
    }
    let page = val | 0; // Fallback page number.
    if (this._pageLabels) {
      const i = this._pageLabels.indexOf(val);
      if (i >= 0) {
        page = i + 1;
      }
    }
    // The intent can be to just reset a scroll position and/or scale.
    if (!this._setCurrentPageNumber(page, /* resetCurrentPageView = */ true)) {
      Window["ngxConsole"].error(`currentPageLabel: "${val}" is not a valid page.`);
    }
  }

  /**
   * @type {number}
   */
  get currentScale() {
    return this._currentScale !== UNKNOWN_SCALE
      ? this._currentScale
      : DEFAULT_SCALE;
  }

  /**
   * @param {number} val - Scale of the pages in percents.
   */
  set currentScale(val) {
    if (isNaN(val)) {
      throw new Error("Invalid numeric scale.");
    }
    if (!this.pdfDocument) {
      return;
    }
    this._setScale(val, false);
  }

  /**
   * @type {string}
   */
  get currentScaleValue() {
    return this._currentScaleValue;
  }

  /**
   * @param val - The scale of the pages (in percent or predefined value).
   */
  set currentScaleValue(val) {
    if (!this.pdfDocument) {
      return;
    }
    this._setScale(val, false);
  }

  /**
   * @type {number}
   */
  get pagesRotation() {
    return this._pagesRotation;
  }

  /**
   * @param {number} rotation - The rotation of the pages (0, 90, 180, 270).
   */
  set pagesRotation(rotation) {
    if (!isValidRotation(rotation)) {
      throw new Error("Invalid pages rotation angle.");
    }
    if (!this.pdfDocument) {
      return;
    }
    // Normalize the rotation, by clamping it to the [0, 360) range.
    rotation %= 360;
    if (rotation < 0) {
      rotation += 360;
    }
    if (this._pagesRotation === rotation) {
      return; // The rotation didn't change.
    }
    this._pagesRotation = rotation;

    const pageNumber = this._currentPageNumber;

    const updateArgs = { rotation };
    for (const pageView of this._pages) {
      pageView.update(updateArgs);
    }
    // Prevent errors in case the rotation changes *before* the scale has been
    // set to a non-default value.
    if (this._currentScaleValue) {
      this._setScale(this._currentScaleValue, true);
    }

    this.eventBus.dispatch("rotationchanging", {
      source: this,
      pagesRotation: rotation,
      pageNumber,
    });

    if (this.defaultRenderingQueue) {
      this.update();
    }
  }

  get firstPagePromise() {
    return this.pdfDocument ? this._firstPageCapability.promise : null;
  }

  get onePageRendered() {
    return this.pdfDocument ? this._onePageRenderedCapability.promise : null;
  }

  get pagesPromise() {
    return this.pdfDocument ? this._pagesCapability.promise : null;
  }

  /**
   * Currently only *some* permissions are supported.
   * @returns {Object}
   */
  #initializePermissions(permissions) {
    const params = {
      annotationEditorMode: this.#annotationEditorMode,
      annotationMode: this.#annotationMode,
      textLayerMode: this.textLayerMode,
    };
    if (!permissions) {
      return params;
    }

    if (!permissions.includes(PermissionFlag.COPY)) {
      this.viewer.classList.add(ENABLE_PERMISSIONS_CLASS);
    }

    if (!permissions.includes(PermissionFlag.MODIFY_CONTENTS)) {
      params.annotationEditorMode = AnnotationEditorType.DISABLE;
    }

    if (
      !permissions.includes(PermissionFlag.MODIFY_ANNOTATIONS) &&
      !permissions.includes(PermissionFlag.FILL_INTERACTIVE_FORMS) &&
      this.#annotationMode === AnnotationMode.ENABLE_FORMS
    ) {
      params.annotationMode = AnnotationMode.ENABLE;
    }

    return params;
  }

  #onePageRenderedOrForceFetch() {
    // Unless the viewer *and* its pages are visible, rendering won't start and
    // `this._onePageRenderedCapability` thus won't be resolved.
    // To ensure that automatic printing, on document load, still works even in
    // those cases we force-allow fetching of all pages when:
    //  - The current window/tab is inactive, which will prevent rendering since
    //    `requestAnimationFrame` is being used; fixes bug 1746213.
    //  - The viewer is hidden in the DOM, e.g. in a `display: none` <iframe>
    //    element; fixes bug 1618621.
    //  - The viewer is visible, but none of the pages are (e.g. if the
    //    viewer is very small); fixes bug 1618955.
    if (
      document.visibilityState === "hidden" ||
      !this.container.offsetParent ||
      this._getVisiblePages().views.length === 0
    ) {
      return Promise.resolve();
    }

    // Handle the window/tab becoming inactive *after* rendering has started;
    // fixes (another part of) bug 1746213.
    const visibilityChangePromise = new Promise(resolve => {
      this.#onVisibilityChange = () => {
        if (document.visibilityState !== "hidden") {
          return;
        }
        resolve();

        document.removeEventListener(
          "visibilitychange",
          this.#onVisibilityChange
        );
        this.#onVisibilityChange = null;
      };
      document.addEventListener("visibilitychange", this.#onVisibilityChange);
    });

    return Promise.race([
      this._onePageRenderedCapability.promise,
      visibilityChangePromise,
    ]);
  }

  /**
   * @param {PDFDocumentProxy} pdfDocument
   */
  setDocument(pdfDocument) {
    if (this.pdfDocument) {
      this.eventBus.dispatch("pagesdestroy", { source: this });

      this._cancelRendering();
      this._resetView();

      this.findController?.setDocument(null);
      this._scriptingManager?.setDocument(null);

      if (this.#annotationEditorUIManager) {
        this.#annotationEditorUIManager.destroy();
        this.#annotationEditorUIManager = null;
      }
    }

    this.pdfDocument = pdfDocument;
    if (!pdfDocument) {
      return;
    }
    const isPureXfa = pdfDocument.isPureXfa;
    const pagesCount = pdfDocument.numPages;
    const firstPagePromise = pdfDocument.getPage(1);
    // Rendering (potentially) depends on this, hence fetching it immediately.
    const optionalContentConfigPromise = pdfDocument.getOptionalContentConfig();
    const permissionsPromise = this.#enablePermissions
      ? pdfDocument.getPermissions()
      : Promise.resolve();

    // Given that browsers don't handle huge amounts of DOM-elements very well,
    // enforce usage of PAGE-scrolling when loading *very* long/large documents.
    if (pagesCount > PagesCountLimit.FORCE_SCROLL_MODE_PAGE) {
      console.warn(
        "Forcing PAGE-scrolling for performance reasons, given the length of the document."
      );
      const mode = (this._scrollMode = ScrollMode.PAGE);
      this.eventBus.dispatch("scrollmodechanged", { source: this, mode });
    }

    this._pagesCapability.promise.then(
      () => {
        this.eventBus.dispatch("pagesloaded", { source: this, pagesCount });
      },
      () => {
        /* Prevent "Uncaught (in promise)"-messages in the console. */
      }
    );

    this._onBeforeDraw = evt => {
      const pageView = this._pages[evt.pageNumber - 1];
      if (!pageView) {
        return;
      }
      // Add the page to the buffer at the start of drawing. That way it can be
      // evicted from the buffer and destroyed even if we pause its rendering.
      this.#buffer.push(pageView);
    };
    this.eventBus._on("pagerender", this._onBeforeDraw);

    this._onAfterDraw = evt => {
      if (evt.cssTransform || this._onePageRenderedCapability.settled) {
        return;
      }
      this._onePageRenderedCapability.resolve({ timestamp: evt.timestamp });

      this.eventBus._off("pagerendered", this._onAfterDraw);
      this._onAfterDraw = null;

      if (this.#onVisibilityChange) {
        document.removeEventListener(
          "visibilitychange",
          this.#onVisibilityChange
        );
        this.#onVisibilityChange = null;
      }
    };
    this.eventBus._on("pagerendered", this._onAfterDraw);

    // Fetch a single page so we can get a viewport that will be the default
    // viewport for all pages
    Promise.all([firstPagePromise, permissionsPromise])
      .then(([firstPdfPage, permissions]) => {
        if (pdfDocument !== this.pdfDocument) {
          return; // The document was closed while the first page resolved.
        }
        this._firstPageCapability.resolve(firstPdfPage);
        this._optionalContentConfigPromise = optionalContentConfigPromise;

        const { annotationEditorMode, annotationMode, textLayerMode } =
          this.#initializePermissions(permissions);

        if (annotationEditorMode !== AnnotationEditorType.DISABLE) {
          const mode = annotationEditorMode;

          if (isPureXfa) {
            console.warn("Warning: XFA-editing is not implemented.");
          } else if (isValidAnnotationEditorMode(mode)) {
            this.#annotationEditorUIManager = new AnnotationEditorUIManager(
              this.container,
              this.eventBus
            );
            if (mode !== AnnotationEditorType.NONE) {
              this.#annotationEditorUIManager.updateMode(mode);
            }
          } else {
            console.error(`Invalid AnnotationEditor mode: ${mode}`);
          }
        }

        const viewerElement =
          this._scrollMode === ScrollMode.PAGE ? null : this.viewer;
        const scale = this.currentScale;
        const viewport = firstPdfPage.getViewport({
          scale: scale * PixelsPerInch.PDF_TO_CSS_UNITS,
        });
        const textLayerFactory =
          textLayerMode !== TextLayerMode.DISABLE && !isPureXfa ? this : null;
        const annotationLayerFactory =
          annotationMode !== AnnotationMode.DISABLE ? this : null;
        const xfaLayerFactory = isPureXfa ? this : null;
        const annotationEditorLayerFactory = this.#annotationEditorUIManager
          ? this
          : null;

        for (let pageNum = 1; pageNum <= pagesCount; ++pageNum) {
          const pageView = new PDFPageView({
            container: viewerElement,
            eventBus: this.eventBus,
            id: pageNum,
            scale,
            defaultViewport: viewport.clone(),
            optionalContentConfigPromise,
            renderingQueue: this.renderingQueue,
            textLayerFactory,
            textLayerMode,
            annotationLayerFactory,
            annotationMode,
            xfaLayerFactory,
            annotationEditorLayerFactory,
            textHighlighterFactory: this,
            structTreeLayerFactory: this,
            imageResourcesPath: this.imageResourcesPath,
            removePageBorders: this.removePageBorders, // #194
            renderer:
              typeof PDFJSDev === "undefined" ||
              PDFJSDev.test("!PRODUCTION || GENERIC")
                ? this.renderer
                : null,
            useOnlyCssZoom: this.useOnlyCssZoom,
            maxCanvasPixels: this.maxCanvasPixels,
            pageColors: this.pageColors,
            l10n: this.l10n,
          });
          this._pages.push(pageView);
        }
        // Set the first `pdfPage` immediately, since it's already loaded,
        // rather than having to repeat the `PDFDocumentProxy.getPage` call in
        // the `this.#ensurePdfPageLoaded` method before rendering can start.
        const firstPageView = this._pages[0];
        if (firstPageView) {
          firstPageView.setPdfPage(firstPdfPage);
          this.linkService.cachePageRef(1, firstPdfPage.ref);
        }

        if (this._scrollMode === ScrollMode.PAGE) {
          // Ensure that the current page becomes visible on document load.
          this.#ensurePageViewVisible();
        } else if (this._spreadMode !== SpreadMode.NONE) {
          this._updateSpreadMode();
        }

        // Fetch all the pages since the viewport is needed before printing
        // starts to create the correct size canvas. Wait until one page is
        // rendered so we don't tie up too many resources early on.
        this.#onePageRenderedOrForceFetch().then(async () => {
          this.findController?.setDocument(pdfDocument); // Enable searching.
          this._scriptingManager?.setDocument(pdfDocument); // Enable scripting.

          if (this.#annotationEditorUIManager) {
            // Ensure that the Editor buttons, in the toolbar, are updated.
            this.eventBus.dispatch("annotationeditormodechanged", {
              source: this,
              mode: this.#annotationEditorMode,
            });
          }

          // In addition to 'disableAutoFetch' being set, also attempt to reduce
          // resource usage when loading *very* long/large documents.
          if (
            pdfDocument.loadingParams.disableAutoFetch ||
            pagesCount > PagesCountLimit.FORCE_LAZY_PAGE_INIT
          ) {
            // XXX: Printing is semi-broken with auto fetch disabled.
            this._pagesCapability.resolve();
            return;
          }
          let getPagesLeft = pagesCount - 1; // The first page was already loaded.

          if (getPagesLeft <= 0) {
            this._pagesCapability.resolve();
            return;
          }
          for (let pageNum = 2; pageNum <= pagesCount; ++pageNum) {
            const promise = pdfDocument.getPage(pageNum).then(
              pdfPage => {
                const pageView = this._pages[pageNum - 1];
                if (!pageView.pdfPage) {
                  pageView.setPdfPage(pdfPage);
                }
                this.linkService.cachePageRef(pageNum, pdfPage.ref);
                if (--getPagesLeft === 0) {
                  this._pagesCapability.resolve();
                }
              },
              reason => {
                console.error(
                  `Unable to get page ${pageNum} to initialize viewer`,
                  reason
                );
                if (--getPagesLeft === 0) {
                  this._pagesCapability.resolve();
                }
              }
            );

            if (pageNum % PagesCountLimit.PAUSE_EAGER_PAGE_INIT === 0) {
              await promise;
            }
          }
        });

        /** #495 modified by ngx-extended-pdf-viewer */
        this.hidePagesDependingOnpageViewMode();
        /** end of modification */

        this.eventBus.dispatch("pagesinit", { source: this });

        pdfDocument.getMetadata().then(({ info }) => {
          if (pdfDocument !== this.pdfDocument) {
            return; // The document was closed while the metadata resolved.
          }
          if (info.Language) {
            this.viewer.lang = info.Language;
          }
        });

        if (this.defaultRenderingQueue) {
          this.update();
        }
      })
      .catch(reason => {
        Window["ngxConsole"].error("Unable to initialize viewer", reason);

        this._pagesCapability.reject(reason);
      });
  }

  /**
   * @param {Array|null} labels
   */
  setPageLabels(labels) {
    if (!this.pdfDocument) {
      return;
    }
    if (!labels) {
      this._pageLabels = null;
    } else if (
      !(Array.isArray(labels) && this.pdfDocument.numPages === labels.length)
    ) {
      this._pageLabels = null;
      Window["ngxConsole"].error(`setPageLabels: Invalid page labels.`);
    } else {
      this._pageLabels = labels;
    }
    // Update all the `PDFPageView` instances.
    for (let i = 0, ii = this._pages.length; i < ii; i++) {
      this._pages[i].setPageLabel(this._pageLabels?.[i] ?? null);
    }
  }

  _resetView() {
    this._pages = [];
    this._currentPageNumber = 1;
    this._currentScale = UNKNOWN_SCALE;
    this._currentScaleValue = null;
    this._pageLabels = null;
    // #950 modified by ngx-extended-pdf-viewer
    const bufferSize = Number(PDFViewerApplicationOptions.get("defaultCacheSize")) || DEFAULT_CACHE_SIZE;
    this.#buffer = new PDFPageViewBuffer(bufferSize);
    // #950 end of modification by ngx-extended-pdf-viewer
    this._location = null;
    this._pagesRotation = 0;
    this._optionalContentConfigPromise = null;
    this._firstPageCapability = createPromiseCapability();
    this._onePageRenderedCapability = createPromiseCapability();
    this._pagesCapability = createPromiseCapability();
    this._scrollMode = ScrollMode.VERTICAL;
    this._previousScrollMode = ScrollMode.UNKNOWN;
    this._spreadMode = SpreadMode.NONE;

    this.#scrollModePageState = {
      previousPageNumber: 1,
      scrollDown: true,
      pages: [],
    };

    if (this._onBeforeDraw) {
      this.eventBus._off("pagerender", this._onBeforeDraw);
      this._onBeforeDraw = null;
    }
    if (this._onAfterDraw) {
      this.eventBus._off("pagerendered", this._onAfterDraw);
      this._onAfterDraw = null;
    }
    if (this.#onVisibilityChange) {
      document.removeEventListener(
        "visibilitychange",
        this.#onVisibilityChange
      );
      this.#onVisibilityChange = null;
    }
    // Remove the pages from the DOM...
    this.viewer.textContent = "";
    // ... and reset the Scroll mode CSS class(es) afterwards.
    this._updateScrollMode();

    this.viewer.removeAttribute("lang");
    // Reset all PDF document permissions.
    this.viewer.classList.remove(ENABLE_PERMISSIONS_CLASS);
  }

  #ensurePageViewVisible() {
    if (this._scrollMode !== ScrollMode.PAGE) {
      throw new Error("#ensurePageViewVisible: Invalid scrollMode value.");
    }
    const pageNumber = this._currentPageNumber,
      state = this.#scrollModePageState,
      viewer = this.viewer;

    // Temporarily remove all the pages from the DOM...
    viewer.textContent = "";
    // ... and clear out the active ones.
    state.pages.length = 0;

    if (this._spreadMode === SpreadMode.NONE && !this.isInPresentationMode) {
      // Finally, append the new page to the viewer.
      const pageView = this._pages[pageNumber - 1];
      viewer.append(pageView.div);

      state.pages.push(pageView);
    } else {
      const pageIndexSet = new Set(),
        parity = this._spreadMode - 1;

      // Determine the pageIndices in the new spread.
      if (parity === -1) {
        // PresentationMode is active, with `SpreadMode.NONE` set.
        pageIndexSet.add(pageNumber - 1);
      } else if (pageNumber % 2 !== parity) {
        // Left-hand side page.
        pageIndexSet.add(pageNumber - 1);
        pageIndexSet.add(pageNumber);
      } else {
        // Right-hand side page.
        pageIndexSet.add(pageNumber - 2);
        pageIndexSet.add(pageNumber - 1);
      }

      // Finally, append the new pages to the viewer and apply the spreadMode.
      const spread = document.createElement("div");
      spread.className = "spread";

      if (this.isInPresentationMode) {
        const dummyPage = document.createElement("div");
        dummyPage.className = "dummyPage";
        spread.append(dummyPage);
      }

      for (const i of pageIndexSet) {
        const pageView = this._pages[i];
        if (!pageView) {
          continue;
        }
        spread.append(pageView.div);

        state.pages.push(pageView);
      }
      viewer.append(spread);
    }

    state.scrollDown = pageNumber >= state.previousPageNumber;
    state.previousPageNumber = pageNumber;
  }

  _scrollUpdate() {
    if (this.pagesCount === 0) {
      return;
    }
    this.update();
  }

  // #1301 modified by ngx-extended-pdf-viewer:
  // add an API to allow to scroll within a page
  scrollPagePosIntoView(pageNumber, pageSpot) {
    const pageDiv = this._pages[pageNumber - 1].div;

    if (pageSpot) {
      const targetPageSpot = { ...pageSpot };
      if (typeof targetPageSpot.top === "string") {
        if (targetPageSpot.top.endsWith("%")) {
          const percent = Number(targetPageSpot.top.replace("%", ""));
          const viewerHeight = this.viewer.querySelector(".page")?.clientHeight;
          let height = pageDiv.clientHeight ? pageDiv.clientHeight : viewerHeight;
          const visibleWindowHeight = this.viewer.parentElement.clientHeight;
          height = Math.max(0, height - visibleWindowHeight);
          targetPageSpot.top = (percent * height) / 100;
        }
      }
      if (typeof targetPageSpot.left === "string") {
        if (targetPageSpot.left.endsWith("%")) {
          const percent = Number(targetPageSpot.left.replace("%", ""));
          const viewerWidth = this.viewer.querySelector(".page")?.clientWidth;
          const width = pageDiv.clientWidth ? pageDiv.clientWidth : viewerWidth;
          targetPageSpot.left = (percent * width) / 100;
        }
      }
      this.#scrollIntoView({ div: pageDiv, id: pageNumber }, targetPageSpot);
    } else {
      this.#scrollIntoView({ pageDiv, pageNumber });
    }
  }
  // #1301 end of modification by ngx-extended-pdf-viewer

  #scrollIntoView(pageView, pageSpot = null) {
    // modified by ngx-extended-pdf-viewer
    // to fix a bug that's basically caused by the showcase demo
    if (!pageView) {
      return;
    }
    // end of modification by ngx-extended-pdf-viewer
    const { div, id } = pageView;

    // Ensure that `this._currentPageNumber` is correct, when `#scrollIntoView`
    // is called directly (and not from `#resetCurrentPageView`).
    if (this._currentPageNumber !== id) {
      this._setCurrentPageNumber(id);
    }
    if (this._scrollMode === ScrollMode.PAGE) {
      this.#ensurePageViewVisible();
      // Ensure that rendering always occurs, to avoid showing a blank page,
      // even if the current position doesn't change when the page is scrolled.
      this.update();
    }

    if (!pageSpot && !this.isInPresentationMode) {
      const left = div.offsetLeft + div.clientLeft,
        right = left + div.clientWidth;
      const { scrollLeft, clientWidth } = this.container;
      if (
        this._scrollMode === ScrollMode.HORIZONTAL ||
        left < scrollLeft ||
        right > scrollLeft + clientWidth
      ) {
        pageSpot = { left: 0, top: 0 };
      }
    }
<<<<<<< HEAD
    scrollIntoView(div, pageSpot, false, this.pageViewMode === "infinite-scroll");
=======
    scrollIntoView(div, pageSpot);

    // Ensure that the correct *initial* document position is set, when any
    // OpenParameters are used, for documents with non-default Scroll/Spread
    // modes (fixes issue 15695). This is necessary since the scroll-handler
    // invokes the `update`-method asynchronously, and `this._location` could
    // thus be wrong when the initial zooming occurs in the default viewer.
    if (!this._currentScaleValue && this._location) {
      this._location = null;
    }
>>>>>>> 0766898d
  }

  /**
   * Prevent unnecessary re-rendering of all pages when the scale changes
   * only because of limited numerical precision.
   */
  #isSameScale(newScale) {
    return (
      newScale === this._currentScale ||
      Math.abs(newScale - this._currentScale) < 1e-15
    );
  }

  _setScaleUpdatePages(newScale, newValue, noScroll = false, preset = false) {
    const previousScale = isNaN(Number(this.currentScale)) ? undefined : Number(this.currentScale);
    const previousScaleValue = this.currentScaleValue;
    this._currentScaleValue = newValue.toString();

    if (this.#isSameScale(newScale)) {
      if (preset) {
        this.eventBus.dispatch("scalechanging", {
          source: this,
          scale: newScale,
          presetValue: newValue,
          previousScale,
          previousPresetValue: previousScaleValue,
        });
      }
      return;
    }

    docStyle.setProperty(
      "--scale-factor",
      newScale * PixelsPerInch.PDF_TO_CSS_UNITS
    );

    const updateArgs = { scale: newScale };
    for (const pageView of this._pages) {
      pageView.update(updateArgs);
    }
    this._currentScale = newScale;

    if (!noScroll) {
      let page = this._currentPageNumber,
        dest;
      if (
        this._location &&
        !(this.isInPresentationMode || this.isChangingPresentationMode)
      ) {
        page = this._location.pageNumber;
        dest = [
          null,
          { name: "XYZ" },
          this._location.left,
          this._location.top,
          null,
        ];
      }
      this.scrollPageIntoView({
        pageNumber: page,
        destArray: dest,
        allowNegativeOffset: true,
      });
    }

    this.eventBus.dispatch("scalechanging", {
      source: this,
      scale: newScale,
      presetValue: preset ? newValue : undefined,
      previousScale,
      previousPresetValue: previousScaleValue,
    });

    if (this.defaultRenderingQueue) {
      this.update();
    }
    this.updateContainerHeightCss();
  }

  /**
   * @private
   */
  get _pageWidthScaleFactor() {
    if (
      this._spreadMode !== SpreadMode.NONE &&
      this._scrollMode !== ScrollMode.HORIZONTAL
    ) {
      return 2;
    }
    return 1;
  }

  _setScale(value, noScroll = false) {
    // #90 modified by ngx-extended-pdf-viewer
    if (!value) {
      value = "auto";
    }
    // #90 end of modification
    let scale = parseFloat(value);
    // #1095 modified by ngx-extended-pdf-viewer: prevent duplicate rendering
    if (this._currentScale === scale) {
      return; // nothing to do
    }
    // #1095 end of modification

    if (scale > 0) {
      this._setScaleUpdatePages(scale, value, noScroll, /* preset = */ false);
    } else {
      const currentPage = this._pages[this._currentPageNumber - 1];
      if (!currentPage) {
        return;
      }
      let hPadding = SCROLLBAR_PADDING,
        vPadding = VERTICAL_PADDING;

      if (this.isInPresentationMode) {
        hPadding = vPadding = 4;
      } else if (this.removePageBorders) {
        hPadding = vPadding = 0;
      } else if (this._scrollMode === ScrollMode.HORIZONTAL) {
        [hPadding, vPadding] = [vPadding, hPadding]; // Swap the padding values.
      }
      const pageWidthScale =
        (((this.container.clientWidth - hPadding) / currentPage.width) *
          currentPage.scale) /
        this._pageWidthScaleFactor;
      const pageHeightScale =
        ((this.container.clientHeight - vPadding) / currentPage.height) *
        currentPage.scale;
      switch (value) {
        case "page-actual":
          scale = 1;
          break;
        case "page-width":
          scale = pageWidthScale;
          break;
        case "page-height":
          scale = pageHeightScale;
          break;
        case "page-fit":
          scale = Math.min(pageWidthScale, pageHeightScale);
          break;
        case "auto":
          // For pages in landscape mode, fit the page height to the viewer
          // *unless* the page would thus become too wide to fit horizontally.
          const horizontalScale = isPortraitOrientation(currentPage)
            ? pageWidthScale
            : Math.min(pageHeightScale, pageWidthScale);
          scale = Math.min(MAX_AUTO_SCALE, horizontalScale);
          break;
        default:
          Window["ngxConsole"].error(`_setScale: "${value}" is an unknown zoom value.`);
          return;
      }
      this._setScaleUpdatePages(scale, value, noScroll, /* preset = */ true);
    }
  }

  /**
   * Refreshes page view: scrolls to the current page and updates the scale.
   */
  #resetCurrentPageView() {
    const pageView = this._pages[this._currentPageNumber - 1];

    if (this.isInPresentationMode) {
      // Fixes the case when PDF has different page sizes.
      this._setScale(this._currentScaleValue, true);
    }
    this.#scrollIntoView(pageView);
  }

  /**
   * @param {string} label - The page label.
   * @returns {number|null} The page number corresponding to the page label,
   *   or `null` when no page labels exist and/or the input is invalid.
   */
  pageLabelToPageNumber(label) {
    if (!this._pageLabels) {
      return null;
    }
    const i = this._pageLabels.indexOf(label);
    if (i < 0) {
      return null;
    }
    return i + 1;
  }

  /**
   * @typedef {Object} ScrollPageIntoViewParameters
   * @property {number} pageNumber - The page number.
   * @property {Array} [destArray] - The original PDF destination array, in the
   *   format: <page-ref> </XYZ|/FitXXX> <args..>
   * @property {boolean} [allowNegativeOffset] - Allow negative page offsets.
   *   The default value is `false`.
   * @property {boolean} [ignoreDestinationZoom] - Ignore the zoom argument in
   *   the destination array. The default value is `false`.
   */

  /**
   * Scrolls page into view.
   * @param {ScrollPageIntoViewParameters} params
   */
  scrollPageIntoView({
    pageNumber,
    destArray = null,
    allowNegativeOffset = false,
    ignoreDestinationZoom = false,
  }) {
    if (!this.pdfDocument) {
      return;
    }
    const pageView =
      Number.isInteger(pageNumber) && this._pages[pageNumber - 1];
    if (!pageView) {
      console.error(
        `scrollPageIntoView: "${pageNumber}" is not a valid pageNumber parameter.`
      );
      return;
    }

    if (this.isInPresentationMode || !destArray) {
      this._setCurrentPageNumber(pageNumber, /* resetCurrentPageView = */ true);
      return;
    }
    let x = 0,
      y = 0;
    let width = 0,
      height = 0,
      widthScale,
      heightScale;
    const changeOrientation = pageView.rotation % 180 !== 0;
    const pageWidth =
      (changeOrientation ? pageView.height : pageView.width) /
      pageView.scale /
      PixelsPerInch.PDF_TO_CSS_UNITS;
    const pageHeight =
      (changeOrientation ? pageView.width : pageView.height) /
      pageView.scale /
      PixelsPerInch.PDF_TO_CSS_UNITS;
    let scale = 0;
    switch (destArray[1].name) {
      case "XYZ":
        x = destArray[2];
        y = destArray[3];
        scale = destArray[4];
        // If x and/or y coordinates are not supplied, default to
        // _top_ left of the page (not the obvious bottom left,
        // since aligning the bottom of the intended page with the
        // top of the window is rarely helpful).
        x = x !== null ? x : 0;
        y = y !== null ? y : pageHeight;
        break;
      case "Fit":
      case "FitB":
        scale = "page-fit";
        break;
      case "FitH":
      case "FitBH":
        y = destArray[2];
        scale = "page-width";
        // According to the PDF spec, section 12.3.2.2, a `null` value in the
        // parameter should maintain the position relative to the new page.
        if (y === null && this._location) {
          x = this._location.left;
          y = this._location.top;
        } else if (typeof y !== "number" || y < 0) {
          // The "top" value isn't optional, according to the spec, however some
          // bad PDF generators will pretend that it is (fixes bug 1663390).
          y = pageHeight;
        }
        break;
      case "FitV":
      case "FitBV":
        x = destArray[2];
        width = pageWidth;
        height = pageHeight;
        scale = "page-height";
        break;
      case "FitR":
        x = destArray[2];
        y = destArray[3];
        width = destArray[4] - x;
        height = destArray[5] - y;
        const hPadding = this.removePageBorders ? 0 : SCROLLBAR_PADDING;
        const vPadding = this.removePageBorders ? 0 : VERTICAL_PADDING;

        widthScale =
          (this.container.clientWidth - hPadding) /
          width /
          PixelsPerInch.PDF_TO_CSS_UNITS;
        heightScale =
          (this.container.clientHeight - vPadding) /
          height /
          PixelsPerInch.PDF_TO_CSS_UNITS;
        scale = Math.min(Math.abs(widthScale), Math.abs(heightScale));
        break;
      default:
        console.error(
          `scrollPageIntoView: "${destArray[1].name}" is not a valid destination type.`
        );
        return;
    }

    if (!ignoreDestinationZoom) {
      if (scale && scale !== this._currentScale) {
        this.currentScaleValue = scale;
      } else if (this._currentScale === UNKNOWN_SCALE) {
        this.currentScaleValue = DEFAULT_SCALE_VALUE;
      }
    }

    /** #495 modified by ngx-extended-pdf-viewer */
    this.#ensurePdfPageLoaded(pageView).then(() => {
      this.renderingQueue.renderView(pageView);
      if (this.pageViewMode === "single") {
        if (this.currentPageNumber !== pageNumber) {
          this.currentPageNumber = pageNumber;
        }
      }
    });
    /** end of modification */

    if (scale === "page-fit" && !destArray[4]) {
      this.#scrollIntoView(pageView);
      return;
    }

    const boundingRect = [
      pageView.viewport.convertToViewportPoint(x, y),
      pageView.viewport.convertToViewportPoint(x + width, y + height),
    ];
    let left = Math.min(boundingRect[0][0], boundingRect[1][0]);
    let top = Math.min(boundingRect[0][1], boundingRect[1][1]);

    if (!allowNegativeOffset) {
      // Some bad PDF generators will create destinations with e.g. top values
      // that exceeds the page height. Ensure that offsets are not negative,
      // to prevent a previous page from becoming visible (fixes bug 874482).
      left = Math.max(left, 0);
      top = Math.max(top, 0);
    }
    this.#scrollIntoView(pageView, /* pageSpot = */ { left, top });
  }

  _updateLocation(firstPage) {
    const currentScale = this._currentScale;
    const currentScaleValue = this._currentScaleValue;
    const normalizedScaleValue =
      parseFloat(currentScaleValue) === currentScale
        ? Math.round(currentScale * 10000) / 100
        : currentScaleValue;

    const pageNumber = firstPage.id;
    const currentPageView = this._pages[pageNumber - 1];
    const container = this.container;
    const topLeft = currentPageView.getPagePoint(
      container.scrollLeft - firstPage.x,
      container.scrollTop - firstPage.y
    );
    const intLeft = Math.round(topLeft[0]);
    const intTop = Math.round(topLeft[1]);

    let pdfOpenParams = `#page=${pageNumber}`;
    if (!this.isInPresentationMode) {
      pdfOpenParams += `&zoom=${normalizedScaleValue},${intLeft},${intTop}`;
    }

    this._location = {
      pageNumber,
      scale: normalizedScaleValue,
      top: intTop,
      left: intLeft,
      rotation: this._pagesRotation,
      pdfOpenParams,
    };
  }

  update() {
    // #1201 modified by ngx-extended-pdf-viewer
    if (this.scrollMode === ScrollMode.PAGE) {
      this.viewer.classList.add("singlePageView");
    } else {
      this.viewer.classList.remove("singlePageView");
    }
    // #1201 end of modification by ngx-extended-pdf-viewer

    const visible = this._getVisiblePages();
    const visiblePages = visible.views,
      numVisiblePages = visiblePages.length;

    if (numVisiblePages === 0) {
      return;
    }
    // #950 modified by ngx-extended-pdf-viewer
    const bufferSize = Number(PDFViewerApplicationOptions.get("defaultCacheSize")) || DEFAULT_CACHE_SIZE;
    const newCacheSize = Math.max(bufferSize, 2 * numVisiblePages + 1);
    // #950 end of modification
    this.#buffer.resize(newCacheSize, visible.ids);

    this.renderingQueue.renderHighestPriority(visible);

    const isSimpleLayout =
      this._spreadMode === SpreadMode.NONE &&
      (this._scrollMode === ScrollMode.PAGE ||
        this._scrollMode === ScrollMode.VERTICAL);
    const currentId = this._currentPageNumber;
    let stillFullyVisible = false;

    for (const page of visiblePages) {
      if (page.percent < 100) {
        break;
      }
      if (page.id === currentId && isSimpleLayout) {
        stillFullyVisible = true;
        break;
      }
    }
    this._setCurrentPageNumber(
      stillFullyVisible ? currentId : visiblePages[0].id
    );

    this._updateLocation(visible.first);
    this.eventBus.dispatch("updateviewarea", {
      source: this,
      location: this._location,
    });
    // #859 modified by ngx-extended-pdf-viewer
    this.hidePagesDependingOnpageViewMode();
    // #859 end of modification
  }

  containsElement(element) {
    return this.container.contains(element);
  }

  focus() {
    this.container.focus();
  }

  get _isContainerRtl() {
    return getComputedStyle(this.container).direction === "rtl";
  }

  get isInPresentationMode() {
    return this.presentationModeState === PresentationModeState.FULLSCREEN;
  }

  get isChangingPresentationMode() {
    return this.presentationModeState === PresentationModeState.CHANGING;
  }

  get isHorizontalScrollbarEnabled() {
    return this.isInPresentationMode
      ? false
      : this.container.scrollWidth > this.container.clientWidth;
  }

  get isVerticalScrollbarEnabled() {
    return this.isInPresentationMode
      ? false
      : this.container.scrollHeight > this.container.clientHeight;
  }

  _getVisiblePages() {
    const views =
        this._scrollMode === ScrollMode.PAGE
          ? this.#scrollModePageState.pages
          : this._pages,
      horizontal = this._scrollMode === ScrollMode.HORIZONTAL,
      rtl = horizontal && this._isContainerRtl;

    return getVisibleElements({
      scrollEl: this.container,
      views,
      sortByVisibility: true,
      horizontal,
      rtl,
    });
  }

  /**
   * @param {number} pageNumber
   */
  isPageVisible(pageNumber) {
    if (!this.pdfDocument) {
      return false;
    }
    if (
      !(
        Number.isInteger(pageNumber) &&
        pageNumber > 0 &&
        pageNumber <= this.pagesCount
      )
    ) {
      console.error(`isPageVisible: "${pageNumber}" is not a valid page.`);
      return false;
    }
    return this._getVisiblePages().ids.has(pageNumber);
  }

  /**
   * @param {number} pageNumber
   */
  isPageCached(pageNumber) {
    if (!this.pdfDocument) {
      return false;
    }
    if (
      !(
        Number.isInteger(pageNumber) &&
        pageNumber > 0 &&
        pageNumber <= this.pagesCount
      )
    ) {
      console.error(`isPageCached: "${pageNumber}" is not a valid page.`);
      return false;
    }
    const pageView = this._pages[pageNumber - 1];
    return this.#buffer.has(pageView);
  }

  cleanup() {
    for (const pageView of this._pages) {
      if (pageView.renderingState !== RenderingStates.FINISHED) {
        pageView.reset();
      }
    }
  }

  /**
   * @private
   */
  _cancelRendering() {
    for (const pageView of this._pages) {
      pageView.cancelRendering();
    }
  }

  /**
   * @param {PDFPageView} pageView
   * @returns {Promise<PDFPageProxy | null>}
   */
  async #ensurePdfPageLoaded(pageView) {
    if (pageView.pdfPage) {
      return pageView.pdfPage;
    }
    try {
      const pdfPage = await this.pdfDocument.getPage(pageView.id);
      if (!pageView.pdfPage) {
        pageView.setPdfPage(pdfPage);
      }
      if (!this.linkService._cachedPageNumber?.(pdfPage.ref)) {
        this.linkService.cachePageRef(pageView.id, pdfPage.ref);
      }
      return pdfPage;
    } catch (reason) {
      console.error("Unable to get page for page view", reason);
      return null; // Page error -- there is nothing that can be done.
    }
  }

  #getScrollAhead(visible) {
    if (visible.first?.id === 1) {
      return true;
    } else if (visible.last?.id === this.pagesCount) {
      return false;
    }
    switch (this._scrollMode) {
      case ScrollMode.PAGE:
        return this.#scrollModePageState.scrollDown;
      case ScrollMode.HORIZONTAL:
        return this.scroll.right;
    }
    return this.scroll.down;
  }

  /**
   * Only show the `loadingIcon`-spinner on visible pages (see issue 14242).
   */
  #toggleLoadingIconSpinner(visibleIds) {
    for (const id of visibleIds) {
      const pageView = this._pages[id - 1];
      pageView?.toggleLoadingIconSpinner(/* viewVisible = */ true);
    }
    for (const pageView of this.#buffer) {
      if (visibleIds.has(pageView.id)) {
        // Handled above, since the "buffer" may not contain all visible pages.
        continue;
      }
      pageView.toggleLoadingIconSpinner(/* viewVisible = */ false);
    }
  }

  forceRendering(currentlyVisiblePages) {
    const visiblePages = currentlyVisiblePages || this._getVisiblePages();
    const scrollAhead = this.#getScrollAhead(visiblePages);
    const preRenderExtra =
      this._spreadMode !== SpreadMode.NONE &&
      this._scrollMode !== ScrollMode.HORIZONTAL;

    const pageView = this.renderingQueue.getHighestPriority(
      visiblePages,
      this._pages,
      scrollAhead,
      preRenderExtra
    );
    this.#toggleLoadingIconSpinner(visiblePages.ids);

    if (pageView) {
      this.#ensurePdfPageLoaded(pageView).then(() => {
        this.renderingQueue.renderView(pageView);
      });
      return true;
    }
    return false;
  }

  /**
   * @typedef {Object} CreateTextLayerBuilderParameters
   * @property {HTMLDivElement} textLayerDiv
   * @property {number} pageIndex
   * @property {PageViewport} viewport
   * @property {EventBus} eventBus
   * @property {TextHighlighter} highlighter
   * @property {TextAccessibilityManager} [accessibilityManager]
   */

  /**
   * @param {CreateTextLayerBuilderParameters}
   * @returns {TextLayerBuilder}
   */
  createTextLayerBuilder({
    textLayerDiv,
    pageIndex,
    viewport,
    eventBus,
    highlighter,
    accessibilityManager = null,
  }) {
    return new TextLayerBuilder({
      textLayerDiv,
      eventBus,
      pageIndex,
      viewport,
      highlighter,
      accessibilityManager,
    });
  }

  /**
   * @typedef {Object} CreateTextHighlighterParameters
   * @property {number} pageIndex
   * @property {EventBus} eventBus
   */

  /**
   * @param {CreateTextHighlighterParameters}
   * @returns {TextHighlighter}
   */
  createTextHighlighter({ pageIndex, eventBus }) {
    return new TextHighlighter({
      eventBus,
      pageIndex,
      findController: this.isInPresentationMode ? null : this.findController,
    });
  }

  /**
   * @typedef {Object} CreateAnnotationLayerBuilderParameters
   * @property {HTMLDivElement} pageDiv
   * @property {PDFPageProxy} pdfPage
   * @property {AnnotationStorage} [annotationStorage] - Storage for annotation
   *   data in forms.
   * @property {string} [imageResourcesPath] - Path for image resources, mainly
   *   for annotation icons. Include trailing slash.
   * @property {boolean} renderForms
   * @property {IL10n} l10n
   * @property {boolean} [enableScripting]
   * @property {Promise<boolean>} [hasJSActionsPromise]
   * @property {Object} [mouseState]
   * @property {Promise<Object<string, Array<Object>> | null>}
   *   [fieldObjectsPromise]
   * @property {Map<string, HTMLCanvasElement>} [annotationCanvasMap] - Map some
   *   annotation ids with canvases used to render them.
   * @property {TextAccessibilityManager} [accessibilityManager]
   */

  /**
   * @param {CreateAnnotationLayerBuilderParameters}
   * @returns {AnnotationLayerBuilder}
   */
  createAnnotationLayerBuilder({
    pageDiv,
    pdfPage,
    annotationStorage = this.pdfDocument?.annotationStorage,
    imageResourcesPath = "",
    renderForms = true,
    l10n = NullL10n,
    enableScripting = this.enableScripting,
    hasJSActionsPromise = this.pdfDocument?.hasJSActions(),
    mouseState = this._scriptingManager?.mouseState,
    fieldObjectsPromise = this.pdfDocument?.getFieldObjects(),
    annotationCanvasMap = null,
    accessibilityManager = null,
  }) {
    return new AnnotationLayerBuilder({
      pageDiv,
      pdfPage,
      annotationStorage,
      imageResourcesPath,
      renderForms,
      linkService: this.linkService,
      downloadManager: this.downloadManager,
      l10n,
      enableScripting,
      hasJSActionsPromise,
      mouseState,
      fieldObjectsPromise,
      annotationCanvasMap,
      accessibilityManager,
    });
  }

  /**
   * @typedef {Object} CreateAnnotationEditorLayerBuilderParameters
   * @property {AnnotationEditorUIManager} [uiManager]
   * @property {HTMLDivElement} pageDiv
   * @property {PDFPageProxy} pdfPage
   * @property {IL10n} l10n
   * @property {AnnotationStorage} [annotationStorage] - Storage for annotation
   * @property {TextAccessibilityManager} [accessibilityManager]
   *   data in forms.
   */

  /**
   * @param {CreateAnnotationEditorLayerBuilderParameters}
   * @returns {AnnotationEditorLayerBuilder}
   */
  createAnnotationEditorLayerBuilder({
    uiManager = this.#annotationEditorUIManager,
    pageDiv,
    pdfPage,
    accessibilityManager = null,
    l10n,
    annotationStorage = this.pdfDocument?.annotationStorage,
  }) {
    return new AnnotationEditorLayerBuilder({
      uiManager,
      pageDiv,
      pdfPage,
      annotationStorage,
      accessibilityManager,
      l10n,
    });
  }

  /**
   * @typedef {Object} CreateXfaLayerBuilderParameters
   * @property {HTMLDivElement} pageDiv
   * @property {PDFPageProxy} pdfPage
   * @property {AnnotationStorage} [annotationStorage] - Storage for annotation
   *   data in forms.
   */

  /**
   * @param {CreateXfaLayerBuilderParameters}
   * @returns {XfaLayerBuilder}
   */
  createXfaLayerBuilder({
    pageDiv,
    pdfPage,
    annotationStorage = this.pdfDocument?.annotationStorage,
  }) {
    return new XfaLayerBuilder({
      pageDiv,
      pdfPage,
      annotationStorage,
      linkService: this.linkService,
    });
  }

  /**
   * @typedef {Object} CreateStructTreeLayerBuilderParameters
   * @property {PDFPageProxy} pdfPage
   */

  /**
   * @param {CreateStructTreeLayerBuilderParameters}
   * @returns {StructTreeLayerBuilder}
   */
  createStructTreeLayerBuilder({ pdfPage }) {
    return new StructTreeLayerBuilder({
      pdfPage,
    });
  }

  /**
   * @type {boolean} Whether all pages of the PDF document have identical
   *   widths and heights.
   */
  get hasEqualPageSizes() {
    const firstPageView = this._pages[0];
    for (let i = 1, ii = this._pages.length; i < ii; ++i) {
      const pageView = this._pages[i];
      if (
        pageView.width !== firstPageView.width ||
        pageView.height !== firstPageView.height
      ) {
        return false;
      }
    }
    return true;
  }

  /**
   * Returns sizes of the pages.
   * @returns {Array} Array of objects with width/height/rotation fields.
   */
  getPagesOverview() {
    return this._pages.map(pageView => {
      const viewport = pageView.pdfPage.getViewport({ scale: 1 });

      if (!this.enablePrintAutoRotate || isPortraitOrientation(viewport)) {
        return {
          width: viewport.width,
          height: viewport.height,
          rotation: viewport.rotation,
        };
      }
      // Landscape orientation.
      return {
        width: viewport.height,
        height: viewport.width,
        rotation: (viewport.rotation - 90) % 360,
      };
    });
  }

  /**
   * @type {Promise<OptionalContentConfig | null>}
   */
  get optionalContentConfigPromise() {
    if (!this.pdfDocument) {
      return Promise.resolve(null);
    }
    if (!this._optionalContentConfigPromise) {
      console.error("optionalContentConfigPromise: Not initialized yet.");
      // Prevent issues if the getter is accessed *before* the `onePageRendered`
      // promise has resolved; won't (normally) happen in the default viewer.
      return this.pdfDocument.getOptionalContentConfig();
    }
    return this._optionalContentConfigPromise;
  }

  /**
   * @param {Promise<OptionalContentConfig>} promise - A promise that is
   *   resolved with an {@link OptionalContentConfig} instance.
   */
  set optionalContentConfigPromise(promise) {
    if (!(promise instanceof Promise)) {
      throw new Error(`Invalid optionalContentConfigPromise: ${promise}`);
    }
    if (!this.pdfDocument) {
      return;
    }
    if (!this._optionalContentConfigPromise) {
      // Ignore the setter *before* the `onePageRendered` promise has resolved,
      // since it'll be overwritten anyway; won't happen in the default viewer.
      return;
    }
    this._optionalContentConfigPromise = promise;

    const updateArgs = { optionalContentConfigPromise: promise };
    for (const pageView of this._pages) {
      pageView.update(updateArgs);
    }
    this.update();

    this.eventBus.dispatch("optionalcontentconfigchanged", {
      source: this,
      promise,
    });
  }

  /**
   * @type {number} One of the values in {ScrollMode}.
   */
  get scrollMode() {
    return this._scrollMode;
  }

  /**
   * @param {number} mode - The direction in which the document pages should be
   *   laid out within the scrolling container.
   *   The constants from {ScrollMode} should be used.
   */
  set scrollMode(mode) {
    if (this._scrollMode === mode) {
      return; // The Scroll mode didn't change.
    }
    if (!isValidScrollMode(mode)) {
      throw new Error(`Invalid scroll mode: ${mode}`);
    }
    if (this.pagesCount > PagesCountLimit.FORCE_SCROLL_MODE_PAGE) {
      return; // Disabled for performance reasons.
    }
    this._previousScrollMode = this._scrollMode;

    this._scrollMode = mode;
    this.eventBus.dispatch("scrollmodechanged", { source: this, mode });

    this._updateScrollMode(/* pageNumber = */ this._currentPageNumber);
  }

  _updateScrollMode(pageNumber = null) {
    const scrollMode = this._scrollMode,
      viewer = this.viewer;

    viewer.classList.toggle(
      "scrollHorizontal",
      scrollMode === ScrollMode.HORIZONTAL
    );
    viewer.classList.toggle("scrollWrapped", scrollMode === ScrollMode.WRAPPED);

    if (!this.pdfDocument || !pageNumber) {
      return;
    }

    if (scrollMode === ScrollMode.PAGE) {
      this.#ensurePageViewVisible();
    } else if (this._previousScrollMode === ScrollMode.PAGE) {
      // Ensure that the current spreadMode is still applied correctly when
      // the *previous* scrollMode was `ScrollMode.PAGE`.
      this._updateSpreadMode();
    }
    // Non-numeric scale values can be sensitive to the scroll orientation.
    // Call this before re-scrolling to the current page, to ensure that any
    // changes in scale don't move the current page.
    if (this._currentScaleValue && isNaN(this._currentScaleValue)) {
      this._setScale(this._currentScaleValue, true);
    }
    this._setCurrentPageNumber(pageNumber, /* resetCurrentPageView = */ true);
    this.update();
  }

  /**
   * @type {number} One of the values in {SpreadMode}.
   */
  get spreadMode() {
    return this._spreadMode;
  }

  /**
   * @param {number} mode - Group the pages in spreads, starting with odd- or
   *   even-number pages (unless `SpreadMode.NONE` is used).
   *   The constants from {SpreadMode} should be used.
   */
  set spreadMode(mode) {
    if (this._spreadMode === mode) {
      return; // The Spread mode didn't change.
    }
    if (!isValidSpreadMode(mode)) {
      throw new Error(`Invalid spread mode: ${mode}`);
    }
    this._spreadMode = mode;
    this.eventBus.dispatch("spreadmodechanged", { source: this, mode });

    this._updateSpreadMode(/* pageNumber = */ this._currentPageNumber);
  }

  _updateSpreadMode(pageNumber = null) {
    if (!this.pdfDocument) {
      return;
    }
    const viewer = this.viewer,
      pages = this._pages;

    if (this._scrollMode === ScrollMode.PAGE) {
      this.#ensurePageViewVisible();
    } else {
      // Temporarily remove all the pages from the DOM.
      viewer.textContent = "";

      if (this._spreadMode === SpreadMode.NONE) {
        for (const pageView of this._pages) {
          viewer.append(pageView.div);
        }
      } else {
        const parity = this._spreadMode - 1;
        let spread = null;
        for (let i = 0, ii = pages.length; i < ii; ++i) {
          if (spread === null) {
            spread = document.createElement("div");
            spread.className = "spread";
            viewer.append(spread);
          } else if (i % 2 === parity) {
            spread = spread.cloneNode(false);
            viewer.append(spread);
          }
          spread.append(pages[i].div);
        }
      }
    }

    // #859 modified by ngx-extended-pdf-viewer
    this.hidePagesDependingOnpageViewMode();
    // end of modification by ngx-extended-pdf-viewer

    if (!pageNumber) {
      return;
    }
    // Non-numeric scale values can be sensitive to the scroll orientation.
    // Call this before re-scrolling to the current page, to ensure that any
    // changes in scale don't move the current page.
    if (this._currentScaleValue && isNaN(this._currentScaleValue)) {
      this._setScale(this._currentScaleValue, true);
    }
    this._setCurrentPageNumber(pageNumber, /* resetCurrentPageView = */ true);
    this.update();
  }

  /**
   * @private
   */
  _getPageAdvance(currentPageNumber, previous = false) {
    switch (this._scrollMode) {
      case ScrollMode.WRAPPED: {
        const { views } = this._getVisiblePages(),
          pageLayout = new Map();

        // Determine the current (visible) page layout.
        for (const { id, y, percent, widthPercent } of views) {
          if (percent === 0 || widthPercent < 100) {
            continue;
          }
          let yArray = pageLayout.get(y);
          if (!yArray) {
            pageLayout.set(y, (yArray ||= []));
          }
          yArray.push(id);
        }
        // Find the row of the current page.
        for (const yArray of pageLayout.values()) {
          const currentIndex = yArray.indexOf(currentPageNumber);
          if (currentIndex === -1) {
            continue;
          }
          const numPages = yArray.length;
          if (numPages === 1) {
            break;
          }
          // Handle documents with varying page sizes.
          if (previous) {
            for (let i = currentIndex - 1, ii = 0; i >= ii; i--) {
              const currentId = yArray[i],
                expectedId = yArray[i + 1] - 1;
              if (currentId < expectedId) {
                return currentPageNumber - expectedId;
              }
            }
          } else {
            for (let i = currentIndex + 1, ii = numPages; i < ii; i++) {
              const currentId = yArray[i],
                expectedId = yArray[i - 1] + 1;
              if (currentId > expectedId) {
                return expectedId - currentPageNumber;
              }
            }
          }
          // The current row is "complete", advance to the previous/next one.
          if (previous) {
            const firstId = yArray[0];
            if (firstId < currentPageNumber) {
              return currentPageNumber - firstId + 1;
            }
          } else {
            const lastId = yArray[numPages - 1];
            if (lastId > currentPageNumber) {
              return lastId - currentPageNumber + 1;
            }
          }
          break;
        }
        break;
      }
      case ScrollMode.HORIZONTAL: {
        break;
      }
      case ScrollMode.PAGE:
      case ScrollMode.VERTICAL: {
        if (this._spreadMode === SpreadMode.NONE) {
          break; // Normal vertical scrolling.
        }
        const parity = this._spreadMode - 1;

        if (previous && currentPageNumber % 2 !== parity) {
          break; // Left-hand side page.
        } else if (!previous && currentPageNumber % 2 === parity) {
          break; // Right-hand side page.
        }
        const { views } = this._getVisiblePages(),
          expectedId = previous ? currentPageNumber - 1 : currentPageNumber + 1;

        for (const { id, percent, widthPercent } of views) {
          if (id !== expectedId) {
            continue;
          }
          if (percent > 0 && widthPercent === 100) {
            return 2;
          }
          break;
        }
        break;
      }
    }
    return 1;
  }

  /**
   * Go to the next page, taking scroll/spread-modes into account.
   * @returns {boolean} Whether navigation occured.
   */
  nextPage() {
    const currentPageNumber = this._currentPageNumber,
      pagesCount = this.pagesCount;

    if (currentPageNumber >= pagesCount) {
      return false;
    }
    const advance =
      this._getPageAdvance(currentPageNumber, /* previous = */ false) || 1;

    this.currentPageNumber = Math.min(currentPageNumber + advance, pagesCount);
    return true;
  }

  /**
   * Go to the previous page, taking scroll/spread-modes into account.
   * @returns {boolean} Whether navigation occured.
   */
  previousPage() {
    const currentPageNumber = this._currentPageNumber;

    if (currentPageNumber <= 1) {
      return false;
    }
    const advance =
      this._getPageAdvance(currentPageNumber, /* previous = */ true) || 1;

    this.currentPageNumber = Math.max(currentPageNumber - advance, 1);
    return true;
  }

  /**
   * Increase the current zoom level one, or more, times.
   * @param {number} [steps] - Defaults to zooming once.
   */
  increaseScale(steps = 1) {
    let newScale = this._currentScale;
    // modified by ngx-extended-pdf-viewer #367
    let maxScale = Number(PDFViewerApplicationOptions.get("maxZoom"));
    if (!maxScale) {
      maxScale = MAX_SCALE;
    }
    do {
      newScale = (newScale * DEFAULT_SCALE_DELTA).toFixed(2);
      newScale = Math.ceil(newScale * 10) / 10;
      newScale = Math.min(maxScale, newScale);
    } while (--steps > 0 && newScale < maxScale);
    // end of modification
    this.currentScaleValue = newScale;
  }

  /**
   * Decrease the current zoom level one, or more, times.
   * @param {number} [steps] - Defaults to zooming once.
   */
  decreaseScale(steps = 1) {
    let newScale = this._currentScale;
    // modified by ngx-extended-pdf-viewer #367
    let minScale = Number(PDFViewerApplicationOptions.get("minZoom"));
    if (!minScale) {
      minScale = MIN_SCALE;
    }
    do {
      newScale = (newScale / DEFAULT_SCALE_DELTA).toFixed(2);
      newScale = Math.floor(newScale * 10) / 10;
      newScale = Math.max(minScale, newScale);
    } while (--steps > 0 && newScale > minScale);
    // end of modification
    this.currentScaleValue = newScale;
  }

  updateContainerHeightCss() {
    const height = this.container.clientHeight;

    if (height !== this.#previousContainerHeight) {
      this.#previousContainerHeight = height;

      docStyle.setProperty("--viewer-container-height", `${height}px`);
    }
  }

  /**
   * @type {number}
   */
  get annotationEditorMode() {
    return this.#annotationEditorUIManager
      ? this.#annotationEditorMode
      : AnnotationEditorType.DISABLE;
  }

  /**
   * @param {number} mode - AnnotationEditor mode (None, FreeText, Ink, ...)
   */
  set annotationEditorMode(mode) {
    if (!this.#annotationEditorUIManager) {
      throw new Error(`The AnnotationEditor is not enabled.`);
    }
    if (this.#annotationEditorMode === mode) {
      return; // The AnnotationEditor mode didn't change.
    }
    if (!isValidAnnotationEditorMode(mode)) {
      throw new Error(`Invalid AnnotationEditor mode: ${mode}`);
    }
    if (!this.pdfDocument) {
      return;
    }
    this.#annotationEditorMode = mode;
    this.eventBus.dispatch("annotationeditormodechanged", {
      source: this,
      mode,
    });

    this.#annotationEditorUIManager.updateMode(mode);
  }

  // eslint-disable-next-line accessor-pairs
  set annotationEditorParams({ type, value }) {
    if (!this.#annotationEditorUIManager) {
      throw new Error(`The AnnotationEditor is not enabled.`);
    }
    this.#annotationEditorUIManager.updateParams(type, value);
  }

  refresh() {
    if (!this.pdfDocument) {
      return;
    }
    const updateArgs = {};
    for (const pageView of this._pages) {
      pageView.update(updateArgs);
    }
    this.update();
  }
}

export { PagesCountLimit, PDFPageViewBuffer, PDFViewer };<|MERGE_RESOLUTION|>--- conflicted
+++ resolved
@@ -1267,10 +1267,7 @@
         pageSpot = { left: 0, top: 0 };
       }
     }
-<<<<<<< HEAD
     scrollIntoView(div, pageSpot, false, this.pageViewMode === "infinite-scroll");
-=======
-    scrollIntoView(div, pageSpot);
 
     // Ensure that the correct *initial* document position is set, when any
     // OpenParameters are used, for documents with non-default Scroll/Spread
@@ -1280,7 +1277,6 @@
     if (!this._currentScaleValue && this._location) {
       this._location = null;
     }
->>>>>>> 0766898d
   }
 
   /**
