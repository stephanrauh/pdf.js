/* Copyright 2014 Mozilla Foundation
 *
 * Licensed under the Apache License, Version 2.0 (the "License");
 * you may not use this file except in compliance with the License.
 * You may obtain a copy of the License at
 *
 *     http://www.apache.org/licenses/LICENSE-2.0
 *
 * Unless required by applicable law or agreed to in writing, software
 * distributed under the License is distributed on an "AS IS" BASIS,
 * WITHOUT WARRANTIES OR CONDITIONS OF ANY KIND, either express or implied.
 * See the License for the specific language governing permissions and
 * limitations under the License.
 */

/** @typedef {import("../src/display/api").PDFDocumentProxy} PDFDocumentProxy */
/** @typedef {import("../src/display/api").PDFPageProxy} PDFPageProxy */
// eslint-disable-next-line max-len
/** @typedef {import("../src/display/display_utils").PageViewport} PageViewport */
// eslint-disable-next-line max-len
/** @typedef {import("../src/display/optional_content_config").OptionalContentConfig} OptionalContentConfig */
/** @typedef {import("./event_utils").EventBus} EventBus */
/** @typedef {import("./interfaces").IDownloadManager} IDownloadManager */
/** @typedef {import("./interfaces").IL10n} IL10n */
/** @typedef {import("./interfaces").IPDFLinkService} IPDFLinkService */

import {
  AnnotationEditorType,
  AnnotationEditorUIManager,
  AnnotationMode,
  createPromiseCapability,
  PermissionFlag,
  PixelsPerInch,
  version,
} from "pdfjs-lib";
import {
  DEFAULT_SCALE,
  DEFAULT_SCALE_DELTA,
  DEFAULT_SCALE_VALUE,
  docStyle,
  getVisibleElements,
  isPortraitOrientation,
  isValidRotation,
  isValidScrollMode,
  isValidSpreadMode,
  MAX_AUTO_SCALE,
  MAX_SCALE,
  MIN_SCALE,
  PresentationModeState,
  RendererType,
  RenderingStates,
  SCROLLBAR_PADDING,
  scrollIntoView,
  ScrollMode,
  SpreadMode,
  TextLayerMode,
  UNKNOWN_SCALE,
  VERTICAL_PADDING,
  watchScroll,
} from "./ui_utils.js";
import { NullL10n } from "./l10n_utils.js";
import { PageFlip } from "./page-flip.module.js"; // #716 modified by ngx-extended-pdf-viewer
import { PDFPageView } from "./pdf_page_view.js";
import { PDFRenderingQueue } from "./pdf_rendering_queue.js";
import { SimpleLinkService } from "./pdf_link_service.js";

const DEFAULT_CACHE_SIZE = 10;
const ENABLE_PERMISSIONS_CLASS = "enablePermissions";

const PagesCountLimit = {
  FORCE_SCROLL_MODE_PAGE: 15000,
  FORCE_LAZY_PAGE_INIT: 7500,
  PAUSE_EAGER_PAGE_INIT: 250,
};

function isValidAnnotationEditorMode(mode) {
  return (
    Object.values(AnnotationEditorType).includes(mode) &&
    mode !== AnnotationEditorType.DISABLE
  );
}

/**
 * @typedef {Object} PDFViewerOptions
 * @property {HTMLDivElement} container - The container for the viewer element.
 * @property {HTMLDivElement} [viewer] - The viewer element.
 * @property {EventBus} eventBus - The application event bus.
 * @property {IPDFLinkService} linkService - The navigation/linking service.
 * @property {IDownloadManager} [downloadManager] - The download manager
 *   component.
 * @property {PDFFindController} [findController] - The find controller
 *   component.
 * @property {PDFScriptingManager} [scriptingManager] - The scripting manager
 *   component.
 * @property {PDFRenderingQueue} [renderingQueue] - The rendering queue object.
 * @property {boolean} [removePageBorders] - Removes the border shadow around
 *   the pages. The default value is `false`.
 * @property {number} [textLayerMode] - Controls if the text layer used for
 *   selection and searching is created. The constants from {TextLayerMode}
 *   should be used. The default value is `TextLayerMode.ENABLE`.
 * @property {number} [annotationMode] - Controls if the annotation layer is
 *   created, and if interactive form elements or `AnnotationStorage`-data are
 *   being rendered. The constants from {@link AnnotationMode} should be used;
 *   see also {@link RenderParameters} and {@link GetOperatorListParameters}.
 *   The default value is `AnnotationMode.ENABLE_FORMS`.
 * @property {number} [annotationEditorMode] - Enables the creation and editing
 *   of new Annotations. The constants from {@link AnnotationEditorType} should
 *   be used. The default value is `AnnotationEditorType.NONE`.
 * @property {string} [imageResourcesPath] - Path for image resources, mainly
 *   mainly for annotation icons. Include trailing slash.
 * @property {boolean} [enablePrintAutoRotate] - Enables automatic rotation of
 *   landscape pages upon printing. The default is `false`.
 * @property {boolean} [useOnlyCssZoom] - Enables CSS only zooming. The default
 *   value is `false`.
 * @property {boolean} [isOffscreenCanvasSupported] - Allows to use an
 *   OffscreenCanvas if needed.
 * @property {number} [maxCanvasPixels] - The maximum supported canvas size in
 *   total pixels, i.e. width * height. Use -1 for no limit. The default value
 *   is 4096 * 4096 (16 mega-pixels).
 * @property {IL10n} l10n - Localization service.
 * @property {boolean} [enablePermissions] - Enables PDF document permissions,
 *   when they exist. The default value is `false`.
 * @property {Object} [pageColors] - Overwrites background and foreground colors
 *   with user defined ones in order to improve readability in high contrast
 *   mode.
 */

class PDFPageViewBuffer {
  // Here we rely on the fact that `Set`s preserve the insertion order.
  #buf = new Set();

  #size = 0;

  constructor(size) {
    this.#size = size;
  }

  push(view) {
    const buf = this.#buf;
    if (buf.has(view)) {
      buf.delete(view); // Move the view to the "end" of the buffer.
    }
    buf.add(view);

    if (buf.size > this.#size) {
      this.#destroyFirstView();
    }
  }

  /**
   * After calling resize, the size of the buffer will be `newSize`.
   * The optional parameter `idsToKeep` is, if present, a Set of page-ids to
   * push to the back of the buffer, delaying their destruction. The size of
   * `idsToKeep` has no impact on the final size of the buffer; if `idsToKeep`
   * is larger than `newSize`, some of those pages will be destroyed anyway.
   */
  resize(newSize, idsToKeep = null) {
    this.#size = newSize;

    const buf = this.#buf;
    if (idsToKeep) {
      const ii = buf.size;
      let i = 1;
      for (const view of buf) {
        if (idsToKeep.has(view.id)) {
          buf.delete(view); // Move the view to the "end" of the buffer.
          buf.add(view);
        }
        if (++i > ii) {
          break;
        }
      }
    }

    while (buf.size > this.#size) {
      this.#destroyFirstView();
    }
  }

  has(view) {
    return this.#buf.has(view);
  }

  [Symbol.iterator]() {
    return this.#buf.keys();
  }

  #destroyFirstView() {
    const firstView = this.#buf.keys().next().value;

    firstView?.destroy();
    this.#buf.delete(firstView);
  }
}

/**
 * Simple viewer control to display PDF content/pages.
 */
class PDFViewer {
  #buffer = null;

  #annotationEditorMode = AnnotationEditorType.NONE;

  #annotationEditorUIManager = null;

  #annotationMode = AnnotationMode.ENABLE_FORMS;

  #containerTopLeft = null;

  #enablePermissions = false;

  #previousContainerHeight = 0;

  #resizeObserver = new ResizeObserver(this.#resizeObserverCallback.bind(this));

  #scrollModePageState = null;

  #onVisibilityChange = null;

  #scaleTimeoutId = null;

  /**
   * @param {PDFViewerOptions} options
   */
  constructor(options) {
    const viewerVersion =
      typeof PDFJSDev !== "undefined" ? PDFJSDev.eval("BUNDLE_VERSION") : null;
    if (version !== viewerVersion) {
      throw new Error(
        `The API version "${version}" does not match the Viewer version "${viewerVersion}".`
      );
    }
    this.container = options.container;
    this.viewer = options.viewer || options.container.firstElementChild;

    /** #495 modified by ngx-extended-pdf-viewer */
    this.pageViewMode = options.pageViewMode || "multiple";
    /** end of modification */

    if (
      typeof PDFJSDev === "undefined" ||
      PDFJSDev.test("!PRODUCTION || GENERIC")
    ) {
      if (this.container?.tagName !== "DIV" || this.viewer?.tagName !== "DIV") {
        throw new Error("Invalid `container` and/or `viewer` option.");
      }

      if (
        this.container.offsetParent &&
        getComputedStyle(this.container).position !== "absolute"
      ) {
        throw new Error("The `container` must be absolutely positioned.");
      }
    }
    this.#resizeObserver.observe(this.container);

    this.eventBus = options.eventBus;
    this.linkService = options.linkService || new SimpleLinkService();
    this.downloadManager = options.downloadManager || null;
    this.findController = options.findController || null;
    this._scriptingManager = options.scriptingManager || null;
    this.textLayerMode = options.textLayerMode ?? TextLayerMode.ENABLE;
    this.#annotationMode =
      options.annotationMode ?? AnnotationMode.ENABLE_FORMS;
    this.#annotationEditorMode =
      options.annotationEditorMode ?? AnnotationEditorType.NONE;
    this.imageResourcesPath = options.imageResourcesPath || "";
    this.enablePrintAutoRotate = options.enablePrintAutoRotate || false;
    if (
      typeof PDFJSDev === "undefined" ||
      PDFJSDev.test("!PRODUCTION || GENERIC")
    ) {
      this.removePageBorders = options.removePageBorders || false;
      this.renderer = options.renderer || RendererType.CANVAS;
    }
    this.useOnlyCssZoom = options.useOnlyCssZoom || false;
    this.isOffscreenCanvasSupported =
      options.isOffscreenCanvasSupported ?? true;
    this.maxCanvasPixels = options.maxCanvasPixels;
    this.l10n = options.l10n || NullL10n;
    this.#enablePermissions = options.enablePermissions || false;
    this.pageColors = options.pageColors || null;

    if (typeof PDFJSDev === "undefined" || !PDFJSDev.test("MOZCENTRAL")) {
      if (
        this.pageColors &&
        !(
          CSS.supports("color", this.pageColors.background) &&
          CSS.supports("color", this.pageColors.foreground)
        )
      ) {
        if (this.pageColors.background || this.pageColors.foreground) {
          console.warn(
            "PDFViewer: Ignoring `pageColors`-option, since the browser doesn't support the values used."
          );
        }
        this.pageColors = null;
      }
    }

    this.defaultRenderingQueue = !options.renderingQueue;
    if (this.defaultRenderingQueue) {
      // Custom rendering queue is not specified, using default one
      this.renderingQueue = new PDFRenderingQueue();
      this.renderingQueue.setViewer(this);
    } else {
      this.renderingQueue = options.renderingQueue;
    }

    this.scroll = watchScroll(this.container, this._scrollUpdate.bind(this));
    this.presentationModeState = PresentationModeState.UNKNOWN;
    this._onBeforeDraw = this._onAfterDraw = null;
    this._resetView();

    if (
      (typeof PDFJSDev === "undefined" || PDFJSDev.test("GENERIC")) &&
      this.removePageBorders
    ) {
      this.viewer.classList.add("removePageBorders");
    }

    this.#updateContainerHeightCss();
  }

  get pagesCount() {
    return this._pages.length;
  }

  getPageView(index) {
    return this._pages[index];
  }

  /**
   * @type {boolean} - True if all {PDFPageView} objects are initialized.
   */
  get pageViewsReady() {
    if (!this._pagesCapability.settled) {
      return false;
    }
    // Prevent printing errors when 'disableAutoFetch' is set, by ensuring
    // that *all* pages have in fact been completely loaded.
    return this._pages.every(function (pageView) {
      return pageView?.pdfPage;
    });
  }

  /**
   * @type {boolean}
   */
  get renderForms() {
    return this.#annotationMode === AnnotationMode.ENABLE_FORMS;
  }

  /**
   * @type {boolean}
   */
  get enableScripting() {
    return !!this._scriptingManager;
  }

  /**
   * @type {number}
   */
  get currentPageNumber() {
    return this._currentPageNumber;
  }

  /**
   * @param {number} val - The page number.
   */
  set currentPageNumber(val) {
    if (!Number.isInteger(val)) {
      throw new Error("Invalid page number.");
    }
    if (!this.pdfDocument) {
      return;
    }

    // #716 modified by ngx-extended-pdf-viewer
    const flip = Math.abs(this._currentPageNumber - val) < 2;
    // #716 end of modification

    // The intent can be to just reset a scroll position and/or scale.
    if (!this._setCurrentPageNumber(val, /* resetCurrentPageView = */ true)) {
      Window["ngxConsole"].error(`currentPageNumber: "${val}" is not a valid page.`);
    }
    // #716 modified by ngx-extended-pdf-viewer
    if (this.pageFlip) {
      if (flip) {
        Window["ngxConsole"].log("Flip");
        this.pageFlip.flip(val - 1);
      } else {
        Window["ngxConsole"].log("turn to page");
        this.pageFlip.turnToPage(val - 1);
      }
    }
    // #716 end of modification
  }

  /** #495 modified by ngx-extended-pdf-viewer */
  hidePagesDependingOnpageViewMode() {
    if (this.pageViewMode === "book") {
      if (!this.pageFlip) {
        setTimeout(() => {
          if (!this.pageFlip) {
            const page1 = this._pages[0].div;
            const htmlParentElement = page1.parentElement;
            const viewer = htmlParentElement.parentElement;
            viewer.style.width = 2 * page1.clientWidth + "px";
            viewer.style.overflow = "hidden";
            viewer.style.marginLeft = "auto";
            viewer.style.marginRight = "auto";
            this.pageFlip = new PageFlip(htmlParentElement, {
              width: page1.clientWidth,
              height: page1.clientHeight,
              showCover: true,
              size: "fixed",
            });
            this.pageFlip.loadFromHTML(document.querySelectorAll(".page"));
            this.ensureAdjecentPagesAreLoaded();
            // triggered by page turning
            this.pageFlip.on("flip", e => {
              if (this._currentPageNumber !== e.data + 1) {
                this._setCurrentPageNumber(e.data + 1, false);
              }
            });
          }
        }, 100);
      }
      // #716 end of modification
    }
  }
  /** end of modification */

  /**
   * @returns {boolean} Whether the pageNumber is valid (within bounds).
   * @private
   */
  _setCurrentPageNumber(val, resetCurrentPageView = false) {
    if (this._currentPageNumber === val) {
      if (resetCurrentPageView) {
        this.#resetCurrentPageView();
      }
      return true;
    }

    if (!(0 < val && val <= this.pagesCount)) {
      return false;
    }
    const previous = this._currentPageNumber;
    this._currentPageNumber = val;

    /** #495 modified by ngx-extended-pdf-viewer */
    this.hidePagesDependingOnpageViewMode();
    // #716 modified by ngx-extended-pdf-viewer
    if (this.pageViewMode === "book" || this.pageViewMode === "infinite-scroll") {
      const pageView = this._pages[this.currentPageNumber - 1];
      if (pageView.div.parentElement.classList.contains("spread")) {
        pageView.div.parentElement.childNodes.forEach(div => {
          const pageNumber = Number(div.getAttribute("data-page-number"));
          const pv = this._pages[pageNumber - 1];
          this.#ensurePdfPageLoaded(pv).then(() => {
            this.renderingQueue.renderView(pv);
          });
          div.style.display = "inline-block";
        });
      } else {
        this.#ensurePdfPageLoaded(pageView).then(() => {
          this.renderingQueue.renderView(pageView);
        });
        // #716 modified by ngx-extended-pdf-viewer
        if (this.pageViewMode === "book") {
          this.ensureAdjecentPagesAreLoaded();
        }
        // #716 modified by ngx-extended-pdf-viewer
      }
    }
    /** end of modification */

    this.eventBus.dispatch("pagechanging", {
      source: this,
      pageNumber: val,
      pageLabel: this._pageLabels?.[val - 1] ?? null,
      previous,
    });

    if (resetCurrentPageView) {
      this.#resetCurrentPageView();
    }
    return true;
  }

  // #950 modified by ngx-extended-pdf-viewer
  /**
   * Adds a page to the rendering queue
   * @param {number} pageIndex Index of the page to render
   * @returns {boolean} false, if the page has already been rendered
   * or if it's out of range
   */
  addPageToRenderQueue(pageIndex = 0) {
    if (pageIndex >= 0 && pageIndex <= this._pages.length - 1) {
      const pageView = this._pages[pageIndex];
      const isLoading = pageView.div.querySelector(".loadingIcon");
      if (isLoading) {
        this.#ensurePdfPageLoaded(pageView).then(() => {
          this.renderingQueue.renderView(pageView);
        });
        return true;
      }
    }
    return false;
  }
  // #950 end of modification by ngx-extended-pdf-viewer

  // #716 modified by ngx-extended-pdf-viewer
  ensureAdjecentPagesAreLoaded() {
    if (!window.adjacentPagesLoader) {
      window.adjacentPagesLoader = evt => {
        Window["ngxConsole"].log("rendered", evt);
        let pageView = this._pages[Math.min(this._pages.length - 1, this.currentPageNumber)];
        if (pageView) {
          let isLoading = pageView.div.querySelector(".loadingIcon");
          if (isLoading) {
            Window["ngxConsole"].log("asking for the next page");
            this.#ensurePdfPageLoaded(pageView).then(() => {
              this.renderingQueue.renderView(pageView);
            });
          } else {
            pageView = this._pages[Math.min(this._pages.length - 1, this.currentPageNumber + 1)];
            isLoading = pageView.div.querySelector(".loadingIcon");
            if (isLoading) {
              Window["ngxConsole"].log("asking for the next + 1 page");
              this.#ensurePdfPageLoaded(pageView).then(() => {
                this.renderingQueue.renderView(pageView);
              });
            } else {
              pageView = this._pages[Math.min(this._pages.length - 1, this.currentPageNumber + 2)];
              isLoading = pageView.div.querySelector(".loadingIcon");
              if (isLoading) {
                Window["ngxConsole"].log("asking for the next + 2 page");
                this.#ensurePdfPageLoaded(pageView).then(() => {
                  this.renderingQueue.renderView(pageView);
                });
              } else {
                pageView = this._pages[Math.min(this._pages.length - 1, this.currentPageNumber + 3)];
                isLoading = pageView.div.querySelector(".loadingIcon");
                if (isLoading) {
                  Window["ngxConsole"].log("asking for the next + 3 page");
                  this.#ensurePdfPageLoaded(pageView).then(() => {
                    this.renderingQueue.renderView(pageView);
                  });
                } else {
                  pageView = this._pages[Math.max(0, this.currentPageNumber - 1)];
                  isLoading = pageView.div.querySelector(".loadingIcon");
                  if (isLoading) {
                    Window["ngxConsole"].log("asking for the current page");
                    this.#ensurePdfPageLoaded(pageView).then(() => {
                      this.renderingQueue.renderView(pageView);
                    });
                  } else {
                    pageView = this._pages[Math.max(0, this.currentPageNumber - 2)];
                    isLoading = pageView.div.querySelector(".loadingIcon");
                    if (isLoading) {
                      Window["ngxConsole"].log("asking for the previous page");
                      this.#ensurePdfPageLoaded(pageView).then(() => {
                        this.renderingQueue.renderView(pageView);
                      });
                    } else {
                      Window["ngxConsole"].log("Finished preloading the pages");
                    }
                  }
                }
              }
            }
          }
        }
      };
      this.eventBus._on("pagerendered", window.adjacentPagesLoader);
    }
    window.adjacentPagesLoader();
  }
  // #716 modified by ngx-extended-pdf-viewer

  /**
   * @type {string|null} Returns the current page label, or `null` if no page
   *   labels exist.
   */
  get currentPageLabel() {
    return this._pageLabels?.[this._currentPageNumber - 1] ?? null;
  }

  /**
   * @param {string} val - The page label.
   */
  set currentPageLabel(val) {
    if (!this.pdfDocument) {
      return;
    }
    let page = val | 0; // Fallback page number.
    if (this._pageLabels) {
      const i = this._pageLabels.indexOf(val);
      if (i >= 0) {
        page = i + 1;
      }
    }
    // The intent can be to just reset a scroll position and/or scale.
    if (!this._setCurrentPageNumber(page, /* resetCurrentPageView = */ true)) {
      Window["ngxConsole"].error(`currentPageLabel: "${val}" is not a valid page.`);
    }
  }

  /**
   * @type {number}
   */
  get currentScale() {
    return this._currentScale !== UNKNOWN_SCALE
      ? this._currentScale
      : DEFAULT_SCALE;
  }

  /**
   * @param {number} val - Scale of the pages in percents.
   */
  set currentScale(val) {
    if (isNaN(val)) {
      throw new Error("Invalid numeric scale.");
    }
    if (!this.pdfDocument) {
      return;
    }
    this.#setScale(val, { noScroll: false });
  }

  /**
   * @type {string}
   */
  get currentScaleValue() {
    return this._currentScaleValue;
  }

  /**
   * @param val - The scale of the pages (in percent or predefined value).
   */
  set currentScaleValue(val) {
    if (!this.pdfDocument) {
      return;
    }
    this.#setScale(val, { noScroll: false });
  }

  /**
   * @type {number}
   */
  get pagesRotation() {
    return this._pagesRotation;
  }

  /**
   * @param {number} rotation - The rotation of the pages (0, 90, 180, 270).
   */
  set pagesRotation(rotation) {
    if (!isValidRotation(rotation)) {
      throw new Error("Invalid pages rotation angle.");
    }
    if (!this.pdfDocument) {
      return;
    }
    // Normalize the rotation, by clamping it to the [0, 360) range.
    rotation %= 360;
    if (rotation < 0) {
      rotation += 360;
    }
    if (this._pagesRotation === rotation) {
      return; // The rotation didn't change.
    }
    this._pagesRotation = rotation;

    const pageNumber = this._currentPageNumber;

    this.refresh(true, { rotation });

    // Prevent errors in case the rotation changes *before* the scale has been
    // set to a non-default value.
    if (this._currentScaleValue) {
      this.#setScale(this._currentScaleValue, { noScroll: true });
    }

    this.eventBus.dispatch("rotationchanging", {
      source: this,
      pagesRotation: rotation,
      pageNumber,
    });

    if (this.defaultRenderingQueue) {
      this.update();
    }
  }

  get firstPagePromise() {
    return this.pdfDocument ? this._firstPageCapability.promise : null;
  }

  get onePageRendered() {
    return this.pdfDocument ? this._onePageRenderedCapability.promise : null;
  }

  get pagesPromise() {
    return this.pdfDocument ? this._pagesCapability.promise : null;
  }

  #layerProperties() {
    const self = this;
    return {
      get annotationEditorUIManager() {
        return self.#annotationEditorUIManager;
      },
      get annotationStorage() {
        return self.pdfDocument?.annotationStorage;
      },
      get downloadManager() {
        return self.downloadManager;
      },
      get enableScripting() {
        return !!self._scriptingManager;
      },
      get fieldObjectsPromise() {
        return self.pdfDocument?.getFieldObjects();
      },
      get findController() {
        return self.findController;
      },
      get hasJSActionsPromise() {
        return self.pdfDocument?.hasJSActions();
      },
      get linkService() {
        return self.linkService;
      },
    };
  }

  /**
   * Currently only *some* permissions are supported.
   * @returns {Object}
   */
  #initializePermissions(permissions) {
    const params = {
      annotationEditorMode: this.#annotationEditorMode,
      annotationMode: this.#annotationMode,
      textLayerMode: this.textLayerMode,
    };
    if (!permissions) {
      return params;
    }

    if (!permissions.includes(PermissionFlag.COPY)) {
      this.viewer.classList.add(ENABLE_PERMISSIONS_CLASS);
    }

    if (!permissions.includes(PermissionFlag.MODIFY_CONTENTS)) {
      params.annotationEditorMode = AnnotationEditorType.DISABLE;
    }

    if (
      !permissions.includes(PermissionFlag.MODIFY_ANNOTATIONS) &&
      !permissions.includes(PermissionFlag.FILL_INTERACTIVE_FORMS) &&
      this.#annotationMode === AnnotationMode.ENABLE_FORMS
    ) {
      params.annotationMode = AnnotationMode.ENABLE;
    }

    return params;
  }

  #onePageRenderedOrForceFetch() {
    // Unless the viewer *and* its pages are visible, rendering won't start and
    // `this._onePageRenderedCapability` thus won't be resolved.
    // To ensure that automatic printing, on document load, still works even in
    // those cases we force-allow fetching of all pages when:
    //  - The current window/tab is inactive, which will prevent rendering since
    //    `requestAnimationFrame` is being used; fixes bug 1746213.
    //  - The viewer is hidden in the DOM, e.g. in a `display: none` <iframe>
    //    element; fixes bug 1618621.
    //  - The viewer is visible, but none of the pages are (e.g. if the
    //    viewer is very small); fixes bug 1618955.
    if (
      document.visibilityState === "hidden" ||
      !this.container.offsetParent ||
      this._getVisiblePages().views.length === 0
    ) {
      return Promise.resolve();
    }

    // Handle the window/tab becoming inactive *after* rendering has started;
    // fixes (another part of) bug 1746213.
    const visibilityChangePromise = new Promise(resolve => {
      this.#onVisibilityChange = () => {
        if (document.visibilityState !== "hidden") {
          return;
        }
        resolve();

        document.removeEventListener(
          "visibilitychange",
          this.#onVisibilityChange
        );
        this.#onVisibilityChange = null;
      };
      document.addEventListener("visibilitychange", this.#onVisibilityChange);
    });

    return Promise.race([
      this._onePageRenderedCapability.promise,
      visibilityChangePromise,
    ]);
  }

  /**
   * @param {PDFDocumentProxy} pdfDocument
   */
  setDocument(pdfDocument) {
    if (this.pdfDocument) {
      this.eventBus.dispatch("pagesdestroy", { source: this });

      this._cancelRendering();
      this._resetView();

      this.findController?.setDocument(null);
      this._scriptingManager?.setDocument(null);

      if (this.#annotationEditorUIManager) {
        this.#annotationEditorUIManager.destroy();
        this.#annotationEditorUIManager = null;
      }
    }

    this.pdfDocument = pdfDocument;
    if (!pdfDocument) {
      return;
    }
    const pagesCount = pdfDocument.numPages;
    const firstPagePromise = pdfDocument.getPage(1);
    // Rendering (potentially) depends on this, hence fetching it immediately.
    const optionalContentConfigPromise = pdfDocument.getOptionalContentConfig();
    const permissionsPromise = this.#enablePermissions
      ? pdfDocument.getPermissions()
      : Promise.resolve();

    // Given that browsers don't handle huge amounts of DOM-elements very well,
    // enforce usage of PAGE-scrolling when loading *very* long/large documents.
    if (pagesCount > PagesCountLimit.FORCE_SCROLL_MODE_PAGE) {
      console.warn(
        "Forcing PAGE-scrolling for performance reasons, given the length of the document."
      );
      const mode = (this._scrollMode = ScrollMode.PAGE);
      this.eventBus.dispatch("scrollmodechanged", { source: this, mode });
    }

    this._pagesCapability.promise.then(
      () => {
        this.eventBus.dispatch("pagesloaded", { source: this, pagesCount });
      },
      () => {
        /* Prevent "Uncaught (in promise)"-messages in the console. */
      }
    );

    this._onBeforeDraw = evt => {
      const pageView = this._pages[evt.pageNumber - 1];
      if (!pageView) {
        return;
      }
      // Add the page to the buffer at the start of drawing. That way it can be
      // evicted from the buffer and destroyed even if we pause its rendering.
      this.#buffer.push(pageView);
    };
    this.eventBus._on("pagerender", this._onBeforeDraw);

    this._onAfterDraw = evt => {
      if (evt.cssTransform || this._onePageRenderedCapability.settled) {
        return;
      }
      this._onePageRenderedCapability.resolve({ timestamp: evt.timestamp });

      this.eventBus._off("pagerendered", this._onAfterDraw);
      this._onAfterDraw = null;

      if (this.#onVisibilityChange) {
        document.removeEventListener(
          "visibilitychange",
          this.#onVisibilityChange
        );
        this.#onVisibilityChange = null;
      }
    };
    this.eventBus._on("pagerendered", this._onAfterDraw);

    // Fetch a single page so we can get a viewport that will be the default
    // viewport for all pages
    Promise.all([firstPagePromise, permissionsPromise])
      .then(([firstPdfPage, permissions]) => {
        if (pdfDocument !== this.pdfDocument) {
          return; // The document was closed while the first page resolved.
        }
        this._firstPageCapability.resolve(firstPdfPage);
        this._optionalContentConfigPromise = optionalContentConfigPromise;

        const { annotationEditorMode, annotationMode, textLayerMode } =
          this.#initializePermissions(permissions);

        if (annotationEditorMode !== AnnotationEditorType.DISABLE) {
          const mode = annotationEditorMode;

          if (pdfDocument.isPureXfa) {
            console.warn("Warning: XFA-editing is not implemented.");
          } else if (isValidAnnotationEditorMode(mode)) {
            this.#annotationEditorUIManager = new AnnotationEditorUIManager(
              this.container,
              this.eventBus,
              pdfDocument?.annotationStorage
            );
            if (mode !== AnnotationEditorType.NONE) {
              this.#annotationEditorUIManager.updateMode(mode);
            }
          } else {
            console.error(`Invalid AnnotationEditor mode: ${mode}`);
          }
        }

        const layerProperties = this.#layerProperties.bind(this);
        const viewerElement =
          this._scrollMode === ScrollMode.PAGE ? null : this.viewer;
        const scale = this.currentScale;
        const viewport = firstPdfPage.getViewport({
          scale: scale * PixelsPerInch.PDF_TO_CSS_UNITS,
        });
        // Ensure that the various layers always get the correct initial size,
        // see issue 15795.
        this.viewer.style.setProperty("--scale-factor", viewport.scale);

        for (let pageNum = 1; pageNum <= pagesCount; ++pageNum) {
          const pageView = new PDFPageView({
            container: viewerElement,
            eventBus: this.eventBus,
            id: pageNum,
            scale,
            defaultViewport: viewport.clone(),
            optionalContentConfigPromise,
            renderingQueue: this.renderingQueue,
            textLayerMode,
            annotationMode,
            imageResourcesPath: this.imageResourcesPath,
            removePageBorders: this.removePageBorders, // #194
            renderer:
              typeof PDFJSDev === "undefined" ||
              PDFJSDev.test("!PRODUCTION || GENERIC")
                ? this.renderer
                : null,
            useOnlyCssZoom: this.useOnlyCssZoom,
            isOffscreenCanvasSupported: this.isOffscreenCanvasSupported,
            maxCanvasPixels: this.maxCanvasPixels,
            pageColors: this.pageColors,
            l10n: this.l10n,
            layerProperties,
          });
          this._pages.push(pageView);
        }
        // Set the first `pdfPage` immediately, since it's already loaded,
        // rather than having to repeat the `PDFDocumentProxy.getPage` call in
        // the `this.#ensurePdfPageLoaded` method before rendering can start.
        const firstPageView = this._pages[0];
        if (firstPageView) {
          firstPageView.setPdfPage(firstPdfPage);
          this.linkService.cachePageRef(1, firstPdfPage.ref);
        }

        if (this._scrollMode === ScrollMode.PAGE) {
          // Ensure that the current page becomes visible on document load.
          this.#ensurePageViewVisible();
        } else if (this._spreadMode !== SpreadMode.NONE) {
          this._updateSpreadMode();
        }

        // Fetch all the pages since the viewport is needed before printing
        // starts to create the correct size canvas. Wait until one page is
        // rendered so we don't tie up too many resources early on.
        this.#onePageRenderedOrForceFetch().then(async () => {
          this.findController?.setDocument(pdfDocument); // Enable searching.
          this._scriptingManager?.setDocument(pdfDocument); // Enable scripting.

          if (this.#annotationEditorUIManager) {
            // Ensure that the Editor buttons, in the toolbar, are updated.
            this.eventBus.dispatch("annotationeditormodechanged", {
              source: this,
              mode: this.#annotationEditorMode,
            });
          }

          // In addition to 'disableAutoFetch' being set, also attempt to reduce
          // resource usage when loading *very* long/large documents.
          if (
            pdfDocument.loadingParams.disableAutoFetch ||
            pagesCount > PagesCountLimit.FORCE_LAZY_PAGE_INIT
          ) {
            // XXX: Printing is semi-broken with auto fetch disabled.
            this._pagesCapability.resolve();
            return;
          }
          let getPagesLeft = pagesCount - 1; // The first page was already loaded.

          if (getPagesLeft <= 0) {
            this._pagesCapability.resolve();
            return;
          }
          for (let pageNum = 2; pageNum <= pagesCount; ++pageNum) {
            const promise = pdfDocument.getPage(pageNum).then(
              pdfPage => {
                const pageView = this._pages[pageNum - 1];
                if (!pageView.pdfPage) {
                  pageView.setPdfPage(pdfPage);
                }
                this.linkService.cachePageRef(pageNum, pdfPage.ref);
                if (--getPagesLeft === 0) {
                  this._pagesCapability.resolve();
                }
              },
              reason => {
                console.error(
                  `Unable to get page ${pageNum} to initialize viewer`,
                  reason
                );
                if (--getPagesLeft === 0) {
                  this._pagesCapability.resolve();
                }
              }
            );

            if (pageNum % PagesCountLimit.PAUSE_EAGER_PAGE_INIT === 0) {
              await promise;
            }
          }
        });

        /** #495 modified by ngx-extended-pdf-viewer */
        this.hidePagesDependingOnpageViewMode();
        /** end of modification */

        this.eventBus.dispatch("pagesinit", { source: this });

        pdfDocument.getMetadata().then(({ info }) => {
          if (pdfDocument !== this.pdfDocument) {
            return; // The document was closed while the metadata resolved.
          }
          if (info.Language) {
            this.viewer.lang = info.Language;
          }
        });

        if (this.defaultRenderingQueue) {
          this.update();
        }
      })
      .catch(reason => {
        Window["ngxConsole"].error("Unable to initialize viewer", reason);

        this._pagesCapability.reject(reason);
      });
  }

  /**
   * @param {Array|null} labels
   */
  setPageLabels(labels) {
    if (!this.pdfDocument) {
      return;
    }
    if (!labels) {
      this._pageLabels = null;
    } else if (
      !(Array.isArray(labels) && this.pdfDocument.numPages === labels.length)
    ) {
      this._pageLabels = null;
      Window["ngxConsole"].error(`setPageLabels: Invalid page labels.`);
    } else {
      this._pageLabels = labels;
    }
    // Update all the `PDFPageView` instances.
    for (let i = 0, ii = this._pages.length; i < ii; i++) {
      this._pages[i].setPageLabel(this._pageLabels?.[i] ?? null);
    }
  }

  _resetView() {
    this._pages = [];
    this._currentPageNumber = 1;
    this._currentScale = UNKNOWN_SCALE;
    this._currentScaleValue = null;
    this._pageLabels = null;
    // #950 modified by ngx-extended-pdf-viewer
    const bufferSize = Number(PDFViewerApplicationOptions.get("defaultCacheSize")) || DEFAULT_CACHE_SIZE;
    this.#buffer = new PDFPageViewBuffer(bufferSize);
    // #950 end of modification by ngx-extended-pdf-viewer
    this._location = null;
    this._pagesRotation = 0;
    this._optionalContentConfigPromise = null;
    this._firstPageCapability = createPromiseCapability();
    this._onePageRenderedCapability = createPromiseCapability();
    this._pagesCapability = createPromiseCapability();
    this._scrollMode = ScrollMode.VERTICAL;
    this._previousScrollMode = ScrollMode.UNKNOWN;
    this._spreadMode = SpreadMode.NONE;

    this.#scrollModePageState = {
      previousPageNumber: 1,
      scrollDown: true,
      pages: [],
    };

    if (this._onBeforeDraw) {
      this.eventBus._off("pagerender", this._onBeforeDraw);
      this._onBeforeDraw = null;
    }
    if (this._onAfterDraw) {
      this.eventBus._off("pagerendered", this._onAfterDraw);
      this._onAfterDraw = null;
    }
    if (this.#onVisibilityChange) {
      document.removeEventListener(
        "visibilitychange",
        this.#onVisibilityChange
      );
      this.#onVisibilityChange = null;
    }
    // Remove the pages from the DOM...
    this.viewer.textContent = "";
    // ... and reset the Scroll mode CSS class(es) afterwards.
    this._updateScrollMode();

    this.viewer.removeAttribute("lang");
    // Reset all PDF document permissions.
    this.viewer.classList.remove(ENABLE_PERMISSIONS_CLASS);
  }

  #ensurePageViewVisible() {
    if (this._scrollMode !== ScrollMode.PAGE) {
      throw new Error("#ensurePageViewVisible: Invalid scrollMode value.");
    }
    const pageNumber = this._currentPageNumber,
      state = this.#scrollModePageState,
      viewer = this.viewer;

    // Temporarily remove all the pages from the DOM...
    viewer.textContent = "";
    // ... and clear out the active ones.
    state.pages.length = 0;

    if (this._spreadMode === SpreadMode.NONE && !this.isInPresentationMode) {
      // Finally, append the new page to the viewer.
      const pageView = this._pages[pageNumber - 1];
      viewer.append(pageView.div);

      state.pages.push(pageView);
    } else {
      const pageIndexSet = new Set(),
        parity = this._spreadMode - 1;

      // Determine the pageIndices in the new spread.
      if (parity === -1) {
        // PresentationMode is active, with `SpreadMode.NONE` set.
        pageIndexSet.add(pageNumber - 1);
      } else if (pageNumber % 2 !== parity) {
        // Left-hand side page.
        pageIndexSet.add(pageNumber - 1);
        pageIndexSet.add(pageNumber);
      } else {
        // Right-hand side page.
        pageIndexSet.add(pageNumber - 2);
        pageIndexSet.add(pageNumber - 1);
      }

      // Finally, append the new pages to the viewer and apply the spreadMode.
      const spread = document.createElement("div");
      spread.className = "spread";

      if (this.isInPresentationMode) {
        const dummyPage = document.createElement("div");
        dummyPage.className = "dummyPage";
        spread.append(dummyPage);
      }

      for (const i of pageIndexSet) {
        const pageView = this._pages[i];
        if (!pageView) {
          continue;
        }
        spread.append(pageView.div);

        state.pages.push(pageView);
      }
      viewer.append(spread);
    }

    state.scrollDown = pageNumber >= state.previousPageNumber;
    state.previousPageNumber = pageNumber;
  }

  _scrollUpdate() {
    if (this.pagesCount === 0) {
      return;
    }
    this.update();
  }

  // #1301 modified by ngx-extended-pdf-viewer:
  // add an API to allow to scroll within a page
  scrollPagePosIntoView(pageNumber, pageSpot) {
    const pageDiv = this._pages[pageNumber - 1].div;

    if (pageSpot) {
      const targetPageSpot = { ...pageSpot };
      if (typeof targetPageSpot.top === "string") {
        if (targetPageSpot.top.endsWith("%")) {
          const percent = Number(targetPageSpot.top.replace("%", ""));
          const viewerHeight = this.viewer.querySelector(".page")?.clientHeight;
          let height = pageDiv.clientHeight ? pageDiv.clientHeight : viewerHeight;
          const visibleWindowHeight = this.viewer.parentElement.clientHeight;
          height = Math.max(0, height - visibleWindowHeight);
          targetPageSpot.top = (percent * height) / 100;
        }
      }
      if (typeof targetPageSpot.left === "string") {
        if (targetPageSpot.left.endsWith("%")) {
          const percent = Number(targetPageSpot.left.replace("%", ""));
          const viewerWidth = this.viewer.querySelector(".page")?.clientWidth;
          const width = pageDiv.clientWidth ? pageDiv.clientWidth : viewerWidth;
          targetPageSpot.left = (percent * width) / 100;
        }
      }
      this.#scrollIntoView({ div: pageDiv, id: pageNumber }, targetPageSpot);
    } else {
      this.#scrollIntoView({ pageDiv, pageNumber });
    }
  }
  // #1301 end of modification by ngx-extended-pdf-viewer

  #scrollIntoView(pageView, pageSpot = null) {
    // modified by ngx-extended-pdf-viewer
    // to fix a bug that's basically caused by the showcase demo
    if (!pageView) {
      return;
    }
    // end of modification by ngx-extended-pdf-viewer
    const { div, id } = pageView;

    // Ensure that `this._currentPageNumber` is correct, when `#scrollIntoView`
    // is called directly (and not from `#resetCurrentPageView`).
    if (this._currentPageNumber !== id) {
      this._setCurrentPageNumber(id);
    }
    if (this._scrollMode === ScrollMode.PAGE) {
      this.#ensurePageViewVisible();
      // Ensure that rendering always occurs, to avoid showing a blank page,
      // even if the current position doesn't change when the page is scrolled.
      this.update();
    }

    if (!pageSpot && !this.isInPresentationMode) {
      const left = div.offsetLeft + div.clientLeft,
        right = left + div.clientWidth;
      const { scrollLeft, clientWidth } = this.container;
      if (
        this._scrollMode === ScrollMode.HORIZONTAL ||
        left < scrollLeft ||
        right > scrollLeft + clientWidth
      ) {
        pageSpot = { left: 0, top: 0 };
      }
    }
    scrollIntoView(div, pageSpot, false, this.pageViewMode === "infinite-scroll");

    // Ensure that the correct *initial* document position is set, when any
    // OpenParameters are used, for documents with non-default Scroll/Spread
    // modes (fixes issue 15695). This is necessary since the scroll-handler
    // invokes the `update`-method asynchronously, and `this._location` could
    // thus be wrong when the initial zooming occurs in the default viewer.
    if (!this._currentScaleValue && this._location) {
      this._location = null;
    }
  }

  /**
   * Prevent unnecessary re-rendering of all pages when the scale changes
   * only because of limited numerical precision.
   */
  #isSameScale(newScale) {
    return (
      newScale === this._currentScale ||
      Math.abs(newScale - this._currentScale) < 1e-15
    );
  }

  #setScaleUpdatePages(
    newScale,
    newValue,
    { noScroll = false, preset = false, drawingDelay = -1 }
  ) {
    const previousScale = isNaN(Number(this.currentScale)) ? undefined : Number(this.currentScale);
    const previousScaleValue = this.currentScaleValue;
    this._currentScaleValue = newValue.toString();

    if (this.#isSameScale(newScale)) {
      if (preset) {
        this.eventBus.dispatch("scalechanging", {
          source: this,
          scale: newScale,
          presetValue: newValue,
          previousScale,
          previousPresetValue: previousScaleValue,
        });
      }
      return;
    }

    this.viewer.style.setProperty(
      "--scale-factor",
      newScale * PixelsPerInch.PDF_TO_CSS_UNITS
    );

    const postponeDrawing = drawingDelay >= 0 && drawingDelay < 1000;
    this.refresh(true, {
      scale: newScale,
      drawingDelay: postponeDrawing ? drawingDelay : -1,
    });

    if (postponeDrawing) {
      this.#scaleTimeoutId = setTimeout(() => {
        this.#scaleTimeoutId = null;
        this.refresh();
      }, drawingDelay);
    }

    this._currentScale = newScale;

    if (!noScroll) {
      let page = this._currentPageNumber,
        dest;
      if (
        this._location &&
        !(this.isInPresentationMode || this.isChangingPresentationMode)
      ) {
        page = this._location.pageNumber;
        dest = [
          null,
          { name: "XYZ" },
          this._location.left,
          this._location.top,
          null,
        ];
      }
      this.scrollPageIntoView({
        pageNumber: page,
        destArray: dest,
        allowNegativeOffset: true,
      });
    }

    this.eventBus.dispatch("scalechanging", {
      source: this,
      scale: newScale,
      presetValue: preset ? newValue : undefined,
      previousScale,
      previousPresetValue: previousScaleValue,
    });

    if (this.defaultRenderingQueue) {
      this.update();
    }
  }

  get #pageWidthScaleFactor() {
    if (
      this._spreadMode !== SpreadMode.NONE &&
      this._scrollMode !== ScrollMode.HORIZONTAL
    ) {
      return 2;
    }
    return 1;
  }

<<<<<<< HEAD
  _setScale(value, options) {
    // #90 modified by ngx-extended-pdf-viewer
    if (!value) {
      value = "auto";
    }
    // #90 end of modification
=======
  #setScale(value, options) {
>>>>>>> 8b7e4468
    let scale = parseFloat(value);
    // #1095 modified by ngx-extended-pdf-viewer: prevent duplicate rendering
    if (this._currentScale === scale) {
      return; // nothing to do
    }
    // #1095 end of modification

    if (scale > 0) {
      options.preset = false;
      this.#setScaleUpdatePages(scale, value, options);
    } else {
      const currentPage = this._pages[this._currentPageNumber - 1];
      if (!currentPage) {
        return;
      }
      let hPadding = SCROLLBAR_PADDING,
        vPadding = VERTICAL_PADDING;

      if (this.isInPresentationMode) {
        // Pages have a 2px (transparent) border in PresentationMode, see
        // the `web/pdf_viewer.css` file.
        hPadding = vPadding = 4; // 2 * 2px
        if (this._spreadMode !== SpreadMode.NONE) {
          // Account for two pages being visible in PresentationMode, thus
          // "doubling" the total border width.
          hPadding *= 2;
        }
      } else if (
        (typeof PDFJSDev === "undefined" || PDFJSDev.test("GENERIC")) &&
        this.removePageBorders
      ) {
        hPadding = vPadding = 0;
      } else if (this._scrollMode === ScrollMode.HORIZONTAL) {
        [hPadding, vPadding] = [vPadding, hPadding]; // Swap the padding values.
      }
      const pageWidthScale =
        (((this.container.clientWidth - hPadding) / currentPage.width) *
          currentPage.scale) /
        this.#pageWidthScaleFactor;
      const pageHeightScale =
        ((this.container.clientHeight - vPadding) / currentPage.height) *
        currentPage.scale;
      switch (value) {
        case "page-actual":
          scale = 1;
          break;
        case "page-width":
          scale = pageWidthScale;
          break;
        case "page-height":
          scale = pageHeightScale;
          break;
        case "page-fit":
          scale = Math.min(pageWidthScale, pageHeightScale);
          break;
        case "auto":
          // For pages in landscape mode, fit the page height to the viewer
          // *unless* the page would thus become too wide to fit horizontally.
          const horizontalScale = isPortraitOrientation(currentPage)
            ? pageWidthScale
            : Math.min(pageHeightScale, pageWidthScale);
          scale = Math.min(MAX_AUTO_SCALE, horizontalScale);
          break;
        default:
<<<<<<< HEAD
          Window["ngxConsole"].error(`_setScale: "${value}" is an unknown zoom value.`);
=======
          console.error(`#setScale: "${value}" is an unknown zoom value.`);
>>>>>>> 8b7e4468
          return;
      }
      options.preset = true;
      this.#setScaleUpdatePages(scale, value, options);
    }
  }

  /**
   * Refreshes page view: scrolls to the current page and updates the scale.
   */
  #resetCurrentPageView() {
    const pageView = this._pages[this._currentPageNumber - 1];

    if (this.isInPresentationMode) {
      // Fixes the case when PDF has different page sizes.
      this.#setScale(this._currentScaleValue, { noScroll: true });
    }
    this.#scrollIntoView(pageView);
  }

  /**
   * @param {string} label - The page label.
   * @returns {number|null} The page number corresponding to the page label,
   *   or `null` when no page labels exist and/or the input is invalid.
   */
  pageLabelToPageNumber(label) {
    if (!this._pageLabels) {
      return null;
    }
    const i = this._pageLabels.indexOf(label);
    if (i < 0) {
      return null;
    }
    return i + 1;
  }

  /**
   * @typedef {Object} ScrollPageIntoViewParameters
   * @property {number} pageNumber - The page number.
   * @property {Array} [destArray] - The original PDF destination array, in the
   *   format: <page-ref> </XYZ|/FitXXX> <args..>
   * @property {boolean} [allowNegativeOffset] - Allow negative page offsets.
   *   The default value is `false`.
   * @property {boolean} [ignoreDestinationZoom] - Ignore the zoom argument in
   *   the destination array. The default value is `false`.
   */

  /**
   * Scrolls page into view.
   * @param {ScrollPageIntoViewParameters} params
   */
  scrollPageIntoView({
    pageNumber,
    destArray = null,
    allowNegativeOffset = false,
    ignoreDestinationZoom = false,
  }) {
    if (!this.pdfDocument) {
      return;
    }
    const pageView =
      Number.isInteger(pageNumber) && this._pages[pageNumber - 1];
    if (!pageView) {
      console.error(
        `scrollPageIntoView: "${pageNumber}" is not a valid pageNumber parameter.`
      );
      return;
    }

    if (this.isInPresentationMode || !destArray) {
      this._setCurrentPageNumber(pageNumber, /* resetCurrentPageView = */ true);
      return;
    }
    let x = 0,
      y = 0;
    let width = 0,
      height = 0,
      widthScale,
      heightScale;
    const changeOrientation = pageView.rotation % 180 !== 0;
    const pageWidth =
      (changeOrientation ? pageView.height : pageView.width) /
      pageView.scale /
      PixelsPerInch.PDF_TO_CSS_UNITS;
    const pageHeight =
      (changeOrientation ? pageView.width : pageView.height) /
      pageView.scale /
      PixelsPerInch.PDF_TO_CSS_UNITS;
    let scale = 0;
    switch (destArray[1].name) {
      case "XYZ":
        x = destArray[2];
        y = destArray[3];
        scale = destArray[4];
        // If x and/or y coordinates are not supplied, default to
        // _top_ left of the page (not the obvious bottom left,
        // since aligning the bottom of the intended page with the
        // top of the window is rarely helpful).
        x = x !== null ? x : 0;
        y = y !== null ? y : pageHeight;
        break;
      case "Fit":
      case "FitB":
        scale = "page-fit";
        break;
      case "FitH":
      case "FitBH":
        y = destArray[2];
        scale = "page-width";
        // According to the PDF spec, section 12.3.2.2, a `null` value in the
        // parameter should maintain the position relative to the new page.
        if (y === null && this._location) {
          x = this._location.left;
          y = this._location.top;
        } else if (typeof y !== "number" || y < 0) {
          // The "top" value isn't optional, according to the spec, however some
          // bad PDF generators will pretend that it is (fixes bug 1663390).
          y = pageHeight;
        }
        break;
      case "FitV":
      case "FitBV":
        x = destArray[2];
        width = pageWidth;
        height = pageHeight;
        scale = "page-height";
        break;
      case "FitR":
        x = destArray[2];
        y = destArray[3];
        width = destArray[4] - x;
        height = destArray[5] - y;
        let hPadding = SCROLLBAR_PADDING,
          vPadding = VERTICAL_PADDING;

        if (
          (typeof PDFJSDev === "undefined" || PDFJSDev.test("GENERIC")) &&
          this.removePageBorders
        ) {
          hPadding = vPadding = 0;
        }
        widthScale =
          (this.container.clientWidth - hPadding) /
          width /
          PixelsPerInch.PDF_TO_CSS_UNITS;
        heightScale =
          (this.container.clientHeight - vPadding) /
          height /
          PixelsPerInch.PDF_TO_CSS_UNITS;
        scale = Math.min(Math.abs(widthScale), Math.abs(heightScale));
        break;
      default:
        console.error(
          `scrollPageIntoView: "${destArray[1].name}" is not a valid destination type.`
        );
        return;
    }

    if (!ignoreDestinationZoom) {
      if (scale && scale !== this._currentScale) {
        this.currentScaleValue = scale;
      } else if (this._currentScale === UNKNOWN_SCALE) {
        this.currentScaleValue = DEFAULT_SCALE_VALUE;
      }
    }

    /** #495 modified by ngx-extended-pdf-viewer */
    this.#ensurePdfPageLoaded(pageView).then(() => {
      this.renderingQueue.renderView(pageView);
      if (this.pageViewMode === "single") {
        if (this.currentPageNumber !== pageNumber) {
          this.currentPageNumber = pageNumber;
        }
      }
    });
    /** end of modification */

    if (scale === "page-fit" && !destArray[4]) {
      this.#scrollIntoView(pageView);
      return;
    }

    const boundingRect = [
      pageView.viewport.convertToViewportPoint(x, y),
      pageView.viewport.convertToViewportPoint(x + width, y + height),
    ];
    let left = Math.min(boundingRect[0][0], boundingRect[1][0]);
    let top = Math.min(boundingRect[0][1], boundingRect[1][1]);

    if (!allowNegativeOffset) {
      // Some bad PDF generators will create destinations with e.g. top values
      // that exceeds the page height. Ensure that offsets are not negative,
      // to prevent a previous page from becoming visible (fixes bug 874482).
      left = Math.max(left, 0);
      top = Math.max(top, 0);
    }
    this.#scrollIntoView(pageView, /* pageSpot = */ { left, top });
  }

  _updateLocation(firstPage) {
    const currentScale = this._currentScale;
    const currentScaleValue = this._currentScaleValue;
    const normalizedScaleValue =
      parseFloat(currentScaleValue) === currentScale
        ? Math.round(currentScale * 10000) / 100
        : currentScaleValue;

    const pageNumber = firstPage.id;
    const currentPageView = this._pages[pageNumber - 1];
    const container = this.container;
    const topLeft = currentPageView.getPagePoint(
      container.scrollLeft - firstPage.x,
      container.scrollTop - firstPage.y
    );
    const intLeft = Math.round(topLeft[0]);
    const intTop = Math.round(topLeft[1]);

    let pdfOpenParams = `#page=${pageNumber}`;
    if (!this.isInPresentationMode) {
      pdfOpenParams += `&zoom=${normalizedScaleValue},${intLeft},${intTop}`;
    }

    this._location = {
      pageNumber,
      scale: normalizedScaleValue,
      top: intTop,
      left: intLeft,
      rotation: this._pagesRotation,
      pdfOpenParams,
    };
  }

  update() {
    // #1201 modified by ngx-extended-pdf-viewer
    if (this.scrollMode === ScrollMode.PAGE) {
      this.viewer.classList.add("singlePageView");
    } else {
      this.viewer.classList.remove("singlePageView");
    }
    // #1201 end of modification by ngx-extended-pdf-viewer

    const visible = this._getVisiblePages();
    const visiblePages = visible.views,
      numVisiblePages = visiblePages.length;

    if (numVisiblePages === 0) {
      return;
    }
    // #950 modified by ngx-extended-pdf-viewer
    const bufferSize = Number(PDFViewerApplicationOptions.get("defaultCacheSize")) || DEFAULT_CACHE_SIZE;
    const newCacheSize = Math.max(bufferSize, 2 * numVisiblePages + 1);
    // #950 end of modification
    this.#buffer.resize(newCacheSize, visible.ids);

    this.renderingQueue.renderHighestPriority(visible);

    const isSimpleLayout =
      this._spreadMode === SpreadMode.NONE &&
      (this._scrollMode === ScrollMode.PAGE ||
        this._scrollMode === ScrollMode.VERTICAL);
    const currentId = this._currentPageNumber;
    let stillFullyVisible = false;

    for (const page of visiblePages) {
      if (page.percent < 100) {
        break;
      }
      if (page.id === currentId && isSimpleLayout) {
        stillFullyVisible = true;
        break;
      }
    }
    this._setCurrentPageNumber(
      stillFullyVisible ? currentId : visiblePages[0].id
    );

    this._updateLocation(visible.first);
    this.eventBus.dispatch("updateviewarea", {
      source: this,
      location: this._location,
    });
    // #859 modified by ngx-extended-pdf-viewer
    this.hidePagesDependingOnpageViewMode();
    // #859 end of modification
  }

  containsElement(element) {
    return this.container.contains(element);
  }

  focus() {
    this.container.focus();
  }

  get _isContainerRtl() {
    return getComputedStyle(this.container).direction === "rtl";
  }

  get isInPresentationMode() {
    return this.presentationModeState === PresentationModeState.FULLSCREEN;
  }

  get isChangingPresentationMode() {
    return this.presentationModeState === PresentationModeState.CHANGING;
  }

  get isHorizontalScrollbarEnabled() {
    return this.isInPresentationMode
      ? false
      : this.container.scrollWidth > this.container.clientWidth;
  }

  get isVerticalScrollbarEnabled() {
    return this.isInPresentationMode
      ? false
      : this.container.scrollHeight > this.container.clientHeight;
  }

  _getVisiblePages() {
    const views =
        this._scrollMode === ScrollMode.PAGE
          ? this.#scrollModePageState.pages
          : this._pages,
      horizontal = this._scrollMode === ScrollMode.HORIZONTAL,
      rtl = horizontal && this._isContainerRtl;

    return getVisibleElements({
      scrollEl: this.container,
      views,
      sortByVisibility: true,
      horizontal,
      rtl,
    });
  }

  /**
   * @param {number} pageNumber
   */
  isPageVisible(pageNumber) {
    if (!this.pdfDocument) {
      return false;
    }
    if (
      !(
        Number.isInteger(pageNumber) &&
        pageNumber > 0 &&
        pageNumber <= this.pagesCount
      )
    ) {
      console.error(`isPageVisible: "${pageNumber}" is not a valid page.`);
      return false;
    }
    return this._getVisiblePages().ids.has(pageNumber);
  }

  /**
   * @param {number} pageNumber
   */
  isPageCached(pageNumber) {
    if (!this.pdfDocument) {
      return false;
    }
    if (
      !(
        Number.isInteger(pageNumber) &&
        pageNumber > 0 &&
        pageNumber <= this.pagesCount
      )
    ) {
      console.error(`isPageCached: "${pageNumber}" is not a valid page.`);
      return false;
    }
    const pageView = this._pages[pageNumber - 1];
    return this.#buffer.has(pageView);
  }

  cleanup() {
    for (const pageView of this._pages) {
      if (pageView.renderingState !== RenderingStates.FINISHED) {
        pageView.reset();
      }
    }
  }

  /**
   * @private
   */
  _cancelRendering() {
    for (const pageView of this._pages) {
      pageView.cancelRendering();
    }
  }

  /**
   * @param {PDFPageView} pageView
   * @returns {Promise<PDFPageProxy | null>}
   */
  async #ensurePdfPageLoaded(pageView) {
    if (pageView.pdfPage) {
      return pageView.pdfPage;
    }
    try {
      const pdfPage = await this.pdfDocument.getPage(pageView.id);
      if (!pageView.pdfPage) {
        pageView.setPdfPage(pdfPage);
      }
      if (!this.linkService._cachedPageNumber?.(pdfPage.ref)) {
        this.linkService.cachePageRef(pageView.id, pdfPage.ref);
      }
      return pdfPage;
    } catch (reason) {
      console.error("Unable to get page for page view", reason);
      return null; // Page error -- there is nothing that can be done.
    }
  }

  #getScrollAhead(visible) {
    if (visible.first?.id === 1) {
      return true;
    } else if (visible.last?.id === this.pagesCount) {
      return false;
    }
    switch (this._scrollMode) {
      case ScrollMode.PAGE:
        return this.#scrollModePageState.scrollDown;
      case ScrollMode.HORIZONTAL:
        return this.scroll.right;
    }
    return this.scroll.down;
  }

  forceRendering(currentlyVisiblePages) {
    const visiblePages = currentlyVisiblePages || this._getVisiblePages();
    const scrollAhead = this.#getScrollAhead(visiblePages);
    const preRenderExtra =
      this._spreadMode !== SpreadMode.NONE &&
      this._scrollMode !== ScrollMode.HORIZONTAL;

    const pageView = this.renderingQueue.getHighestPriority(
      visiblePages,
      this._pages,
      scrollAhead,
      preRenderExtra
    );

    if (pageView) {
      this.#ensurePdfPageLoaded(pageView).then(() => {
        this.renderingQueue.renderView(pageView);
      });
      return true;
    }
    return false;
  }

  /**
   * @type {boolean} Whether all pages of the PDF document have identical
   *   widths and heights.
   */
  get hasEqualPageSizes() {
    const firstPageView = this._pages[0];
    for (let i = 1, ii = this._pages.length; i < ii; ++i) {
      const pageView = this._pages[i];
      if (
        pageView.width !== firstPageView.width ||
        pageView.height !== firstPageView.height
      ) {
        return false;
      }
    }
    return true;
  }

  /**
   * Returns sizes of the pages.
   * @returns {Array} Array of objects with width/height/rotation fields.
   */
  getPagesOverview() {
    return this._pages.map(pageView => {
      const viewport = pageView.pdfPage.getViewport({ scale: 1 });

      if (!this.enablePrintAutoRotate || isPortraitOrientation(viewport)) {
        return {
          width: viewport.width,
          height: viewport.height,
          rotation: viewport.rotation,
        };
      }
      // Landscape orientation.
      return {
        width: viewport.height,
        height: viewport.width,
        rotation: (viewport.rotation - 90) % 360,
      };
    });
  }

  /**
   * @type {Promise<OptionalContentConfig | null>}
   */
  get optionalContentConfigPromise() {
    if (!this.pdfDocument) {
      return Promise.resolve(null);
    }
    if (!this._optionalContentConfigPromise) {
      console.error("optionalContentConfigPromise: Not initialized yet.");
      // Prevent issues if the getter is accessed *before* the `onePageRendered`
      // promise has resolved; won't (normally) happen in the default viewer.
      return this.pdfDocument.getOptionalContentConfig();
    }
    return this._optionalContentConfigPromise;
  }

  /**
   * @param {Promise<OptionalContentConfig>} promise - A promise that is
   *   resolved with an {@link OptionalContentConfig} instance.
   */
  set optionalContentConfigPromise(promise) {
    if (!(promise instanceof Promise)) {
      throw new Error(`Invalid optionalContentConfigPromise: ${promise}`);
    }
    if (!this.pdfDocument) {
      return;
    }
    if (!this._optionalContentConfigPromise) {
      // Ignore the setter *before* the `onePageRendered` promise has resolved,
      // since it'll be overwritten anyway; won't happen in the default viewer.
      return;
    }
    this._optionalContentConfigPromise = promise;

    this.refresh(false, { optionalContentConfigPromise: promise });

    this.eventBus.dispatch("optionalcontentconfigchanged", {
      source: this,
      promise,
    });
  }

  /**
   * @type {number} One of the values in {ScrollMode}.
   */
  get scrollMode() {
    return this._scrollMode;
  }

  /**
   * @param {number} mode - The direction in which the document pages should be
   *   laid out within the scrolling container.
   *   The constants from {ScrollMode} should be used.
   */
  set scrollMode(mode) {
    if (this._scrollMode === mode) {
      return; // The Scroll mode didn't change.
    }
    if (!isValidScrollMode(mode)) {
      throw new Error(`Invalid scroll mode: ${mode}`);
    }
    if (this.pagesCount > PagesCountLimit.FORCE_SCROLL_MODE_PAGE) {
      return; // Disabled for performance reasons.
    }
    this._previousScrollMode = this._scrollMode;

    this._scrollMode = mode;
    this.eventBus.dispatch("scrollmodechanged", { source: this, mode });

    this._updateScrollMode(/* pageNumber = */ this._currentPageNumber);
  }

  _updateScrollMode(pageNumber = null) {
    const scrollMode = this._scrollMode,
      viewer = this.viewer;

    viewer.classList.toggle(
      "scrollHorizontal",
      scrollMode === ScrollMode.HORIZONTAL
    );
    viewer.classList.toggle("scrollWrapped", scrollMode === ScrollMode.WRAPPED);

    if (!this.pdfDocument || !pageNumber) {
      return;
    }

    if (scrollMode === ScrollMode.PAGE) {
      this.#ensurePageViewVisible();
    } else if (this._previousScrollMode === ScrollMode.PAGE) {
      // Ensure that the current spreadMode is still applied correctly when
      // the *previous* scrollMode was `ScrollMode.PAGE`.
      this._updateSpreadMode();
    }
    // Non-numeric scale values can be sensitive to the scroll orientation.
    // Call this before re-scrolling to the current page, to ensure that any
    // changes in scale don't move the current page.
    if (this._currentScaleValue && isNaN(this._currentScaleValue)) {
      this.#setScale(this._currentScaleValue, { noScroll: true });
    }
    this._setCurrentPageNumber(pageNumber, /* resetCurrentPageView = */ true);
    this.update();
  }

  /**
   * @type {number} One of the values in {SpreadMode}.
   */
  get spreadMode() {
    return this._spreadMode;
  }

  /**
   * @param {number} mode - Group the pages in spreads, starting with odd- or
   *   even-number pages (unless `SpreadMode.NONE` is used).
   *   The constants from {SpreadMode} should be used.
   */
  set spreadMode(mode) {
    if (this._spreadMode === mode) {
      return; // The Spread mode didn't change.
    }
    if (!isValidSpreadMode(mode)) {
      throw new Error(`Invalid spread mode: ${mode}`);
    }
    this._spreadMode = mode;
    this.eventBus.dispatch("spreadmodechanged", { source: this, mode });

    this._updateSpreadMode(/* pageNumber = */ this._currentPageNumber);
  }

  _updateSpreadMode(pageNumber = null) {
    if (!this.pdfDocument) {
      return;
    }
    const viewer = this.viewer,
      pages = this._pages;

    if (this._scrollMode === ScrollMode.PAGE) {
      this.#ensurePageViewVisible();
    } else {
      // Temporarily remove all the pages from the DOM.
      viewer.textContent = "";

      if (this._spreadMode === SpreadMode.NONE) {
        for (const pageView of this._pages) {
          viewer.append(pageView.div);
        }
      } else {
        const parity = this._spreadMode - 1;
        let spread = null;
        for (let i = 0, ii = pages.length; i < ii; ++i) {
          if (spread === null) {
            spread = document.createElement("div");
            spread.className = "spread";
            viewer.append(spread);
          } else if (i % 2 === parity) {
            spread = spread.cloneNode(false);
            viewer.append(spread);
          }
          spread.append(pages[i].div);
        }
      }
    }

    // #859 modified by ngx-extended-pdf-viewer
    this.hidePagesDependingOnpageViewMode();
    // end of modification by ngx-extended-pdf-viewer

    if (!pageNumber) {
      return;
    }
    // Non-numeric scale values can be sensitive to the scroll orientation.
    // Call this before re-scrolling to the current page, to ensure that any
    // changes in scale don't move the current page.
    if (this._currentScaleValue && isNaN(this._currentScaleValue)) {
      this.#setScale(this._currentScaleValue, { noScroll: true });
    }
    this._setCurrentPageNumber(pageNumber, /* resetCurrentPageView = */ true);
    this.update();
  }

  /**
   * @private
   */
  _getPageAdvance(currentPageNumber, previous = false) {
    switch (this._scrollMode) {
      case ScrollMode.WRAPPED: {
        const { views } = this._getVisiblePages(),
          pageLayout = new Map();

        // Determine the current (visible) page layout.
        for (const { id, y, percent, widthPercent } of views) {
          if (percent === 0 || widthPercent < 100) {
            continue;
          }
          let yArray = pageLayout.get(y);
          if (!yArray) {
            pageLayout.set(y, (yArray ||= []));
          }
          yArray.push(id);
        }
        // Find the row of the current page.
        for (const yArray of pageLayout.values()) {
          const currentIndex = yArray.indexOf(currentPageNumber);
          if (currentIndex === -1) {
            continue;
          }
          const numPages = yArray.length;
          if (numPages === 1) {
            break;
          }
          // Handle documents with varying page sizes.
          if (previous) {
            for (let i = currentIndex - 1, ii = 0; i >= ii; i--) {
              const currentId = yArray[i],
                expectedId = yArray[i + 1] - 1;
              if (currentId < expectedId) {
                return currentPageNumber - expectedId;
              }
            }
          } else {
            for (let i = currentIndex + 1, ii = numPages; i < ii; i++) {
              const currentId = yArray[i],
                expectedId = yArray[i - 1] + 1;
              if (currentId > expectedId) {
                return expectedId - currentPageNumber;
              }
            }
          }
          // The current row is "complete", advance to the previous/next one.
          if (previous) {
            const firstId = yArray[0];
            if (firstId < currentPageNumber) {
              return currentPageNumber - firstId + 1;
            }
          } else {
            const lastId = yArray[numPages - 1];
            if (lastId > currentPageNumber) {
              return lastId - currentPageNumber + 1;
            }
          }
          break;
        }
        break;
      }
      case ScrollMode.HORIZONTAL: {
        break;
      }
      case ScrollMode.PAGE:
      case ScrollMode.VERTICAL: {
        if (this._spreadMode === SpreadMode.NONE) {
          break; // Normal vertical scrolling.
        }
        const parity = this._spreadMode - 1;

        if (previous && currentPageNumber % 2 !== parity) {
          break; // Left-hand side page.
        } else if (!previous && currentPageNumber % 2 === parity) {
          break; // Right-hand side page.
        }
        const { views } = this._getVisiblePages(),
          expectedId = previous ? currentPageNumber - 1 : currentPageNumber + 1;

        for (const { id, percent, widthPercent } of views) {
          if (id !== expectedId) {
            continue;
          }
          if (percent > 0 && widthPercent === 100) {
            return 2;
          }
          break;
        }
        break;
      }
    }
    return 1;
  }

  /**
   * Go to the next page, taking scroll/spread-modes into account.
   * @returns {boolean} Whether navigation occurred.
   */
  nextPage() {
    const currentPageNumber = this._currentPageNumber,
      pagesCount = this.pagesCount;

    if (currentPageNumber >= pagesCount) {
      return false;
    }
    const advance =
      this._getPageAdvance(currentPageNumber, /* previous = */ false) || 1;

    this.currentPageNumber = Math.min(currentPageNumber + advance, pagesCount);
    return true;
  }

  /**
   * Go to the previous page, taking scroll/spread-modes into account.
   * @returns {boolean} Whether navigation occurred.
   */
  previousPage() {
    const currentPageNumber = this._currentPageNumber;

    if (currentPageNumber <= 1) {
      return false;
    }
    const advance =
      this._getPageAdvance(currentPageNumber, /* previous = */ true) || 1;

    this.currentPageNumber = Math.max(currentPageNumber - advance, 1);
    return true;
  }

  /**
   * @typedef {Object} ChangeScaleOptions
   * @property {number} [drawingDelay]
   * @property {number} [scaleFactor]
   * @property {number} [steps]
   */

  /**
   * Increase the current zoom level one, or more, times.
   * @param {ChangeScaleOptions} [options]
   */
  increaseScale({ drawingDelay, scaleFactor, steps } = {}) {
    if (!this.pdfDocument) {
      return;
    }
    let newScale = this._currentScale;
<<<<<<< HEAD
    // modified by ngx-extended-pdf-viewer #367
    let maxScale = Number(PDFViewerApplicationOptions.get("maxZoom"));
    if (!maxScale) {
      maxScale = MAX_SCALE;
    }

    if (options.scaleFactor > 1) {
      newScale = Math.min(
        maxScale,
        Math.round(newScale * options.scaleFactor * 100) / 100
      );
=======
    if (scaleFactor > 1) {
      newScale = Math.round(newScale * scaleFactor * 100) / 100;
>>>>>>> 8b7e4468
    } else {
      steps ??= 1;
      do {
<<<<<<< HEAD
        newScale = (newScale * DEFAULT_SCALE_DELTA).toFixed(2);
        newScale = Math.ceil(newScale * 10) / 10;
        newScale = Math.min(maxScale, newScale);
      } while (--steps > 0 && newScale < maxScale);
      // end of modification by ngx-extended-pdf-viewer
=======
        newScale =
          Math.ceil((newScale * DEFAULT_SCALE_DELTA).toFixed(2) * 10) / 10;
      } while (--steps > 0 && newScale < MAX_SCALE);
>>>>>>> 8b7e4468
    }
    this.#setScale(Math.min(MAX_SCALE, newScale), {
      noScroll: false,
      drawingDelay,
    });
  }

  /**
   * Decrease the current zoom level one, or more, times.
   * @param {ChangeScaleOptions} [options]
   */
  decreaseScale({ drawingDelay, scaleFactor, steps } = {}) {
    if (!this.pdfDocument) {
      return;
    }
    let newScale = this._currentScale;
<<<<<<< HEAD
    // modified by ngx-extended-pdf-viewer #367
    let minScale = Number(PDFViewerApplicationOptions.get("minZoom"));
    if (!minScale) {
      minScale = MIN_SCALE;
    }
    if (options.scaleFactor > 0 && options.scaleFactor < 1) {
      newScale = Math.max(
        minScale,
        Math.round(newScale * options.scaleFactor * 100) / 100
      );
=======
    if (scaleFactor > 0 && scaleFactor < 1) {
      newScale = Math.round(newScale * scaleFactor * 100) / 100;
>>>>>>> 8b7e4468
    } else {
      steps ??= 1;
      do {
<<<<<<< HEAD
        newScale = (newScale / DEFAULT_SCALE_DELTA).toFixed(2);
        newScale = Math.floor(newScale * 10) / 10;
        newScale = Math.max(minScale, newScale);
      } while (--steps > 0 && newScale > minScale);
      // end of modification by ngx-extended-pdf-viewer
=======
        newScale =
          Math.floor((newScale / DEFAULT_SCALE_DELTA).toFixed(2) * 10) / 10;
      } while (--steps > 0 && newScale > MIN_SCALE);
>>>>>>> 8b7e4468
    }
    this.#setScale(Math.max(MIN_SCALE, newScale), {
      noScroll: false,
      drawingDelay,
    });
  }

  #updateContainerHeightCss(height = this.container.clientHeight) {
    if (height !== this.#previousContainerHeight) {
      this.#previousContainerHeight = height;
      docStyle.setProperty("--viewer-container-height", `${height}px`);
    }
  }

  #resizeObserverCallback(entries) {
    for (const entry of entries) {
      if (entry.target === this.container) {
        this.#updateContainerHeightCss(
          Math.floor(entry.borderBoxSize[0].blockSize)
        );
        this.#containerTopLeft = null;
        break;
      }
    }
  }

  get containerTopLeft() {
    return (this.#containerTopLeft ||= [
      this.container.offsetTop,
      this.container.offsetLeft,
    ]);
  }

  /**
   * @type {number}
   */
  get annotationEditorMode() {
    return this.#annotationEditorUIManager
      ? this.#annotationEditorMode
      : AnnotationEditorType.DISABLE;
  }

  /**
   * @param {number} mode - AnnotationEditor mode (None, FreeText, Ink, ...)
   */
  set annotationEditorMode(mode) {
    if (!this.#annotationEditorUIManager) {
      throw new Error(`The AnnotationEditor is not enabled.`);
    }
    if (this.#annotationEditorMode === mode) {
      return; // The AnnotationEditor mode didn't change.
    }
    if (!isValidAnnotationEditorMode(mode)) {
      throw new Error(`Invalid AnnotationEditor mode: ${mode}`);
    }
    if (!this.pdfDocument) {
      return;
    }
    this.#annotationEditorMode = mode;
    this.eventBus.dispatch("annotationeditormodechanged", {
      source: this,
      mode,
    });

    this.#annotationEditorUIManager.updateMode(mode);
  }

  // eslint-disable-next-line accessor-pairs
  set annotationEditorParams({ type, value }) {
    if (!this.#annotationEditorUIManager) {
      throw new Error(`The AnnotationEditor is not enabled.`);
    }
    this.#annotationEditorUIManager.updateParams(type, value);
  }

  refresh(noUpdate = false, updateArgs = Object.create(null)) {
    if (!this.pdfDocument) {
      return;
    }
    for (const pageView of this._pages) {
      pageView.update(updateArgs);
    }
    if (this.#scaleTimeoutId !== null) {
      clearTimeout(this.#scaleTimeoutId);
      this.#scaleTimeoutId = null;
    }
    if (!noUpdate) {
      this.update();
    }
  }
}

export { PagesCountLimit, PDFPageViewBuffer, PDFViewer };<|MERGE_RESOLUTION|>--- conflicted
+++ resolved
@@ -1386,16 +1386,12 @@
     return 1;
   }
 
-<<<<<<< HEAD
-  _setScale(value, options) {
+  #setScale(value, options) {
     // #90 modified by ngx-extended-pdf-viewer
     if (!value) {
       value = "auto";
     }
     // #90 end of modification
-=======
-  #setScale(value, options) {
->>>>>>> 8b7e4468
     let scale = parseFloat(value);
     // #1095 modified by ngx-extended-pdf-viewer: prevent duplicate rendering
     if (this._currentScale === scale) {
@@ -1460,11 +1456,7 @@
           scale = Math.min(MAX_AUTO_SCALE, horizontalScale);
           break;
         default:
-<<<<<<< HEAD
-          Window["ngxConsole"].error(`_setScale: "${value}" is an unknown zoom value.`);
-=======
-          console.error(`#setScale: "${value}" is an unknown zoom value.`);
->>>>>>> 8b7e4468
+          Window["ngxConsole"].error(`#setScale: "${value}" is an unknown zoom value.`);
           return;
       }
       options.preset = true;
@@ -2288,86 +2280,55 @@
       return;
     }
     let newScale = this._currentScale;
-<<<<<<< HEAD
+    if (scaleFactor > 1) {
+      newScale = Math.round(newScale * scaleFactor * 100) / 100;
+    } else {
+      steps ??= 1;
+      do {
+        newScale =
+          Math.ceil((newScale * DEFAULT_SCALE_DELTA).toFixed(2) * 10) / 10;
+      } while (--steps > 0 && newScale < MAX_SCALE);
+    }
     // modified by ngx-extended-pdf-viewer #367
     let maxScale = Number(PDFViewerApplicationOptions.get("maxZoom"));
     if (!maxScale) {
       maxScale = MAX_SCALE;
     }
-
-    if (options.scaleFactor > 1) {
-      newScale = Math.min(
-        maxScale,
-        Math.round(newScale * options.scaleFactor * 100) / 100
-      );
-=======
-    if (scaleFactor > 1) {
+    this.#setScale(Math.min(maxScale, newScale), {
+      noScroll: false,
+      drawingDelay,
+    });
+    // #367 end of modification by ngx-extended-pdf-viewer
+  }
+
+  /**
+   * Decrease the current zoom level one, or more, times.
+   * @param {ChangeScaleOptions} [options]
+   */
+  decreaseScale({ drawingDelay, scaleFactor, steps } = {}) {
+    if (!this.pdfDocument) {
+      return;
+    }
+    let newScale = this._currentScale;
+    if (scaleFactor > 0 && scaleFactor < 1) {
       newScale = Math.round(newScale * scaleFactor * 100) / 100;
->>>>>>> 8b7e4468
     } else {
       steps ??= 1;
       do {
-<<<<<<< HEAD
-        newScale = (newScale * DEFAULT_SCALE_DELTA).toFixed(2);
-        newScale = Math.ceil(newScale * 10) / 10;
-        newScale = Math.min(maxScale, newScale);
-      } while (--steps > 0 && newScale < maxScale);
-      // end of modification by ngx-extended-pdf-viewer
-=======
         newScale =
-          Math.ceil((newScale * DEFAULT_SCALE_DELTA).toFixed(2) * 10) / 10;
-      } while (--steps > 0 && newScale < MAX_SCALE);
->>>>>>> 8b7e4468
-    }
-    this.#setScale(Math.min(MAX_SCALE, newScale), {
-      noScroll: false,
-      drawingDelay,
-    });
-  }
-
-  /**
-   * Decrease the current zoom level one, or more, times.
-   * @param {ChangeScaleOptions} [options]
-   */
-  decreaseScale({ drawingDelay, scaleFactor, steps } = {}) {
-    if (!this.pdfDocument) {
-      return;
-    }
-    let newScale = this._currentScale;
-<<<<<<< HEAD
+          Math.floor((newScale / DEFAULT_SCALE_DELTA).toFixed(2) * 10) / 10;
+      } while (--steps > 0 && newScale > MIN_SCALE);
+    }
     // modified by ngx-extended-pdf-viewer #367
     let minScale = Number(PDFViewerApplicationOptions.get("minZoom"));
     if (!minScale) {
       minScale = MIN_SCALE;
     }
-    if (options.scaleFactor > 0 && options.scaleFactor < 1) {
-      newScale = Math.max(
-        minScale,
-        Math.round(newScale * options.scaleFactor * 100) / 100
-      );
-=======
-    if (scaleFactor > 0 && scaleFactor < 1) {
-      newScale = Math.round(newScale * scaleFactor * 100) / 100;
->>>>>>> 8b7e4468
-    } else {
-      steps ??= 1;
-      do {
-<<<<<<< HEAD
-        newScale = (newScale / DEFAULT_SCALE_DELTA).toFixed(2);
-        newScale = Math.floor(newScale * 10) / 10;
-        newScale = Math.max(minScale, newScale);
-      } while (--steps > 0 && newScale > minScale);
-      // end of modification by ngx-extended-pdf-viewer
-=======
-        newScale =
-          Math.floor((newScale / DEFAULT_SCALE_DELTA).toFixed(2) * 10) / 10;
-      } while (--steps > 0 && newScale > MIN_SCALE);
->>>>>>> 8b7e4468
-    }
-    this.#setScale(Math.max(MIN_SCALE, newScale), {
+    this.#setScale(Math.max(minScale, newScale), {
       noScroll: false,
       drawingDelay,
     });
+    // #367 end of modification by ngx-extended-pdf-viewer
   }
 
   #updateContainerHeightCss(height = this.container.clientHeight) {
