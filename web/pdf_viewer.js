/* Copyright 2014 Mozilla Foundation
 *
 * Licensed under the Apache License, Version 2.0 (the "License");
 * you may not use this file except in compliance with the License.
 * You may obtain a copy of the License at
 *
 *     http://www.apache.org/licenses/LICENSE-2.0
 *
 * Unless required by applicable law or agreed to in writing, software
 * distributed under the License is distributed on an "AS IS" BASIS,
 * WITHOUT WARRANTIES OR CONDITIONS OF ANY KIND, either express or implied.
 * See the License for the specific language governing permissions and
 * limitations under the License.
 */

/** @typedef {import("../src/display/api").PDFDocumentProxy} PDFDocumentProxy */
/** @typedef {import("../src/display/api").PDFPageProxy} PDFPageProxy */
// eslint-disable-next-line max-len
/** @typedef {import("../src/display/display_utils").PageViewport} PageViewport */
// eslint-disable-next-line max-len
/** @typedef {import("../src/display/optional_content_config").OptionalContentConfig} OptionalContentConfig */
/** @typedef {import("./event_utils").EventBus} EventBus */
/** @typedef {import("./interfaces").IDownloadManager} IDownloadManager */
/** @typedef {import("./interfaces").IL10n} IL10n */
/** @typedef {import("./interfaces").IPDFLinkService} IPDFLinkService */
// eslint-disable-next-line max-len
/** @typedef {import("./pdf_find_controller").PDFFindController} PDFFindController */
// eslint-disable-next-line max-len
/** @typedef {import("./pdf_scripting_manager").PDFScriptingManager} PDFScriptingManager */

import {
  AnnotationEditorType,
  AnnotationEditorUIManager,
  AnnotationMode,
  PermissionFlag,
  PixelsPerInch,
  PromiseCapability,
  shadow,
  version,
} from "pdfjs-lib";
import {
  DEFAULT_SCALE,
  DEFAULT_SCALE_DELTA,
  DEFAULT_SCALE_VALUE,
  docStyle,
  getVisibleElements,
  isPortraitOrientation,
  isValidRotation,
  isValidScrollMode,
  isValidSpreadMode,
  MAX_AUTO_SCALE,
  MAX_SCALE,
  MIN_SCALE,
  PresentationModeState,
  removeNullCharacters,
  RenderingStates,
  SCROLLBAR_PADDING,
  scrollIntoView,
  ScrollMode,
  SpreadMode,
  TextLayerMode,
  UNKNOWN_SCALE,
  VERTICAL_PADDING,
  watchScroll,
} from "./ui_utils.js";
import { NullL10n } from "web-l10n_utils";
import { PageFlip } from "./page-flip.module.js"; // #716 modified by ngx-extended-pdf-viewer
import { PDFPageView } from "./pdf_page_view.js";
import { PDFRenderingQueue } from "./pdf_rendering_queue.js";
import { SimpleLinkService } from "./pdf_link_service.js";

const DEFAULT_CACHE_SIZE = 10;

const PagesCountLimit = {
  FORCE_SCROLL_MODE_PAGE: 15000,
  FORCE_LAZY_PAGE_INIT: 7500,
  PAUSE_EAGER_PAGE_INIT: 250,
};

function isValidAnnotationEditorMode(mode) {
  return (
    Object.values(AnnotationEditorType).includes(mode) &&
    mode !== AnnotationEditorType.DISABLE
  );
}

/**
 * @typedef {Object} PDFViewerOptions
 * @property {HTMLDivElement} container - The container for the viewer element.
 * @property {HTMLDivElement} [viewer] - The viewer element.
 * @property {EventBus} eventBus - The application event bus.
 * @property {IPDFLinkService} [linkService] - The navigation/linking service.
 * @property {IDownloadManager} [downloadManager] - The download manager
 *   component.
 * @property {PDFFindController} [findController] - The find controller
 *   component.
 * @property {PDFScriptingManager} [scriptingManager] - The scripting manager
 *   component.
 * @property {PDFRenderingQueue} [renderingQueue] - The rendering queue object.
 * @property {boolean} [removePageBorders] - Removes the border shadow around
 *   the pages. The default value is `false`.
 * @property {number} [textLayerMode] - Controls if the text layer used for
 *   selection and searching is created. The constants from {TextLayerMode}
 *   should be used. The default value is `TextLayerMode.ENABLE`.
 * @property {number} [annotationMode] - Controls if the annotation layer is
 *   created, and if interactive form elements or `AnnotationStorage`-data are
 *   being rendered. The constants from {@link AnnotationMode} should be used;
 *   see also {@link RenderParameters} and {@link GetOperatorListParameters}.
 *   The default value is `AnnotationMode.ENABLE_FORMS`.
 * @property {number} [annotationEditorMode] - Enables the creation and editing
 *   of new Annotations. The constants from {@link AnnotationEditorType} should
 *   be used. The default value is `AnnotationEditorType.NONE`.
 * @property {string} [annotationEditorHighlightColors] - A comma separated list
 *   of colors to propose to highlight some text in the pdf.
 * @property {string} [imageResourcesPath] - Path for image resources, mainly
 *   mainly for annotation icons. Include trailing slash.
 * @property {boolean} [enablePrintAutoRotate] - Enables automatic rotation of
 *   landscape pages upon printing. The default is `false`.
 * @property {number} [maxCanvasPixels] - The maximum supported canvas size in
 *   total pixels, i.e. width * height. Use `-1` for no limit, or `0` for
 *   CSS-only zooming. The default value is 4096 * 4096 (16 mega-pixels).
 * @property {IL10n} [l10n] - Localization service.
 * @property {boolean} [enablePermissions] - Enables PDF document permissions,
 *   when they exist. The default value is `false`.
 * @property {Object} [pageColors] - Overwrites background and foreground colors
 *   with user defined ones in order to improve readability in high contrast
 *   mode.
 */

class PDFPageViewBuffer {
  // Here we rely on the fact that `Set`s preserve the insertion order.
  #buf = new Set();

  #size = 0;

  constructor(size) {
    this.#size = size;
  }

  push(view) {
    const buf = this.#buf;
    if (buf.has(view)) {
      buf.delete(view); // Move the view to the "end" of the buffer.
    }
    buf.add(view);

    if (buf.size > this.#size) {
      this.#destroyFirstView();
    }
  }

  /**
   * After calling resize, the size of the buffer will be `newSize`.
   * The optional parameter `idsToKeep` is, if present, a Set of page-ids to
   * push to the back of the buffer, delaying their destruction. The size of
   * `idsToKeep` has no impact on the final size of the buffer; if `idsToKeep`
   * is larger than `newSize`, some of those pages will be destroyed anyway.
   */
  resize(newSize, idsToKeep = null) {
    this.#size = newSize;

    const buf = this.#buf;
    if (idsToKeep) {
      const ii = buf.size;
      let i = 1;
      for (const view of buf) {
        if (idsToKeep.has(view.id)) {
          buf.delete(view); // Move the view to the "end" of the buffer.
          buf.add(view);
        }
        if (++i > ii) {
          break;
        }
      }
    }

    while (buf.size > this.#size) {
      this.#destroyFirstView();
    }
  }

  has(view) {
    return this.#buf.has(view);
  }

  [Symbol.iterator]() {
    return this.#buf.keys();
  }

  #destroyFirstView() {
    const firstView = this.#buf.keys().next().value;

    firstView?.destroy();
    this.#buf.delete(firstView);
  }
}

/**
 * Simple viewer control to display PDF content/pages.
 */
class PDFViewer {
  #buffer = null;

  #altTextManager = null;

  #annotationEditorHighlightColors = null;

  #annotationEditorMode = AnnotationEditorType.NONE;

  #annotationEditorUIManager = null;

  #annotationMode = AnnotationMode.ENABLE_FORMS;

  #containerTopLeft = null;

  #copyCallbackBound = null;

  #enablePermissions = false;

  #getAllTextInProgress = false;

  #hiddenCopyElement = null;

  #interruptCopyCondition = false;

  #previousContainerHeight = 0;

  #resizeObserver = new ResizeObserver(this.#resizeObserverCallback.bind(this));

  #scrollModePageState = null;

  #onVisibilityChange = null;

  #scaleTimeoutId = null;

  #textLayerMode = TextLayerMode.ENABLE;

  // #1989 modified by ngx-extended-pdf-viewer
  // to ensure rendering in infinite-scroll-mode
  #outerScrollContainer = undefined;

  #pageViewMode = "multiple";
  // #1989 end of modification by ngx-extended-pdf-viewer

  /**
   * @param {PDFViewerOptions} options
   */
  constructor(options) {
    const viewerVersion =
      typeof PDFJSDev !== "undefined" ? PDFJSDev.eval("BUNDLE_VERSION") : null;
    if (version !== viewerVersion) {
      throw new Error(
        `The API version "${version}" does not match the Viewer version "${viewerVersion}".`
      );
    }
    this.container = options.container;
    this.viewer = options.viewer || options.container.firstElementChild;

    /** #495 modified by ngx-extended-pdf-viewer */
    this.pageViewMode = options.pageViewMode || "multiple";
    /** end of modification */

    if (typeof PDFJSDev === "undefined" || PDFJSDev.test("GENERIC")) {
      if (this.container?.tagName !== "DIV" || this.viewer?.tagName !== "DIV") {
        throw new Error("Invalid `container` and/or `viewer` option.");
      }

      if (
        this.container.offsetParent &&
        getComputedStyle(this.container).position !== "absolute"
      ) {
        throw new Error("The `container` must be absolutely positioned.");
      }
    }
    this.#resizeObserver.observe(this.container);

    this.eventBus = options.eventBus;
    this.linkService = options.linkService || new SimpleLinkService();
    this.downloadManager = options.downloadManager || null;
    this.findController = options.findController || null;
    this.#altTextManager = options.altTextManager || null;

    if (this.findController) {
      this.findController.onIsPageVisible = pageNumber =>
        this._getVisiblePages().ids.has(pageNumber);
    }
    this._scriptingManager = options.scriptingManager || null;
    this.#textLayerMode = options.textLayerMode ?? TextLayerMode.ENABLE;
    this.#annotationMode =
      options.annotationMode ?? AnnotationMode.ENABLE_FORMS;
    this.#annotationEditorMode =
      options.annotationEditorMode ?? AnnotationEditorType.NONE;
    this.#annotationEditorHighlightColors =
      options.annotationEditorHighlightColors || null;
    this.imageResourcesPath = options.imageResourcesPath || "";
    this.enablePrintAutoRotate = options.enablePrintAutoRotate || false;
    if (typeof PDFJSDev === "undefined" || PDFJSDev.test("GENERIC")) {
      this.removePageBorders = options.removePageBorders || false;
    }
    this.maxCanvasPixels = options.maxCanvasPixels;
    this.l10n = options.l10n || NullL10n;
    this.#enablePermissions = options.enablePermissions || false;
    this.pageColors = options.pageColors || null;

    this.defaultRenderingQueue = !options.renderingQueue;
    if (
      (typeof PDFJSDev === "undefined" || PDFJSDev.test("GENERIC")) &&
      this.defaultRenderingQueue
    ) {
      // Custom rendering queue is not specified, using default one
      this.renderingQueue = new PDFRenderingQueue();
      this.renderingQueue.setViewer(this);
    } else {
      this.renderingQueue = options.renderingQueue;
    }

    this.scroll = watchScroll(this.container, this._scrollUpdate.bind(this));
    this.presentationModeState = PresentationModeState.UNKNOWN;
    this._onBeforeDraw = this._onAfterDraw = null;
    this._resetView();

    if (
      (typeof PDFJSDev === "undefined" || PDFJSDev.test("GENERIC")) &&
      this.removePageBorders
    ) {
      this.viewer.classList.add("removePageBorders");
    }

    this.#updateContainerHeightCss();

    // Trigger API-cleanup, once thumbnail rendering has finished,
    // if the relevant pageView is *not* cached in the buffer.
    this.eventBus._on("thumbnailrendered", ({ pageNumber, pdfPage }) => {
      const pageView = this._pages[pageNumber - 1];
      if (!this.#buffer.has(pageView)) {
        pdfPage?.cleanup();
      }
    });

    if (
      (typeof PDFJSDev === "undefined" || PDFJSDev.test("GENERIC")) &&
      this.l10n === NullL10n
    ) {
      // Ensure that Fluent is connected in e.g. the COMPONENTS build.
      this.l10n.translate(this.container);
    }
  }

  // #1989 modified by ngx-extended-pdf-viewer
  // to ensure rendering in infinite-scroll-mode

  get pageViewMode() {
    return this.#pageViewMode;
  }

  set pageViewMode(viewMode) {
    if (this.#pageViewMode !== viewMode) {
      this.#pageViewMode = viewMode;
      if (!this.#outerScrollContainer && viewMode === "infinite-scroll") {
        this.#outerScrollContainer = this.#findParentWithScrollbar(this.container.offsetParent);
        if (this.#outerScrollContainer) {
          watchScroll(this.#outerScrollContainer, this._scrollUpdate.bind(this));
        }
      }
    }
  }

  #findParentWithScrollbar(element) {
    while (element) {
      if (element.scrollHeight > element.clientHeight || element.scrollWidth > element.clientWidth) {
        return element;
      }
      element = element.parentElement;
    }
    return null;
  }
  // #1989 end of modification by ngx-extended-pdf-viewer


  get pagesCount() {
    return this._pages.length;
  }

  getPageView(index) {
    return this._pages[index];
  }

  getCachedPageViews() {
    return new Set(this.#buffer);
  }

  /**
   * @type {boolean} - True if all {PDFPageView} objects are initialized.
   */
  get pageViewsReady() {
    // Prevent printing errors when 'disableAutoFetch' is set, by ensuring
    // that *all* pages have in fact been completely loaded.
    return (
      this._pagesCapability.settled &&
      this._pages.every(pageView => pageView?.pdfPage)
    );
  }

  /**
   * @type {boolean}
   */
  get renderForms() {
    return this.#annotationMode === AnnotationMode.ENABLE_FORMS;
  }

  /**
   * @type {boolean}
   */
  get enableScripting() {
    return !!this._scriptingManager;
  }

  /**
   * @type {number}
   */
  get currentPageNumber() {
    return this._currentPageNumber;
  }

  /**
   * @param {number} val - The page number.
   */
  set currentPageNumber(val) {
    if (!Number.isInteger(val)) {
      throw new Error("Invalid page number.");
    }
    if (!this.pdfDocument) {
      return;
    }

    // #716 modified by ngx-extended-pdf-viewer
    const flip = Math.abs(this._currentPageNumber - val) <= 2;
    // #716 end of modification

    // The intent can be to just reset a scroll position and/or scale.
    if (!this._setCurrentPageNumber(val, /* resetCurrentPageView = */ true)) {
      globalThis.ngxConsole.error(`currentPageNumber: "${val}" is not a valid page.`);
    }
    // #716 modified by ngx-extended-pdf-viewer
    if (this.pageFlip) {
      if (flip) {
        this.pageFlip.flip(val - 1);
      } else {
        this.pageFlip.turnToPage(val - 1);
      }
      this.ensureAdjacentPagesAreLoaded();
    }
    // #716 end of modification
  }

  /** #495 modified by ngx-extended-pdf-viewer */
  hidePagesDependingOnpageViewMode() {
    if (this.pageViewMode === "book") {
      if (!this.pageFlip) {
        setTimeout(() => {
          if (!this.pageFlip) {
            const page1 = this._pages[0].div;
            const htmlParentElement = page1.parentElement;
            const viewer = htmlParentElement.parentElement;
            viewer.style.width = 2 * page1.clientWidth + "px";
            viewer.style.overflow = "hidden";
            viewer.style.marginLeft = "auto";
            viewer.style.marginRight = "auto";
            this.pageFlip = new PageFlip(htmlParentElement, {
              width: page1.clientWidth,
              height: page1.clientHeight,
              showCover: true,
              size: "fixed",
            });
            this.pageFlip.loadFromHTML(document.querySelectorAll(".page"));
            // triggered by page turning
            this.pageFlip.on("flip", e => {
              if (this._currentPageNumber !== e.data + 1) {
                this._setCurrentPageNumber(e.data + 1, false);
              }
            });
          }
        }, 100);
      }
      // #716 end of modification
    }
  }
  /** end of modification */

  /**
   * @returns {boolean} Whether the pageNumber is valid (within bounds).
   * @private
   */
  async _setCurrentPageNumber(val, resetCurrentPageView = false) {
    if (this._currentPageNumber === val) {
      if (resetCurrentPageView) {
        this.#resetCurrentPageView();
      }
      return true;
    }

    if (!(0 < val && val <= this.pagesCount)) {
      return false;
    }
    const previous = this._currentPageNumber;
    this._currentPageNumber = val;

    /** #495 modified by ngx-extended-pdf-viewer */
    this.hidePagesDependingOnpageViewMode();
    // #716 modified by ngx-extended-pdf-viewer
    if (this.pageViewMode === "book" || this.pageViewMode === "infinite-scroll") {
      const pageView = this._pages[this.currentPageNumber - 1];
      if (pageView.div.parentElement.classList.contains("spread")) {
        pageView.div.parentElement.childNodes.forEach(async div => {
          const pageNumber = Number(div.getAttribute("data-page-number"));
          const pv = this._pages[pageNumber - 1];
          await this.#ensurePdfPageLoaded(pv);
          this.renderingQueue.renderView(pv);
          div.style.display = "inline-block";
        });
      } else {
        await this.#ensurePdfPageLoaded(pageView);
        this.renderingQueue.renderView(pageView);

        // #716 modified by ngx-extended-pdf-viewer
        if (this.#pageViewMode === "book") {
          this.ensureAdjacentPagesAreLoaded();
        }
        // #716 modified by ngx-extended-pdf-viewer
      }
    }
    /** end of modification */

    this.eventBus.dispatch("pagechanging", {
      source: this,
      pageNumber: val,
      pageLabel: this._pageLabels?.[val - 1] ?? null,
      previous,
    });

    if (resetCurrentPageView) {
      this.#resetCurrentPageView();
    }
    return true;
  }

  // #950 modified by ngx-extended-pdf-viewer
  /**
   * Adds a page to the rendering queue
   * @param {number} pageIndex Index of the page to render
   * @returns {boolean} false, if the page has already been rendered
   * or if it's out of range
   */
  addPageToRenderQueue(pageIndex = 0) {
    if (pageIndex >= 0 && pageIndex <= this._pages.length - 1) {
      const pageView = this._pages[pageIndex];
      const isLoading = pageView.renderingState === RenderingStates.INITIAL;
      if (isLoading) {
        this.#ensurePdfPageLoaded(pageView).then(() => {
          // todo: this cancels any rendering that's already in progress
          this.renderingQueue.renderView(pageView);
        });
        return true;
      }
    }
    return false;
  }
  // #950 end of modification by ngx-extended-pdf-viewer

  // #716 modified by ngx-extended-pdf-viewer
  async ensureAdjacentPagesAreLoaded() {
    const advances = [0, 1, -1, 2, -2, -3];
    let offset = 0;
    if (this.currentPageNumber % 2 === 1) {
      offset = -1;
    }
    let renderAsynchronously = false;
    for (const advance of advances) {
      const pageIndex = this.currentPageNumber + advance + offset;
      if (pageIndex >= 0 && pageIndex < this._pages.length) {
        try {
          const pageView = this._pages[pageIndex];
          await this.#ensurePdfPageLoaded(pageView);

          const isAlreadyRendering = this._pages.some(
            pv => pv.renderingState === RenderingStates.RUNNING || pv.renderingState === RenderingStates.PAUSED
          );
          if (isAlreadyRendering || renderAsynchronously) {
            const loader = () => this.adjacentPagesRenderer(loader, pageIndex);
            this.eventBus._on("pagerendered", loader);
            this.eventBus._on("thumbnailRendered", loader);
          } else {
            renderAsynchronously = this.adjacentPagesRenderer(null, pageIndex);
          }
        } catch (exception) {
          console.log("Exception during pre-rendering page " + pageIndex, exception);
        }
      }
    }
  }

  adjacentPagesRenderer(self, pageIndex) {
    const isAlreadyRendering = this._pages.find(pageView => pageView.renderingState === RenderingStates.RUNNING);
    if (isAlreadyRendering) {
      // renderView() cancels any rendering in progress -
      // let's wait until the page has rendered
      return true;
    }
    const pausedRendering = this._pages.find(pageView => pageView.renderingState === RenderingStates.PAUSED);
    if (pausedRendering) {
      // another page or thumbnail has already been requested,
      // so let's wait until it has finished
      this.renderingQueue.renderView(pausedRendering);
      return true;
    }
    if (self) {
      this.eventBus._off("pagerendered", self);
      this.eventBus._off("thumbnailRendered", self);
    }

    if (pageIndex >= 0 && pageIndex < this._pages.length) {
      const pageView = this._pages[pageIndex];
      const needsToBeRendered = pageView.renderingState === RenderingStates.INITIAL;
      if (needsToBeRendered) {
        this.renderingQueue.renderView(pageView);
        return true;
      }
    }
    return false;
  }
  // #716 modified by ngx-extended-pdf-viewer

  /**
   * @type {string|null} Returns the current page label, or `null` if no page
   *   labels exist.
   */
  get currentPageLabel() {
    return this._pageLabels?.[this._currentPageNumber - 1] ?? null;
  }

  /**
   * @param {string} val - The page label.
   */
  set currentPageLabel(val) {
    if (!this.pdfDocument) {
      return;
    }
    let page = val | 0; // Fallback page number.
    if (this._pageLabels) {
      const i = this._pageLabels.indexOf(val);
      if (i >= 0) {
        page = i + 1;
      }
    }
    // The intent can be to just reset a scroll position and/or scale.
    if (!this._setCurrentPageNumber(page, /* resetCurrentPageView = */ true)) {
      globalThis.ngxConsole.error(`currentPageLabel: "${val}" is not a valid page.`);
    }
  }

  /**
   * @type {number}
   */
  get currentScale() {
    return this._currentScale !== UNKNOWN_SCALE
      ? this._currentScale
      : DEFAULT_SCALE;
  }

  /**
   * @param {number} val - Scale of the pages in percents.
   */
  set currentScale(val) {
    if (isNaN(val)) {
      throw new Error("Invalid numeric scale.");
    }
    if (!this.pdfDocument) {
      return;
    }
    this.#setScale(val, { noScroll: false });
  }

  /**
   * @type {string}
   */
  get currentScaleValue() {
    return this._currentScaleValue;
  }

  /**
   * @param val - The scale of the pages (in percent or predefined value).
   */
  set currentScaleValue(val) {
    if (!this.pdfDocument) {
      return;
    }
    this.#setScale(val, { noScroll: false });
  }

  /**
   * @type {number}
   */
  get pagesRotation() {
    return this._pagesRotation;
  }

  /**
   * @param {number} rotation - The rotation of the pages (0, 90, 180, 270).
   */
  set pagesRotation(rotation) {
    if (!isValidRotation(rotation)) {
      throw new Error("Invalid pages rotation angle.");
    }
    if (!this.pdfDocument) {
      return;
    }
    // Normalize the rotation, by clamping it to the [0, 360) range.
    rotation %= 360;
    if (rotation < 0) {
      rotation += 360;
    }
    if (this._pagesRotation === rotation) {
      return; // The rotation didn't change.
    }
    this._pagesRotation = rotation;

    const pageNumber = this._currentPageNumber;

    this.refresh(true, { rotation });

    // Prevent errors in case the rotation changes *before* the scale has been
    // set to a non-default value.
    if (this._currentScaleValue) {
      this.#setScale(this._currentScaleValue, { noScroll: true });
    }

    this.eventBus.dispatch("rotationchanging", {
      source: this,
      pagesRotation: rotation,
      pageNumber,
    });

    if (this.defaultRenderingQueue) {
      this.update();
    }
  }

  get firstPagePromise() {
    return this.pdfDocument ? this._firstPageCapability.promise : null;
  }

  get onePageRendered() {
    return this.pdfDocument ? this._onePageRenderedCapability.promise : null;
  }

  get pagesPromise() {
    return this.pdfDocument ? this._pagesCapability.promise : null;
  }

  get _layerProperties() {
    const self = this;
    return shadow(this, "_layerProperties", {
      get annotationEditorUIManager() {
        return self.#annotationEditorUIManager;
      },
      get annotationStorage() {
        return self.pdfDocument?.annotationStorage;
      },
      get downloadManager() {
        return self.downloadManager;
      },
      get enableScripting() {
        return !!self._scriptingManager;
      },
      get fieldObjectsPromise() {
        return self.pdfDocument?.getFieldObjects();
      },
      get findController() {
        return self.findController;
      },
      get hasJSActionsPromise() {
        return self.pdfDocument?.hasJSActions();
      },
      get linkService() {
        return self.linkService;
      },
    });
  }

  /**
   * Currently only *some* permissions are supported.
   * @returns {Object}
   */
  #initializePermissions(permissions) {
    const params = {
      annotationEditorMode: this.#annotationEditorMode,
      annotationMode: this.#annotationMode,
      textLayerMode: this.#textLayerMode,
    };
    if (!permissions) {
      return params;
    }

    if (
      !permissions.includes(PermissionFlag.COPY) &&
      this.#textLayerMode === TextLayerMode.ENABLE
    ) {
      params.textLayerMode = TextLayerMode.ENABLE_PERMISSIONS;
    }

    if (!permissions.includes(PermissionFlag.MODIFY_CONTENTS)) {
      params.annotationEditorMode = AnnotationEditorType.DISABLE;
    }

    if (
      !permissions.includes(PermissionFlag.MODIFY_ANNOTATIONS) &&
      !permissions.includes(PermissionFlag.FILL_INTERACTIVE_FORMS) &&
      this.#annotationMode === AnnotationMode.ENABLE_FORMS
    ) {
      params.annotationMode = AnnotationMode.ENABLE;
    }

    return params;
  }

  async #onePageRenderedOrForceFetch() {
    // Unless the viewer *and* its pages are visible, rendering won't start and
    // `this._onePageRenderedCapability` thus won't be resolved.
    // To ensure that automatic printing, on document load, still works even in
    // those cases we force-allow fetching of all pages when:
    //  - The current window/tab is inactive, which will prevent rendering since
    //    `requestAnimationFrame` is being used; fixes bug 1746213.
    //  - The viewer is hidden in the DOM, e.g. in a `display: none` <iframe>
    //    element; fixes bug 1618621.
    //  - The viewer is visible, but none of the pages are (e.g. if the
    //    viewer is very small); fixes bug 1618955.
    if (
      document.visibilityState === "hidden" ||
      !this.container.offsetParent ||
      this._getVisiblePages().views.length === 0
    ) {
      return;
    }

    // Handle the window/tab becoming inactive *after* rendering has started;
    // fixes (another part of) bug 1746213.
    const visibilityChangePromise = new Promise(resolve => {
      this.#onVisibilityChange = () => {
        if (document.visibilityState !== "hidden") {
          return;
        }
        resolve();
      };
      document.addEventListener("visibilitychange", this.#onVisibilityChange);
    });

    await Promise.race([
      this._onePageRenderedCapability.promise,
      visibilityChangePromise,
    ]);
    // Ensure that the "visibilitychange" listener is always removed.
    document.removeEventListener("visibilitychange", this.#onVisibilityChange);
    this.#onVisibilityChange = null;
  }

  async getAllText() {
    const texts = [];
    const buffer = [];
    for (
      let pageNum = 1, pagesCount = this.pdfDocument.numPages;
      pageNum <= pagesCount;
      ++pageNum
    ) {
      if (this.#interruptCopyCondition) {
        return null;
      }
      buffer.length = 0;
      const page = await this.pdfDocument.getPage(pageNum);
      // By default getTextContent pass disableNormalization equals to false
      // which is fine because we want a normalized string.
      const { items } = await page.getTextContent();
      for (const item of items) {
        if (item.str) {
          buffer.push(item.str);
        }
        if (item.hasEOL) {
          buffer.push("\n");
        }
      }
      texts.push(removeNullCharacters(buffer.join("")));
    }

    return texts.join("\n");
  }

  #copyCallback(textLayerMode, event) {
    const selection = document.getSelection();
    const { focusNode, anchorNode } = selection;
    if (
      anchorNode &&
      focusNode &&
      selection.containsNode(this.#hiddenCopyElement)
    ) {
      // About the condition above:
      //  - having non-null anchorNode and focusNode are here to guaranty that
      //    we have at least a kind of selection.
      //  - this.#hiddenCopyElement is an invisible element which is impossible
      //    to select manually (its display is none) but ctrl+A will select all
      //    including this element so having it in the selection means that all
      //    has been selected.

      if (
        this.#getAllTextInProgress ||
        textLayerMode === TextLayerMode.ENABLE_PERMISSIONS
      ) {
        event.preventDefault();
        event.stopPropagation();
        return;
      }
      this.#getAllTextInProgress = true;

      // TODO: if all the pages are rendered we don't need to wait for
      // getAllText and we could just get text from the Selection object.

      // Select all the document.
      const savedCursor = this.container.style.cursor;
      this.container.style.cursor = "wait";

      const interruptCopy = ev =>
        (this.#interruptCopyCondition = ev.key === "Escape");
      window.addEventListener("keydown", interruptCopy);

      this.getAllText()
        .then(async text => {
          if (text !== null) {
            await navigator.clipboard.writeText(text);
          }
        })
        .catch(reason => {
          console.warn(
            `Something goes wrong when extracting the text: ${reason.message}`
          );
        })
        .finally(() => {
          this.#getAllTextInProgress = false;
          this.#interruptCopyCondition = false;
          window.removeEventListener("keydown", interruptCopy);
          this.container.style.cursor = savedCursor;
        });

      event.preventDefault();
      event.stopPropagation();
    }
  }

  /**
   * @param {PDFDocumentProxy} pdfDocument
   */
  setDocument(pdfDocument) {
    if (this.pdfDocument) {
      this.eventBus.dispatch("pagesdestroy", { source: this });

      this._cancelRendering();
      this._resetView();

      this.findController?.setDocument(null);
      this._scriptingManager?.setDocument(null);

      if (this.#annotationEditorUIManager) {
        this.#annotationEditorUIManager.destroy();
        this.#annotationEditorUIManager = null;
      }
    }

    this.pdfDocument = pdfDocument;
    if (!pdfDocument) {
      return;
    }
    const pagesCount = pdfDocument.numPages;
    const firstPagePromise = pdfDocument.getPage(1);
    // Rendering (potentially) depends on this, hence fetching it immediately.
    const optionalContentConfigPromise = pdfDocument.getOptionalContentConfig();
    const permissionsPromise = this.#enablePermissions
      ? pdfDocument.getPermissions()
      : Promise.resolve();

    // Given that browsers don't handle huge amounts of DOM-elements very well,
    // enforce usage of PAGE-scrolling when loading *very* long/large documents.
    if (pagesCount > PagesCountLimit.FORCE_SCROLL_MODE_PAGE) {
      console.warn(
        "Forcing PAGE-scrolling for performance reasons, given the length of the document."
      );
      const mode = (this._scrollMode = ScrollMode.PAGE);
      this.eventBus.dispatch("scrollmodechanged", { source: this, mode });
    }

    this._pagesCapability.promise.then(
      () => {
        this.eventBus.dispatch("pagesloaded", { source: this, pagesCount });
      },
      () => {
        /* Prevent "Uncaught (in promise)"-messages in the console. */
      }
    );

    this._onBeforeDraw = evt => {
      const pageView = this._pages[evt.pageNumber - 1];
      if (!pageView) {
        return;
      }
      // Add the page to the buffer at the start of drawing. That way it can be
      // evicted from the buffer and destroyed even if we pause its rendering.
      this.#buffer.push(pageView);
    };
    this.eventBus._on("pagerender", this._onBeforeDraw);

    this._onAfterDraw = evt => {
      if (evt.cssTransform || this._onePageRenderedCapability.settled) {
        return;
      }
      this._onePageRenderedCapability.resolve({ timestamp: evt.timestamp });

      this.eventBus._off("pagerendered", this._onAfterDraw);
      this._onAfterDraw = null;
    };
    this.eventBus._on("pagerendered", this._onAfterDraw);

    // Fetch a single page so we can get a viewport that will be the default
    // viewport for all pages
    Promise.all([firstPagePromise, permissionsPromise])
      .then(([firstPdfPage, permissions]) => {
        if (pdfDocument !== this.pdfDocument) {
          return; // The document was closed while the first page resolved.
        }
        this._firstPageCapability.resolve(firstPdfPage);
        this._optionalContentConfigPromise = optionalContentConfigPromise;

        const { annotationEditorMode, annotationMode, textLayerMode } =
          this.#initializePermissions(permissions);

        if (textLayerMode !== TextLayerMode.DISABLE) {
          const element = (this.#hiddenCopyElement =
            document.createElement("div"));
          element.id = "hiddenCopyElement";
          this.viewer.before(element);
        }

        if (annotationEditorMode !== AnnotationEditorType.DISABLE) {
          const mode = annotationEditorMode;

          if (pdfDocument.isPureXfa) {
            console.warn("Warning: XFA-editing is not implemented.");
          } else if (isValidAnnotationEditorMode(mode)) {
            this.#annotationEditorUIManager = new AnnotationEditorUIManager(
              this.container,
              this.viewer,
              this.#altTextManager,
              this.eventBus,
              pdfDocument,
              this.pageColors,
              this.#annotationEditorHighlightColors
            );
            this.eventBus.dispatch("annotationeditoruimanager", {
              source: this,
              uiManager: this.#annotationEditorUIManager,
            });
            if (mode !== AnnotationEditorType.NONE) {
              this.#annotationEditorUIManager.updateMode(mode);
            }
          } else {
            console.error(`Invalid AnnotationEditor mode: ${mode}`);
          }
        }

        const viewerElement =
          this._scrollMode === ScrollMode.PAGE ? null : this.viewer;
        const scale = this.currentScale;
        const viewport = firstPdfPage.getViewport({
          scale: scale * PixelsPerInch.PDF_TO_CSS_UNITS,
        });
        // Ensure that the various layers always get the correct initial size,
        // see issue 15795.
        this.viewer.style.setProperty("--scale-factor", viewport.scale);
        if (
          this.pageColors?.foreground === "CanvasText" ||
          this.pageColors?.background === "Canvas"
        ) {
          this.viewer.style.setProperty(
            "--hcm-highlight-filter",
            pdfDocument.filterFactory.addHighlightHCMFilter(
              "highlight",
              "CanvasText",
              "Canvas",
              "HighlightText",
              "Highlight"
            )
          );
          this.viewer.style.setProperty(
            "--hcm-highlight-selected-filter",
            pdfDocument.filterFactory.addHighlightHCMFilter(
              "highlight_selected",
              "CanvasText",
              "Canvas",
              "HighlightText",
              "ButtonText"
            )
          );
        }

        for (let pageNum = 1; pageNum <= pagesCount; ++pageNum) {
          const pageView = new PDFPageView({
            container: viewerElement,
            eventBus: this.eventBus,
            id: pageNum,
            scale,
            defaultViewport: viewport.clone(),
            optionalContentConfigPromise,
            renderingQueue: this.renderingQueue,
            textLayerMode,
            annotationMode,
            imageResourcesPath: this.imageResourcesPath,
<<<<<<< HEAD
            removePageBorders: this.removePageBorders, // #194
            useOnlyCssZoom: this.useOnlyCssZoom,
            isOffscreenCanvasSupported: this.isOffscreenCanvasSupported,
=======
>>>>>>> a6e0b029
            maxCanvasPixels: this.maxCanvasPixels,
            pageColors: this.pageColors,
            l10n: this.l10n,
            layerProperties: this._layerProperties,
          });
          this._pages.push(pageView);
        }
        // Set the first `pdfPage` immediately, since it's already loaded,
        // rather than having to repeat the `PDFDocumentProxy.getPage` call in
        // the `this.#ensurePdfPageLoaded` method before rendering can start.
        const firstPageView = this._pages[0];
        if (firstPageView) {
          firstPageView.setPdfPage(firstPdfPage);
          this.linkService.cachePageRef(1, firstPdfPage.ref);
        }

        if (this._scrollMode === ScrollMode.PAGE) {
          // Ensure that the current page becomes visible on document load.
          this.#ensurePageViewVisible();
        } else if (this._spreadMode !== SpreadMode.NONE) {
          this._updateSpreadMode();
        }

        // Fetch all the pages since the viewport is needed before printing
        // starts to create the correct size canvas. Wait until one page is
        // rendered so we don't tie up too many resources early on.
        this.#onePageRenderedOrForceFetch().then(async () => {
          this.findController?.setDocument(pdfDocument); // Enable searching.
          this._scriptingManager?.setDocument(pdfDocument); // Enable scripting.

          if (this.#hiddenCopyElement) {
            this.#copyCallbackBound = this.#copyCallback.bind(
              this,
              textLayerMode
            );
            document.addEventListener("copy", this.#copyCallbackBound);
          }

          if (this.#annotationEditorUIManager) {
            // Ensure that the Editor buttons, in the toolbar, are updated.
            this.eventBus.dispatch("annotationeditormodechanged", {
              source: this,
              mode: this.#annotationEditorMode,
            });
          }

          // In addition to 'disableAutoFetch' being set, also attempt to reduce
          // resource usage when loading *very* long/large documents.
          if (
            pdfDocument.loadingParams.disableAutoFetch ||
            pagesCount > PagesCountLimit.FORCE_LAZY_PAGE_INIT
          ) {
            // XXX: Printing is semi-broken with auto fetch disabled.
            this._pagesCapability.resolve();
            return;
          }
          let getPagesLeft = pagesCount - 1; // The first page was already loaded.

          if (getPagesLeft <= 0) {
            this._pagesCapability.resolve();
            return;
          }

  		  // #716 modified by ngx-extended-pdf-viewer
          if (this.#pageViewMode === "book") {
            await this.ensureAdjacentPagesAreLoaded();
          }
          // #716 end of modification by ngx-extended-pdf-viewer

          for (let pageNum = 2; pageNum <= pagesCount; ++pageNum) {
            const promise = pdfDocument.getPage(pageNum).then(
              pdfPage => {
                const pageView = this._pages[pageNum - 1];
                if (!pageView.pdfPage) {
                  pageView.setPdfPage(pdfPage);
                }
                this.linkService.cachePageRef(pageNum, pdfPage.ref);
                if (--getPagesLeft === 0) {
                  this._pagesCapability.resolve();
                }
              },
              reason => {
                console.error(
                  `Unable to get page ${pageNum} to initialize viewer`,
                  reason
                );
                if (--getPagesLeft === 0) {
                  this._pagesCapability.resolve();
                }
              }
            );

            if (pageNum % PagesCountLimit.PAUSE_EAGER_PAGE_INIT === 0) {
              await promise;
            }
          }
        });

        /** #495 modified by ngx-extended-pdf-viewer */
        this.hidePagesDependingOnpageViewMode();
        /** end of modification */

        this.eventBus.dispatch("pagesinit", { source: this });

        pdfDocument.getMetadata().then(({ info }) => {
          if (pdfDocument !== this.pdfDocument) {
            return; // The document was closed while the metadata resolved.
          }
          if (info.Language) {
            this.viewer.lang = info.Language;
          }
        });

        if (this.defaultRenderingQueue) {
          this.update();
        }
      })
      .catch(reason => {
        globalThis.ngxConsole.error("Unable to initialize viewer", reason);

        this._pagesCapability.reject(reason);
      });
  }

  /**
   * @param {Array|null} labels
   */
  setPageLabels(labels) {
    if (!this.pdfDocument) {
      return;
    }
    if (!labels) {
      this._pageLabels = null;
    } else if (
      !(Array.isArray(labels) && this.pdfDocument.numPages === labels.length)
    ) {
      this._pageLabels = null;
      globalThis.ngxConsole.error(`setPageLabels: Invalid page labels.`);
    } else {
      this._pageLabels = labels;
    }
    // Update all the `PDFPageView` instances.
    for (let i = 0, ii = this._pages.length; i < ii; i++) {
      this._pages[i].setPageLabel(this._pageLabels?.[i] ?? null);
    }
  }

  _resetView() {
    this._pages = [];
    this._currentPageNumber = 1;
    this._currentScale = UNKNOWN_SCALE;
    this._currentScaleValue = null;
    this._pageLabels = null;
    // #950 modified by ngx-extended-pdf-viewer
    const bufferSize = Number(PDFViewerApplicationOptions.get("defaultCacheSize")) || DEFAULT_CACHE_SIZE;
    this.#buffer = new PDFPageViewBuffer(bufferSize);
    // #950 end of modification by ngx-extended-pdf-viewer
    this._location = null;
    this._pagesRotation = 0;
    this._optionalContentConfigPromise = null;
    this._firstPageCapability = new PromiseCapability();
    this._onePageRenderedCapability = new PromiseCapability();
    this._pagesCapability = new PromiseCapability();
    this._scrollMode = ScrollMode.VERTICAL;
    this._previousScrollMode = ScrollMode.UNKNOWN;
    this._spreadMode = SpreadMode.NONE;

    this.#scrollModePageState = {
      previousPageNumber: 1,
      scrollDown: true,
      pages: [],
    };

    if (this._onBeforeDraw) {
      this.eventBus._off("pagerender", this._onBeforeDraw);
      this._onBeforeDraw = null;
    }
    if (this._onAfterDraw) {
      this.eventBus._off("pagerendered", this._onAfterDraw);
      this._onAfterDraw = null;
    }
    if (this.#onVisibilityChange) {
      document.removeEventListener(
        "visibilitychange",
        this.#onVisibilityChange
      );
      this.#onVisibilityChange = null;
    }
    // Remove the pages from the DOM...
    this.viewer.textContent = "";
    // ... and reset the Scroll mode CSS class(es) afterwards.
    this._updateScrollMode();

    this.viewer.removeAttribute("lang");

    if (this.#hiddenCopyElement) {
      document.removeEventListener("copy", this.#copyCallbackBound);
      this.#copyCallbackBound = null;

      this.#hiddenCopyElement.remove();
      this.#hiddenCopyElement = null;
    }
  }

  #ensurePageViewVisible() {
    if (this._scrollMode !== ScrollMode.PAGE) {
      throw new Error("#ensurePageViewVisible: Invalid scrollMode value.");
    }
    const pageNumber = this._currentPageNumber,
      state = this.#scrollModePageState,
      viewer = this.viewer;

    // Temporarily remove all the pages from the DOM...
    viewer.textContent = "";
    // ... and clear out the active ones.
    state.pages.length = 0;

    if (this._spreadMode === SpreadMode.NONE && !this.isInPresentationMode) {
      // Finally, append the new page to the viewer.
      const pageView = this._pages[pageNumber - 1];
      viewer.append(pageView.div);

      state.pages.push(pageView);
    } else {
      const pageIndexSet = new Set(),
        parity = this._spreadMode - 1;

      // Determine the pageIndices in the new spread.
      if (parity === -1) {
        // PresentationMode is active, with `SpreadMode.NONE` set.
        pageIndexSet.add(pageNumber - 1);
      } else if (pageNumber % 2 !== parity) {
        // Left-hand side page.
        pageIndexSet.add(pageNumber - 1);
        pageIndexSet.add(pageNumber);
      } else {
        // Right-hand side page.
        pageIndexSet.add(pageNumber - 2);
        pageIndexSet.add(pageNumber - 1);
      }

      // Finally, append the new pages to the viewer and apply the spreadMode.
      const spread = document.createElement("div");
      spread.className = "spread";

      if (this.isInPresentationMode) {
        const dummyPage = document.createElement("div");
        dummyPage.className = "dummyPage";
        spread.append(dummyPage);
      }

      for (const i of pageIndexSet) {
        const pageView = this._pages[i];
        if (!pageView) {
          continue;
        }
        spread.append(pageView.div);

        state.pages.push(pageView);
      }
      viewer.append(spread);
    }

    state.scrollDown = pageNumber >= state.previousPageNumber;
    state.previousPageNumber = pageNumber;
  }

  _scrollUpdate() {
    if (this.pagesCount === 0) {
      return;
    }
    this.update();
  }

  // #1301 modified by ngx-extended-pdf-viewer:
  // add an API to allow to scroll within a page
  scrollPagePosIntoView(pageNumber, pageSpot) {
    const pageDiv = this._pages[pageNumber - 1].div;

    if (pageSpot) {
      const targetPageSpot = { ...pageSpot };
      if (typeof targetPageSpot.top === "string") {
        if (targetPageSpot.top.endsWith("%")) {
          const percent = Number(targetPageSpot.top.replace("%", ""));
          const viewerHeight = this.viewer.querySelector(".page")?.clientHeight;
          let height = pageDiv.clientHeight ? pageDiv.clientHeight : viewerHeight;
          const visibleWindowHeight = this.viewer.parentElement.clientHeight;
          height = Math.max(0, height - visibleWindowHeight);
          targetPageSpot.top = (percent * height) / 100;
        }
      }
      if (typeof targetPageSpot.left === "string") {
        if (targetPageSpot.left.endsWith("%")) {
          const percent = Number(targetPageSpot.left.replace("%", ""));
          const viewerWidth = this.viewer.querySelector(".page")?.clientWidth;
          const width = pageDiv.clientWidth ? pageDiv.clientWidth : viewerWidth;
          targetPageSpot.left = (percent * width) / 100;
        }
      }
      this.#scrollIntoView({ div: pageDiv, id: pageNumber }, targetPageSpot);
    } else {
      this.#scrollIntoView({ pageDiv, pageNumber });
    }
  }
  // #1301 end of modification by ngx-extended-pdf-viewer

  #scrollIntoView(pageView, pageSpot = null) {
    // modified by ngx-extended-pdf-viewer
    // to fix a bug that's basically caused by the showcase demo
    if (!pageView) {
      return;
    }
    // end of modification by ngx-extended-pdf-viewer
    const { div, id } = pageView;

    // Ensure that `this._currentPageNumber` is correct, when `#scrollIntoView`
    // is called directly (and not from `#resetCurrentPageView`).
    if (this._currentPageNumber !== id) {
      this._setCurrentPageNumber(id);
    }
    if (this._scrollMode === ScrollMode.PAGE) {
      this.#ensurePageViewVisible();
      // Ensure that rendering always occurs, to avoid showing a blank page,
      // even if the current position doesn't change when the page is scrolled.
      this.update();
    }

    if (!pageSpot && !this.isInPresentationMode) {
      const left = div.offsetLeft + div.clientLeft,
        right = left + div.clientWidth;
      const { scrollLeft, clientWidth } = this.container;
      if (
        this._scrollMode === ScrollMode.HORIZONTAL ||
        left < scrollLeft ||
        right > scrollLeft + clientWidth
      ) {
        pageSpot = { left: 0, top: 0 };
      }
    }
    scrollIntoView(div, pageSpot, false, this.pageViewMode === "infinite-scroll");

    // Ensure that the correct *initial* document position is set, when any
    // OpenParameters are used, for documents with non-default Scroll/Spread
    // modes (fixes issue 15695). This is necessary since the scroll-handler
    // invokes the `update`-method asynchronously, and `this._location` could
    // thus be wrong when the initial zooming occurs in the default viewer.
    if (!this._currentScaleValue && this._location) {
      this._location = null;
    }
  }

  /**
   * Prevent unnecessary re-rendering of all pages when the scale changes
   * only because of limited numerical precision.
   */
  #isSameScale(newScale) {
    return (
      newScale === this._currentScale ||
      Math.abs(newScale - this._currentScale) < 1e-15
    );
  }

  #setScaleUpdatePages(
    newScale,
    newValue,
    { noScroll = false, preset = false, drawingDelay = -1 }
  ) {
    const previousScale = isNaN(Number(this.currentScale)) ? undefined : Number(this.currentScale);
    const previousScaleValue = this.currentScaleValue;
    this._currentScaleValue = newValue.toString();

    if (this.#isSameScale(newScale)) {
      if (preset) {
        this.eventBus.dispatch("scalechanging", {
          source: this,
          scale: newScale,
          presetValue: newValue,
          previousScale,
          previousPresetValue: previousScaleValue,
        });
      }
      return;
    }

    this.viewer.style.setProperty(
      "--scale-factor",
      newScale * PixelsPerInch.PDF_TO_CSS_UNITS
    );

    const postponeDrawing = drawingDelay >= 0 && drawingDelay < 1000;
    this.refresh(true, {
      scale: newScale,
      drawingDelay: postponeDrawing ? drawingDelay : -1,
    });

    if (postponeDrawing) {
      this.#scaleTimeoutId = setTimeout(() => {
        this.#scaleTimeoutId = null;
        this.refresh();
      }, drawingDelay);
    }

    this._currentScale = newScale;

    if (!noScroll) {
      let page = this._currentPageNumber,
        dest;
      if (
        this._location &&
        !(this.isInPresentationMode || this.isChangingPresentationMode)
      ) {
        page = this._location.pageNumber;
        dest = [
          null,
          { name: "XYZ" },
          this._location.left,
          this._location.top,
          null,
        ];
      }
      this.scrollPageIntoView({
        pageNumber: page,
        destArray: dest,
        allowNegativeOffset: true,
      });
    }

    this.eventBus.dispatch("scalechanging", {
      source: this,
      scale: newScale,
      presetValue: preset ? newValue : undefined,
      previousScale,
      previousPresetValue: previousScaleValue,
    });

    if (this.defaultRenderingQueue) {
      this.update();
    }
  }

  get #pageWidthScaleFactor() {
    if (
      this._spreadMode !== SpreadMode.NONE &&
      this._scrollMode !== ScrollMode.HORIZONTAL
    ) {
      return 2;
    }
    return 1;
  }

  #setScale(value, options) {
    // #90 modified by ngx-extended-pdf-viewer
    if (!value) {
      value = "auto";
    }
    // #90 end of modification
    let scale = parseFloat(value);
    // #1095 modified by ngx-extended-pdf-viewer: prevent duplicate rendering
    if (this._currentScale === scale) {
      return; // nothing to do
    }
    // #1095 end of modification

    if (scale > 0) {
      options.preset = false;
      this.#setScaleUpdatePages(scale, value, options);
    } else {
      const currentPage = this._pages[this._currentPageNumber - 1];
      if (!currentPage) {
        return;
      }
      let hPadding = SCROLLBAR_PADDING,
        vPadding = VERTICAL_PADDING;

      if (this.isInPresentationMode) {
        // Pages have a 2px (transparent) border in PresentationMode, see
        // the `web/pdf_viewer.css` file.
        hPadding = vPadding = 4; // 2 * 2px
        if (this._spreadMode !== SpreadMode.NONE) {
          // Account for two pages being visible in PresentationMode, thus
          // "doubling" the total border width.
          hPadding *= 2;
        }
      } else if (
        (typeof PDFJSDev === "undefined" || PDFJSDev.test("GENERIC")) &&
        this.removePageBorders
      ) {
        hPadding = vPadding = 0;
      } else if (this._scrollMode === ScrollMode.HORIZONTAL) {
        [hPadding, vPadding] = [vPadding, hPadding]; // Swap the padding values.
      }
      const pageWidthScale =
        (((this.container.clientWidth - hPadding) / currentPage.width) *
          currentPage.scale) /
        this.#pageWidthScaleFactor;
      const pageHeightScale =
        ((this.container.clientHeight - vPadding) / currentPage.height) *
        currentPage.scale;
      switch (value) {
        case "page-actual":
          scale = 1;
          break;
        case "page-width":
          scale = pageWidthScale;
          break;
        case "page-height":
          scale = pageHeightScale;
          break;
        case "page-fit":
          scale = Math.min(pageWidthScale, pageHeightScale);
          break;
        case "auto":
          // For pages in landscape mode, fit the page height to the viewer
          // *unless* the page would thus become too wide to fit horizontally.
          const horizontalScale = isPortraitOrientation(currentPage)
            ? pageWidthScale
            : Math.min(pageHeightScale, pageWidthScale);
          scale = Math.min(MAX_AUTO_SCALE, horizontalScale);
          break;
        default:
          globalThis.ngxConsole.error(`#setScale: "${value}" is an unknown zoom value.`);
          return;
      }
      options.preset = true;
      this.#setScaleUpdatePages(scale, value, options);
    }
  }

  /**
   * Refreshes page view: scrolls to the current page and updates the scale.
   */
  #resetCurrentPageView() {
    const pageView = this._pages[this._currentPageNumber - 1];

    if (this.isInPresentationMode) {
      // Fixes the case when PDF has different page sizes.
      this.#setScale(this._currentScaleValue, { noScroll: true });
    }
    this.#scrollIntoView(pageView);
  }

  /**
   * @param {string} label - The page label.
   * @returns {number|null} The page number corresponding to the page label,
   *   or `null` when no page labels exist and/or the input is invalid.
   */
  pageLabelToPageNumber(label) {
    if (!this._pageLabels) {
      return null;
    }
    const i = this._pageLabels.indexOf(label);
    if (i < 0) {
      return null;
    }
    return i + 1;
  }

  /**
   * @typedef {Object} ScrollPageIntoViewParameters
   * @property {number} pageNumber - The page number.
   * @property {Array} [destArray] - The original PDF destination array, in the
   *   format: <page-ref> </XYZ|/FitXXX> <args..>
   * @property {boolean} [allowNegativeOffset] - Allow negative page offsets.
   *   The default value is `false`.
   * @property {boolean} [ignoreDestinationZoom] - Ignore the zoom argument in
   *   the destination array. The default value is `false`.
   */

  /**
   * Scrolls page into view.
   * @param {ScrollPageIntoViewParameters} params
   */
  scrollPageIntoView({
    pageNumber,
    destArray = null,
    allowNegativeOffset = false,
    ignoreDestinationZoom = false,
  }) {
    if (!this.pdfDocument) {
      return;
    }
    const pageView =
      Number.isInteger(pageNumber) && this._pages[pageNumber - 1];
    if (!pageView) {
      console.error(
        `scrollPageIntoView: "${pageNumber}" is not a valid pageNumber parameter.`
      );
      return;
    }

    if (this.isInPresentationMode || !destArray) {
      this._setCurrentPageNumber(pageNumber, /* resetCurrentPageView = */ true);
      return;
    }
    let x = 0,
      y = 0;
    let width = 0,
      height = 0,
      widthScale,
      heightScale;
    const changeOrientation = pageView.rotation % 180 !== 0;
    const pageWidth =
      (changeOrientation ? pageView.height : pageView.width) /
      pageView.scale /
      PixelsPerInch.PDF_TO_CSS_UNITS;
    const pageHeight =
      (changeOrientation ? pageView.width : pageView.height) /
      pageView.scale /
      PixelsPerInch.PDF_TO_CSS_UNITS;
    let scale = 0;
    switch (destArray[1].name) {
      case "XYZ":
        x = destArray[2];
        y = destArray[3];
        scale = destArray[4];
        // If x and/or y coordinates are not supplied, default to
        // _top_ left of the page (not the obvious bottom left,
        // since aligning the bottom of the intended page with the
        // top of the window is rarely helpful).
        x = x !== null ? x : 0;
        y = y !== null ? y : pageHeight;
        break;
      case "Fit":
      case "FitB":
        scale = "page-fit";
        break;
      case "FitH":
      case "FitBH":
        y = destArray[2];
        scale = "page-width";
        // According to the PDF spec, section 12.3.2.2, a `null` value in the
        // parameter should maintain the position relative to the new page.
        if (y === null && this._location) {
          x = this._location.left;
          y = this._location.top;
        } else if (typeof y !== "number" || y < 0) {
          // The "top" value isn't optional, according to the spec, however some
          // bad PDF generators will pretend that it is (fixes bug 1663390).
          y = pageHeight;
        }
        break;
      case "FitV":
      case "FitBV":
        x = destArray[2];
        width = pageWidth;
        height = pageHeight;
        scale = "page-height";
        break;
      case "FitR":
        x = destArray[2];
        y = destArray[3];
        width = destArray[4] - x;
        height = destArray[5] - y;
        let hPadding = SCROLLBAR_PADDING,
          vPadding = VERTICAL_PADDING;

        if (
          (typeof PDFJSDev === "undefined" || PDFJSDev.test("GENERIC")) &&
          this.removePageBorders
        ) {
          hPadding = vPadding = 0;
        }
        widthScale =
          (this.container.clientWidth - hPadding) /
          width /
          PixelsPerInch.PDF_TO_CSS_UNITS;
        heightScale =
          (this.container.clientHeight - vPadding) /
          height /
          PixelsPerInch.PDF_TO_CSS_UNITS;
        scale = Math.min(Math.abs(widthScale), Math.abs(heightScale));
        break;
      default:
        console.error(
          `scrollPageIntoView: "${destArray[1].name}" is not a valid destination type.`
        );
        return;
    }

    if (!ignoreDestinationZoom) {
      if (scale && scale !== this._currentScale) {
        this.currentScaleValue = scale;
      } else if (this._currentScale === UNKNOWN_SCALE) {
        this.currentScaleValue = DEFAULT_SCALE_VALUE;
      }
    }

    /** #495 modified by ngx-extended-pdf-viewer */
    this.#ensurePdfPageLoaded(pageView).then(() => {
      this.renderingQueue.renderView(pageView);
      if (this.pageViewMode === "single") {
        if (this.currentPageNumber !== pageNumber) {
          this.currentPageNumber = pageNumber;
        }
      }
    });
    /** end of modification */

    if (scale === "page-fit" && !destArray[4]) {
      this.#scrollIntoView(pageView);
      return;
    }

    const boundingRect = [
      pageView.viewport.convertToViewportPoint(x, y),
      pageView.viewport.convertToViewportPoint(x + width, y + height),
    ];
    let left = Math.min(boundingRect[0][0], boundingRect[1][0]);
    let top = Math.min(boundingRect[0][1], boundingRect[1][1]);

    if (!allowNegativeOffset) {
      // Some bad PDF generators will create destinations with e.g. top values
      // that exceeds the page height. Ensure that offsets are not negative,
      // to prevent a previous page from becoming visible (fixes bug 874482).
      left = Math.max(left, 0);
      top = Math.max(top, 0);
    }
    this.#scrollIntoView(pageView, /* pageSpot = */ { left, top });
  }

  _updateLocation(firstPage) {
    const currentScale = this._currentScale;
    const currentScaleValue = this._currentScaleValue;
    const normalizedScaleValue =
      parseFloat(currentScaleValue) === currentScale
        ? Math.round(currentScale * 10000) / 100
        : currentScaleValue;

    const pageNumber = firstPage.id;
    const currentPageView = this._pages[pageNumber - 1];
    const container = this.container;
    const topLeft = currentPageView.getPagePoint(
      container.scrollLeft - firstPage.x,
      container.scrollTop - firstPage.y
    );
    const intLeft = Math.round(topLeft[0]);
    const intTop = Math.round(topLeft[1]);

    let pdfOpenParams = `#page=${pageNumber}`;
    if (!this.isInPresentationMode) {
      pdfOpenParams += `&zoom=${normalizedScaleValue},${intLeft},${intTop}`;
    }

    this._location = {
      pageNumber,
      scale: normalizedScaleValue,
      top: intTop,
      left: intLeft,
      rotation: this._pagesRotation,
      pdfOpenParams,
    };
  }

  update() {
    // #1201 modified by ngx-extended-pdf-viewer
    if (this.scrollMode === ScrollMode.PAGE) {
      this.viewer.classList.add("singlePageView");
    } else {
      this.viewer.classList.remove("singlePageView");
    }
    // #1201 end of modification by ngx-extended-pdf-viewer

    const visible = this._getVisiblePages();
    const visiblePages = visible.views,
      numVisiblePages = visiblePages.length;

    if (numVisiblePages === 0) {
      return;
    }
    // #950 modified by ngx-extended-pdf-viewer
    const bufferSize = Number(PDFViewerApplicationOptions.get("defaultCacheSize")) || DEFAULT_CACHE_SIZE;
    const newCacheSize = Math.max(bufferSize, 2 * numVisiblePages + 1);
    // #950 end of modification
    this.#buffer.resize(newCacheSize, visible.ids);

    this.renderingQueue.renderHighestPriority(visible);

    const isSimpleLayout =
      this._spreadMode === SpreadMode.NONE &&
      (this._scrollMode === ScrollMode.PAGE ||
        this._scrollMode === ScrollMode.VERTICAL);
    const currentId = this._currentPageNumber;
    let stillFullyVisible = false;

    for (const page of visiblePages) {
      if (page.percent < 100) {
        break;
      }
      if (page.id === currentId && isSimpleLayout) {
        stillFullyVisible = true;
        break;
      }
    }
    // #1808 modified by ngx-extended-pdf-viewer
    // stop the infinite loop in presentation mode with [(page)]
    if (this.scrollMode !== ScrollMode.PAGE) {
      this._setCurrentPageNumber(
        stillFullyVisible ? currentId : visiblePages[0].id
      );

      this._updateLocation(visible.first);
      this.eventBus.dispatch("updateviewarea", {
        source: this,
        location: this._location,
      });
    }
    // #1808 end of modification by ngx-extended-pdf-viewer
    // #859 modified by ngx-extended-pdf-viewer
    this.hidePagesDependingOnpageViewMode();
    // #859 end of modification
  }

  containsElement(element) {
    return this.container.contains(element);
  }

  focus() {
    this.container.focus();
  }

  get _isContainerRtl() {
    return getComputedStyle(this.container).direction === "rtl";
  }

  get isInPresentationMode() {
    return this.presentationModeState === PresentationModeState.FULLSCREEN;
  }

  get isChangingPresentationMode() {
    return this.presentationModeState === PresentationModeState.CHANGING;
  }

  get isHorizontalScrollbarEnabled() {
    return this.isInPresentationMode
      ? false
      : this.container.scrollWidth > this.container.clientWidth;
  }

  get isVerticalScrollbarEnabled() {
    return this.isInPresentationMode
      ? false
      : this.container.scrollHeight > this.container.clientHeight;
  }

  _getVisiblePages() {
    const views =
        this._scrollMode === ScrollMode.PAGE
          ? this.#scrollModePageState.pages
          : this._pages,
      horizontal = this._scrollMode === ScrollMode.HORIZONTAL,
      rtl = horizontal && this._isContainerRtl;

    return getVisibleElements({
      scrollEl: this.container,
      views,
      sortByVisibility: true,
      horizontal,
      rtl,
    });
  }

  cleanup() {
    for (const pageView of this._pages) {
      if (pageView.renderingState !== RenderingStates.FINISHED) {
        pageView.reset();
      }
    }
  }

  /**
   * @private
   */
  _cancelRendering() {
    for (const pageView of this._pages) {
      pageView.cancelRendering();
    }
  }

  /**
   * @param {PDFPageView} pageView
   * @returns {Promise<PDFPageProxy | null>}
   */
  async #ensurePdfPageLoaded(pageView) {
    if (pageView.pdfPage) {
      return pageView.pdfPage;
    }
    try {
      const pdfPage = await this.pdfDocument.getPage(pageView.id);
      if (!pageView.pdfPage) {
        pageView.setPdfPage(pdfPage);
      }
      if (!this.linkService._cachedPageNumber?.(pdfPage.ref)) {
        this.linkService.cachePageRef(pageView.id, pdfPage.ref);
      }
      return pdfPage;
    } catch (reason) {
      console.error("Unable to get page for page view", reason);
      return null; // Page error -- there is nothing that can be done.
    }
  }

  #getScrollAhead(visible) {
    if (visible.first?.id === 1) {
      return true;
    } else if (visible.last?.id === this.pagesCount) {
      return false;
    }
    switch (this._scrollMode) {
      case ScrollMode.PAGE:
        return this.#scrollModePageState.scrollDown;
      case ScrollMode.HORIZONTAL:
        return this.scroll.right;
    }
    return this.scroll.down;
  }

  forceRendering(currentlyVisiblePages) {
    const visiblePages = currentlyVisiblePages || this._getVisiblePages();
    const scrollAhead = this.#getScrollAhead(visiblePages);
    const preRenderExtra =
      this._spreadMode !== SpreadMode.NONE &&
      this._scrollMode !== ScrollMode.HORIZONTAL;

    const pageView = this.renderingQueue.getHighestPriority(
      visiblePages,
      this._pages,
      scrollAhead,
      preRenderExtra
    );

    if (pageView) {
      this.#ensurePdfPageLoaded(pageView).then(() => {
        this.renderingQueue.renderView(pageView);
      });
      return true;
    }
    return false;
  }

  /**
   * @type {boolean} Whether all pages of the PDF document have identical
   *   widths and heights.
   */
  get hasEqualPageSizes() {
    const firstPageView = this._pages[0];
    for (let i = 1, ii = this._pages.length; i < ii; ++i) {
      const pageView = this._pages[i];
      if (
        pageView.width !== firstPageView.width ||
        pageView.height !== firstPageView.height
      ) {
        return false;
      }
    }
    return true;
  }

  /**
   * Returns sizes of the pages.
   * @returns {Array} Array of objects with width/height/rotation fields.
   */
  getPagesOverview() {
    let initialOrientation;
    return this._pages.map(pageView => {
      const viewport = pageView.pdfPage.getViewport({ scale: 1 });
      const orientation = isPortraitOrientation(viewport);
      if (initialOrientation === undefined) {
        initialOrientation = orientation;
      } else if (
        this.enablePrintAutoRotate &&
        orientation !== initialOrientation
      ) {
        // Rotate to fit the initial orientation.
        return {
          width: viewport.height,
          height: viewport.width,
          rotation: (viewport.rotation - 90) % 360,
        };
      }
      return {
        width: viewport.width,
        height: viewport.height,
        rotation: viewport.rotation,
      };
    });
  }

  /**
   * @type {Promise<OptionalContentConfig | null>}
   */
  get optionalContentConfigPromise() {
    if (!this.pdfDocument) {
      return Promise.resolve(null);
    }
    if (!this._optionalContentConfigPromise) {
      console.error("optionalContentConfigPromise: Not initialized yet.");
      // Prevent issues if the getter is accessed *before* the `onePageRendered`
      // promise has resolved; won't (normally) happen in the default viewer.
      return this.pdfDocument.getOptionalContentConfig();
    }
    return this._optionalContentConfigPromise;
  }

  /**
   * @param {Promise<OptionalContentConfig>} promise - A promise that is
   *   resolved with an {@link OptionalContentConfig} instance.
   */
  set optionalContentConfigPromise(promise) {
    if (!(promise instanceof Promise)) {
      throw new Error(`Invalid optionalContentConfigPromise: ${promise}`);
    }
    if (!this.pdfDocument) {
      return;
    }
    if (!this._optionalContentConfigPromise) {
      // Ignore the setter *before* the `onePageRendered` promise has resolved,
      // since it'll be overwritten anyway; won't happen in the default viewer.
      return;
    }
    this._optionalContentConfigPromise = promise;

    this.refresh(false, { optionalContentConfigPromise: promise });

    this.eventBus.dispatch("optionalcontentconfigchanged", {
      source: this,
      promise,
    });
  }

  /**
   * @type {number} One of the values in {ScrollMode}.
   */
  get scrollMode() {
    return this._scrollMode;
  }

  /**
   * @param {number} mode - The direction in which the document pages should be
   *   laid out within the scrolling container.
   *   The constants from {ScrollMode} should be used.
   */
  set scrollMode(mode) {
    if (
      typeof PDFJSDev === "undefined"
        ? window.isGECKOVIEW
        : PDFJSDev.test("GECKOVIEW")
    ) {
      // NOTE: Always ignore the pageLayout in GeckoView since there's
      // no UI available to change Scroll/Spread modes for the user.
      return;
    }
    if (this._scrollMode === mode) {
      return; // The Scroll mode didn't change.
    }
    if (!isValidScrollMode(mode)) {
      throw new Error(`Invalid scroll mode: ${mode}`);
    }
    if (this.pagesCount > PagesCountLimit.FORCE_SCROLL_MODE_PAGE) {
      return; // Disabled for performance reasons.
    }
    this._previousScrollMode = this._scrollMode;

    this._scrollMode = mode;
    this.eventBus.dispatch("scrollmodechanged", { source: this, mode });

    this._updateScrollMode(/* pageNumber = */ this._currentPageNumber);
  }

  _updateScrollMode(pageNumber = null) {
    const scrollMode = this._scrollMode,
      viewer = this.viewer;

    viewer.classList.toggle(
      "scrollHorizontal",
      scrollMode === ScrollMode.HORIZONTAL
    );
    viewer.classList.toggle("scrollWrapped", scrollMode === ScrollMode.WRAPPED);

    if (!this.pdfDocument || !pageNumber) {
      return;
    }

    if (scrollMode === ScrollMode.PAGE) {
      this.#ensurePageViewVisible();
    } else if (this._previousScrollMode === ScrollMode.PAGE) {
      // Ensure that the current spreadMode is still applied correctly when
      // the *previous* scrollMode was `ScrollMode.PAGE`.
      this._updateSpreadMode();
    }
    // Non-numeric scale values can be sensitive to the scroll orientation.
    // Call this before re-scrolling to the current page, to ensure that any
    // changes in scale don't move the current page.
    if (this._currentScaleValue && isNaN(this._currentScaleValue)) {
      this.#setScale(this._currentScaleValue, { noScroll: true });
    }
    this._setCurrentPageNumber(pageNumber, /* resetCurrentPageView = */ true);
    this.update();
  }

  /**
   * @type {number} One of the values in {SpreadMode}.
   */
  get spreadMode() {
    return this._spreadMode;
  }

  /**
   * @param {number} mode - Group the pages in spreads, starting with odd- or
   *   even-number pages (unless `SpreadMode.NONE` is used).
   *   The constants from {SpreadMode} should be used.
   */
  set spreadMode(mode) {
    if (
      typeof PDFJSDev === "undefined"
        ? window.isGECKOVIEW
        : PDFJSDev.test("GECKOVIEW")
    ) {
      // NOTE: Always ignore the pageLayout in GeckoView since there's
      // no UI available to change Scroll/Spread modes for the user.
      return;
    }
    if (this._spreadMode === mode) {
      return; // The Spread mode didn't change.
    }
    if (!isValidSpreadMode(mode)) {
      throw new Error(`Invalid spread mode: ${mode}`);
    }
    this._spreadMode = mode;
    this.eventBus.dispatch("spreadmodechanged", { source: this, mode });

    this._updateSpreadMode(/* pageNumber = */ this._currentPageNumber);
  }

  _updateSpreadMode(pageNumber = null) {
    if (!this.pdfDocument) {
      return;
    }
    const viewer = this.viewer,
      pages = this._pages;

    if (this._scrollMode === ScrollMode.PAGE) {
      this.#ensurePageViewVisible();
    } else {
      // Temporarily remove all the pages from the DOM.
      viewer.textContent = "";

      if (this._spreadMode === SpreadMode.NONE) {
        for (const pageView of this._pages) {
          viewer.append(pageView.div);
        }
      } else {
        const parity = this._spreadMode - 1;
        let spread = null;
        for (let i = 0, ii = pages.length; i < ii; ++i) {
          if (spread === null) {
            spread = document.createElement("div");
            spread.className = "spread";
            viewer.append(spread);
          } else if (i % 2 === parity) {
            spread = spread.cloneNode(false);
            viewer.append(spread);
          }
          spread.append(pages[i].div);
        }
      }
    }

    // #859 modified by ngx-extended-pdf-viewer
    this.hidePagesDependingOnpageViewMode();
    // end of modification by ngx-extended-pdf-viewer

    if (!pageNumber) {
      return;
    }
    // Non-numeric scale values can be sensitive to the scroll orientation.
    // Call this before re-scrolling to the current page, to ensure that any
    // changes in scale don't move the current page.
    if (this._currentScaleValue && isNaN(this._currentScaleValue)) {
      this.#setScale(this._currentScaleValue, { noScroll: true });
    }
    this._setCurrentPageNumber(pageNumber, /* resetCurrentPageView = */ true);
    this.update();
  }

  /**
   * @private
   */
  _getPageAdvance(currentPageNumber, previous = false) {
    // #1695 modified by ngx-extended-pdf-viewer
    if (this.pageViewMode === "book") {
      return 2;
    }
    // end of modification by ngx-extended-pdf-viewer
    switch (this._scrollMode) {
      case ScrollMode.WRAPPED: {
        const { views } = this._getVisiblePages(),
          pageLayout = new Map();

        // Determine the current (visible) page layout.
        for (const { id, y, percent, widthPercent } of views) {
          if (percent === 0 || widthPercent < 100) {
            continue;
          }
          let yArray = pageLayout.get(y);
          if (!yArray) {
            pageLayout.set(y, (yArray ||= []));
          }
          yArray.push(id);
        }
        // Find the row of the current page.
        for (const yArray of pageLayout.values()) {
          const currentIndex = yArray.indexOf(currentPageNumber);
          if (currentIndex === -1) {
            continue;
          }
          const numPages = yArray.length;
          if (numPages === 1) {
            break;
          }
          // Handle documents with varying page sizes.
          if (previous) {
            for (let i = currentIndex - 1, ii = 0; i >= ii; i--) {
              const currentId = yArray[i],
                expectedId = yArray[i + 1] - 1;
              if (currentId < expectedId) {
                return currentPageNumber - expectedId;
              }
            }
          } else {
            for (let i = currentIndex + 1, ii = numPages; i < ii; i++) {
              const currentId = yArray[i],
                expectedId = yArray[i - 1] + 1;
              if (currentId > expectedId) {
                return expectedId - currentPageNumber;
              }
            }
          }
          // The current row is "complete", advance to the previous/next one.
          if (previous) {
            const firstId = yArray[0];
            if (firstId < currentPageNumber) {
              return currentPageNumber - firstId + 1;
            }
          } else {
            const lastId = yArray[numPages - 1];
            if (lastId > currentPageNumber) {
              return lastId - currentPageNumber + 1;
            }
          }
          break;
        }
        break;
      }
      case ScrollMode.HORIZONTAL: {
        break;
      }
      case ScrollMode.PAGE:
      case ScrollMode.VERTICAL: {
        if (this._spreadMode === SpreadMode.NONE) {
          break; // Normal vertical scrolling.
        }
        const parity = this._spreadMode - 1;

        if (previous && currentPageNumber % 2 !== parity) {
          break; // Left-hand side page.
        } else if (!previous && currentPageNumber % 2 === parity) {
          break; // Right-hand side page.
        }
        const { views } = this._getVisiblePages(),
          expectedId = previous ? currentPageNumber - 1 : currentPageNumber + 1;

        for (const { id, percent, widthPercent } of views) {
          if (id !== expectedId) {
            continue;
          }
          if (percent > 0 && widthPercent === 100) {
            return 2;
          }
          break;
        }
        break;
      }
    }
    return 1;
  }

  /**
   * Go to the next page, taking scroll/spread-modes into account.
   * @returns {boolean} Whether navigation occurred.
   */
  nextPage() {
    const currentPageNumber = this._currentPageNumber,
      pagesCount = this.pagesCount;

    if (currentPageNumber >= pagesCount) {
      return false;
    }
    const advance =
      this._getPageAdvance(currentPageNumber, /* previous = */ false) || 1;

    this.currentPageNumber = Math.min(currentPageNumber + advance, pagesCount);
    return true;
  }

  /**
   * Go to the previous page, taking scroll/spread-modes into account.
   * @returns {boolean} Whether navigation occurred.
   */
  previousPage() {
    const currentPageNumber = this._currentPageNumber;

    if (currentPageNumber <= 1) {
      return false;
    }
    const advance =
      this._getPageAdvance(currentPageNumber, /* previous = */ true) || 1;

    this.currentPageNumber = Math.max(currentPageNumber - advance, 1);
    return true;
  }

  /**
   * @typedef {Object} ChangeScaleOptions
   * @property {number} [drawingDelay]
   * @property {number} [scaleFactor]
   * @property {number} [steps]
   */

  /**
   * Increase the current zoom level one, or more, times.
   * @param {ChangeScaleOptions} [options]
   */
  increaseScale({ drawingDelay, scaleFactor, steps } = {}) {
    if (!this.pdfDocument) {
      return;
    }
    let newScale = this._currentScale;
    if (scaleFactor > 1) {
      newScale = Math.round(newScale * scaleFactor * 100) / 100;
    } else {
      steps ??= 1;
      do {
        newScale =
          Math.ceil((newScale * DEFAULT_SCALE_DELTA).toFixed(2) * 10) / 10;
      } while (--steps > 0 && newScale < MAX_SCALE);
    }
    // modified by ngx-extended-pdf-viewer #367
    let maxScale = Number(PDFViewerApplicationOptions.get("maxZoom"));
    if (!maxScale) {
      maxScale = MAX_SCALE;
    }
    this.#setScale(Math.min(maxScale, newScale), {
      noScroll: false,
      drawingDelay,
    });
    // #367 end of modification by ngx-extended-pdf-viewer
  }

  /**
   * Decrease the current zoom level one, or more, times.
   * @param {ChangeScaleOptions} [options]
   */
  decreaseScale({ drawingDelay, scaleFactor, steps } = {}) {
    if (!this.pdfDocument) {
      return;
    }
    let newScale = this._currentScale;
    if (scaleFactor > 0 && scaleFactor < 1) {
      newScale = Math.round(newScale * scaleFactor * 100) / 100;
    } else {
      steps ??= 1;
      do {
        newScale =
          Math.floor((newScale / DEFAULT_SCALE_DELTA).toFixed(2) * 10) / 10;
      } while (--steps > 0 && newScale > MIN_SCALE);
    }
    // modified by ngx-extended-pdf-viewer #367
    let minScale = Number(PDFViewerApplicationOptions.get("minZoom"));
    if (!minScale) {
      minScale = MIN_SCALE;
    }
    this.#setScale(Math.max(minScale, newScale), {
      noScroll: false,
      drawingDelay,
    });
    // #367 end of modification by ngx-extended-pdf-viewer
  }

  #updateContainerHeightCss(height = this.container.clientHeight) {
    if (height !== this.#previousContainerHeight) {
      this.#previousContainerHeight = height;
      docStyle.setProperty("--viewer-container-height", `${height}px`);
    }
  }

  #resizeObserverCallback(entries) {
    for (const entry of entries) {
      if (entry.target === this.container) {
        this.#updateContainerHeightCss(
          Math.floor(entry.borderBoxSize[0].blockSize)
        );
        this.#containerTopLeft = null;
        break;
      }
    }
  }

  get containerTopLeft() {
    return (this.#containerTopLeft ||= [
      this.container.offsetTop,
      this.container.offsetLeft,
    ]);
  }

  get annotationEditorMode() {
    return this.#annotationEditorUIManager
      ? this.#annotationEditorMode
      : AnnotationEditorType.DISABLE;
  }

  /**
   * @typedef {Object} AnnotationEditorModeOptions
   * @property {number} mode - The editor mode (none, FreeText, ink, ...).
   * @property {string|null} [editId] - ID of the existing annotation to edit.
   * @property {boolean} [isFromKeyboard] - True if the mode change is due to a
   *   keyboard action.
   */

  /**
   * @param {AnnotationEditorModeOptions} options
   */
  set annotationEditorMode({ mode, editId = null, isFromKeyboard = false }) {
    if (!this.#annotationEditorUIManager) {
      throw new Error(`The AnnotationEditor is not enabled.`);
    }
    if (this.#annotationEditorMode === mode) {
      return; // The AnnotationEditor mode didn't change.
    }
    if (!isValidAnnotationEditorMode(mode)) {
      throw new Error(`Invalid AnnotationEditor mode: ${mode}`);
    }
    if (!this.pdfDocument) {
      return;
    }
    this.#annotationEditorMode = mode;
    this.eventBus.dispatch("annotationeditormodechanged", {
      source: this,
      mode,
    });

    this.#annotationEditorUIManager.updateMode(mode, editId, isFromKeyboard);
  }

  // eslint-disable-next-line accessor-pairs
  set annotationEditorParams({ type, value }) {
    if (!this.#annotationEditorUIManager) {
      throw new Error(`The AnnotationEditor is not enabled.`);
    }
    this.#annotationEditorUIManager.updateParams(type, value);
  }

  refresh(noUpdate = false, updateArgs = Object.create(null)) {
    if (!this.pdfDocument) {
      return;
    }
    for (const pageView of this._pages) {
      pageView.update(updateArgs);
    }
    if (this.#scaleTimeoutId !== null) {
      clearTimeout(this.#scaleTimeoutId);
      this.#scaleTimeoutId = null;
    }
    if (!noUpdate) {
      this.update();
    }
  }

  // #1783 modified by ngx-extended-pdf-viewer
  getSerializedAnnotations() {
    const rawAnnotations = this.pdfDocument.annotationStorage.getAll();
    if (rawAnnotations) {
      const annotations = Object.values(rawAnnotations);
      return annotations.map(a => a.serialize());
    }
    return null;
  }

  addEditorAnnotation(data) {
    if (!Array.isArray(data)) {
      data = [data];
    }

    this.#annotationEditorUIManager.addSerializedEditor(data, true, true, false);
  }

  removeEditorAnnotations(filter = () => true) {
    this.#annotationEditorUIManager.removeEditors(filter);
  }
  // #1783 end of modification by ngx-extended-pdf-viewer

  // #1415 modified by ngx-extended-pdf-viewer
  destroyBookMode() {
    if (this.pageFlip) {
      this.pageFlip.destroy();
      this.pageFlip = null;
    }
  }

  stopRendering() {
    // this.renderingQueue._stop();
    this._cancelRendering();
  }
  // #1415 end of modification by ngx-extended-pdf-viewer
}

export { PagesCountLimit, PDFPageViewBuffer, PDFViewer };<|MERGE_RESOLUTION|>--- conflicted
+++ resolved
@@ -1119,12 +1119,6 @@
             textLayerMode,
             annotationMode,
             imageResourcesPath: this.imageResourcesPath,
-<<<<<<< HEAD
-            removePageBorders: this.removePageBorders, // #194
-            useOnlyCssZoom: this.useOnlyCssZoom,
-            isOffscreenCanvasSupported: this.isOffscreenCanvasSupported,
-=======
->>>>>>> a6e0b029
             maxCanvasPixels: this.maxCanvasPixels,
             pageColors: this.pageColors,
             l10n: this.l10n,
