/* Copyright 2014 Mozilla Foundation
 *
 * Licensed under the Apache License, Version 2.0 (the "License");
 * you may not use this file except in compliance with the License.
 * You may obtain a copy of the License at
 *
 *     http://www.apache.org/licenses/LICENSE-2.0
 *
 * Unless required by applicable law or agreed to in writing, software
 * distributed under the License is distributed on an "AS IS" BASIS,
 * WITHOUT WARRANTIES OR CONDITIONS OF ANY KIND, either express or implied.
 * See the License for the specific language governing permissions and
 * limitations under the License.
 */

/** @typedef {import("../src/display/api").PDFDocumentProxy} PDFDocumentProxy */
/** @typedef {import("../src/display/api").PDFPageProxy} PDFPageProxy */
// eslint-disable-next-line max-len
/** @typedef {import("../src/display/display_utils").PageViewport} PageViewport */
// eslint-disable-next-line max-len
/** @typedef {import("../src/display/optional_content_config").OptionalContentConfig} OptionalContentConfig */
/** @typedef {import("./event_utils").EventBus} EventBus */
/** @typedef {import("./interfaces").IDownloadManager} IDownloadManager */
/** @typedef {import("./interfaces").IL10n} IL10n */
/** @typedef {import("./interfaces").IPDFLinkService} IPDFLinkService */
// eslint-disable-next-line max-len
/** @typedef {import("./pdf_find_controller").PDFFindController} PDFFindController */
// eslint-disable-next-line max-len
/** @typedef {import("./pdf_scripting_manager").PDFScriptingManager} PDFScriptingManager */

import {
  AnnotationEditorType,
  AnnotationEditorUIManager,
  AnnotationMode,
  PermissionFlag,
  PixelsPerInch,
  PromiseCapability,
  shadow,
  version,
} from "pdfjs-lib";
import {
  DEFAULT_SCALE,
  DEFAULT_SCALE_DELTA,
  DEFAULT_SCALE_VALUE,
  docStyle,
  getVisibleElements,
  isPortraitOrientation,
  isValidRotation,
  isValidScrollMode,
  isValidSpreadMode,
  MAX_AUTO_SCALE,
  MAX_SCALE,
  MIN_SCALE,
  PresentationModeState,
  removeNullCharacters,
  RenderingStates,
  SCROLLBAR_PADDING,
  scrollIntoView,
  ScrollMode,
  SpreadMode,
  TextLayerMode,
  UNKNOWN_SCALE,
  VERTICAL_PADDING,
  watchScroll,
} from "./ui_utils.js";
<<<<<<< HEAD
import { NullL10n } from "web-l10n_utils";
import { PageFlip } from "./page-flip.module.js"; // #716 modified by ngx-extended-pdf-viewer
=======
import { GenericL10n } from "web-null_l10n";
>>>>>>> 7cfcd00a
import { PDFPageView } from "./pdf_page_view.js";
import { PDFRenderingQueue } from "./pdf_rendering_queue.js";
import { SimpleLinkService } from "./pdf_link_service.js";

const DEFAULT_CACHE_SIZE = 10;

const PagesCountLimit = {
  FORCE_SCROLL_MODE_PAGE: 15000,
  FORCE_LAZY_PAGE_INIT: 7500,
  PAUSE_EAGER_PAGE_INIT: 250,
};

function isValidAnnotationEditorMode(mode) {
  return (
    Object.values(AnnotationEditorType).includes(mode) &&
    mode !== AnnotationEditorType.DISABLE
  );
}

/**
 * @typedef {Object} PDFViewerOptions
 * @property {HTMLDivElement} container - The container for the viewer element.
 * @property {HTMLDivElement} [viewer] - The viewer element.
 * @property {EventBus} eventBus - The application event bus.
 * @property {IPDFLinkService} [linkService] - The navigation/linking service.
 * @property {IDownloadManager} [downloadManager] - The download manager
 *   component.
 * @property {PDFFindController} [findController] - The find controller
 *   component.
 * @property {PDFScriptingManager} [scriptingManager] - The scripting manager
 *   component.
 * @property {PDFRenderingQueue} [renderingQueue] - The rendering queue object.
 * @property {boolean} [removePageBorders] - Removes the border shadow around
 *   the pages. The default value is `false`.
 * @property {number} [textLayerMode] - Controls if the text layer used for
 *   selection and searching is created. The constants from {TextLayerMode}
 *   should be used. The default value is `TextLayerMode.ENABLE`.
 * @property {number} [annotationMode] - Controls if the annotation layer is
 *   created, and if interactive form elements or `AnnotationStorage`-data are
 *   being rendered. The constants from {@link AnnotationMode} should be used;
 *   see also {@link RenderParameters} and {@link GetOperatorListParameters}.
 *   The default value is `AnnotationMode.ENABLE_FORMS`.
 * @property {number} [annotationEditorMode] - Enables the creation and editing
 *   of new Annotations. The constants from {@link AnnotationEditorType} should
 *   be used. The default value is `AnnotationEditorType.NONE`.
 * @property {string} [annotationEditorHighlightColors] - A comma separated list
 *   of colors to propose to highlight some text in the pdf.
 * @property {string} [imageResourcesPath] - Path for image resources, mainly
 *   mainly for annotation icons. Include trailing slash.
 * @property {boolean} [enablePrintAutoRotate] - Enables automatic rotation of
 *   landscape pages upon printing. The default is `false`.
 * @property {number} [maxCanvasPixels] - The maximum supported canvas size in
 *   total pixels, i.e. width * height. Use `-1` for no limit, or `0` for
 *   CSS-only zooming. The default value is 4096 * 4096 (16 mega-pixels).
 * @property {IL10n} [l10n] - Localization service.
 * @property {boolean} [enablePermissions] - Enables PDF document permissions,
 *   when they exist. The default value is `false`.
 * @property {Object} [pageColors] - Overwrites background and foreground colors
 *   with user defined ones in order to improve readability in high contrast
 *   mode.
 */

class PDFPageViewBuffer {
  // Here we rely on the fact that `Set`s preserve the insertion order.
  #buf = new Set();

  #size = 0;

  constructor(size) {
    this.#size = size;
  }

  push(view) {
    const buf = this.#buf;
    if (buf.has(view)) {
      buf.delete(view); // Move the view to the "end" of the buffer.
    }
    buf.add(view);

    if (buf.size > this.#size) {
      this.#destroyFirstView();
    }
  }

  /**
   * After calling resize, the size of the buffer will be `newSize`.
   * The optional parameter `idsToKeep` is, if present, a Set of page-ids to
   * push to the back of the buffer, delaying their destruction. The size of
   * `idsToKeep` has no impact on the final size of the buffer; if `idsToKeep`
   * is larger than `newSize`, some of those pages will be destroyed anyway.
   */
  resize(newSize, idsToKeep = null) {
    this.#size = newSize;

    const buf = this.#buf;
    if (idsToKeep) {
      const ii = buf.size;
      let i = 1;
      for (const view of buf) {
        if (idsToKeep.has(view.id)) {
          buf.delete(view); // Move the view to the "end" of the buffer.
          buf.add(view);
        }
        if (++i > ii) {
          break;
        }
      }
    }

    while (buf.size > this.#size) {
      this.#destroyFirstView();
    }
  }

  has(view) {
    return this.#buf.has(view);
  }

  [Symbol.iterator]() {
    return this.#buf.keys();
  }

  #destroyFirstView() {
    const firstView = this.#buf.keys().next().value;

    firstView?.destroy();
    this.#buf.delete(firstView);
  }
}

/**
 * Simple viewer control to display PDF content/pages.
 */
class PDFViewer {
  #buffer = null;

  #altTextManager = null;

  #annotationEditorHighlightColors = null;

  #annotationEditorMode = AnnotationEditorType.NONE;

  #annotationEditorUIManager = null;

  #annotationMode = AnnotationMode.ENABLE_FORMS;

  #containerTopLeft = null;

  #copyCallbackBound = null;

  #enablePermissions = false;

  #getAllTextInProgress = false;

  #hiddenCopyElement = null;

  #interruptCopyCondition = false;

  #previousContainerHeight = 0;

  #resizeObserver = new ResizeObserver(this.#resizeObserverCallback.bind(this));

  #scrollModePageState = null;

  #onVisibilityChange = null;

  #scaleTimeoutId = null;

  #textLayerMode = TextLayerMode.ENABLE;

  // #1989 modified by ngx-extended-pdf-viewer
  // to ensure rendering in infinite-scroll-mode
  #outerScrollContainer = undefined;

  #pageViewMode = "multiple";
  // #1989 end of modification by ngx-extended-pdf-viewer

  /**
   * @param {PDFViewerOptions} options
   */
  constructor(options) {
    const viewerVersion =
      typeof PDFJSDev !== "undefined" ? PDFJSDev.eval("BUNDLE_VERSION") : null;
    if (version !== viewerVersion) {
      throw new Error(
        `The API version "${version}" does not match the Viewer version "${viewerVersion}".`
      );
    }
    this.container = options.container;
    this.viewer = options.viewer || options.container.firstElementChild;

    /** #495 modified by ngx-extended-pdf-viewer */
    this.pageViewMode = options.pageViewMode || "multiple";
    /** end of modification */

    if (typeof PDFJSDev === "undefined" || PDFJSDev.test("GENERIC")) {
      if (this.container?.tagName !== "DIV" || this.viewer?.tagName !== "DIV") {
        throw new Error("Invalid `container` and/or `viewer` option.");
      }

      if (
        this.container.offsetParent &&
        getComputedStyle(this.container).position !== "absolute"
      ) {
        throw new Error("The `container` must be absolutely positioned.");
      }
    }
    this.#resizeObserver.observe(this.container);

    this.eventBus = options.eventBus;
    this.linkService = options.linkService || new SimpleLinkService();
    this.downloadManager = options.downloadManager || null;
    this.findController = options.findController || null;
    this.#altTextManager = options.altTextManager || null;

    if (this.findController) {
      this.findController.onIsPageVisible = pageNumber =>
        this._getVisiblePages().ids.has(pageNumber);
    }
    this._scriptingManager = options.scriptingManager || null;
    this.#textLayerMode = options.textLayerMode ?? TextLayerMode.ENABLE;
    this.#annotationMode =
      options.annotationMode ?? AnnotationMode.ENABLE_FORMS;
    this.#annotationEditorMode =
      options.annotationEditorMode ?? AnnotationEditorType.NONE;
    this.#annotationEditorHighlightColors =
      options.annotationEditorHighlightColors || null;
    this.imageResourcesPath = options.imageResourcesPath || "";
    this.enablePrintAutoRotate = options.enablePrintAutoRotate || false;
    if (typeof PDFJSDev === "undefined" || PDFJSDev.test("GENERIC")) {
      this.removePageBorders = options.removePageBorders || false;
    }
    this.maxCanvasPixels = options.maxCanvasPixels;
    this.l10n = options.l10n;
    if (typeof PDFJSDev === "undefined" || PDFJSDev.test("GENERIC")) {
      this.l10n ||= new GenericL10n();
    }
    this.#enablePermissions = options.enablePermissions || false;
    this.pageColors = options.pageColors || null;

    this.defaultRenderingQueue = !options.renderingQueue;
    if (
      (typeof PDFJSDev === "undefined" || PDFJSDev.test("GENERIC")) &&
      this.defaultRenderingQueue
    ) {
      // Custom rendering queue is not specified, using default one
      this.renderingQueue = new PDFRenderingQueue();
      this.renderingQueue.setViewer(this);
    } else {
      this.renderingQueue = options.renderingQueue;
    }

    this.scroll = watchScroll(this.container, this._scrollUpdate.bind(this));
    this.presentationModeState = PresentationModeState.UNKNOWN;
    this._onBeforeDraw = this._onAfterDraw = null;
    this._resetView();

    if (
      (typeof PDFJSDev === "undefined" || PDFJSDev.test("GENERIC")) &&
      this.removePageBorders
    ) {
      this.viewer.classList.add("removePageBorders");
    }

    this.#updateContainerHeightCss();

    // Trigger API-cleanup, once thumbnail rendering has finished,
    // if the relevant pageView is *not* cached in the buffer.
    this.eventBus._on("thumbnailrendered", ({ pageNumber, pdfPage }) => {
      const pageView = this._pages[pageNumber - 1];
      if (!this.#buffer.has(pageView)) {
        pdfPage?.cleanup();
      }
    });

    if (
      (typeof PDFJSDev === "undefined" || PDFJSDev.test("GENERIC")) &&
      !options.l10n
    ) {
      // Ensure that Fluent is connected in e.g. the COMPONENTS build.
      this.l10n.translate(this.container);
    }
  }

  // #1989 modified by ngx-extended-pdf-viewer
  // to ensure rendering in infinite-scroll-mode

  get pageViewMode() {
    return this.#pageViewMode;
  }

  set pageViewMode(viewMode) {
    if (this.#pageViewMode !== viewMode) {
      this.#pageViewMode = viewMode;
      if (!this.#outerScrollContainer && viewMode === "infinite-scroll") {
        this.#outerScrollContainer = this.#findParentWithScrollbar(this.container.offsetParent);
        if (this.#outerScrollContainer) {
          watchScroll(this.#outerScrollContainer, this._scrollUpdate.bind(this));
        }
      }
    }
  }

  #findParentWithScrollbar(element) {
    while (element) {
      if (element.scrollHeight > element.clientHeight || element.scrollWidth > element.clientWidth) {
        return element;
      }
      element = element.parentElement;
    }
    return null;
  }
  // #1989 end of modification by ngx-extended-pdf-viewer


  get pagesCount() {
    return this._pages.length;
  }

  getPageView(index) {
    return this._pages[index];
  }

  getCachedPageViews() {
    return new Set(this.#buffer);
  }

  /**
   * @type {boolean} - True if all {PDFPageView} objects are initialized.
   */
  get pageViewsReady() {
    // Prevent printing errors when 'disableAutoFetch' is set, by ensuring
    // that *all* pages have in fact been completely loaded.
    return (
      this._pagesCapability.settled &&
      this._pages.every(pageView => pageView?.pdfPage)
    );
  }

  /**
   * @type {boolean}
   */
  get renderForms() {
    return this.#annotationMode === AnnotationMode.ENABLE_FORMS;
  }

  /**
   * @type {boolean}
   */
  get enableScripting() {
    return !!this._scriptingManager;
  }

  /**
   * @type {number}
   */
  get currentPageNumber() {
    return this._currentPageNumber;
  }

  /**
   * @param {number} val - The page number.
   */
  set currentPageNumber(val) {
    if (!Number.isInteger(val)) {
      throw new Error("Invalid page number.");
    }
    if (!this.pdfDocument) {
      return;
    }

    // #716 modified by ngx-extended-pdf-viewer
    const flip = Math.abs(this._currentPageNumber - val) <= 2;
    // #716 end of modification

    // The intent can be to just reset a scroll position and/or scale.
    if (!this._setCurrentPageNumber(val, /* resetCurrentPageView = */ true)) {
      globalThis.ngxConsole.error(`currentPageNumber: "${val}" is not a valid page.`);
    }
    // #716 modified by ngx-extended-pdf-viewer
    if (this.pageFlip) {
      if (flip) {
        this.pageFlip.flip(val - 1);
      } else {
        this.pageFlip.turnToPage(val - 1);
      }
      this.ensureAdjacentPagesAreLoaded();
    }
    // #716 end of modification
  }

  /** #495 modified by ngx-extended-pdf-viewer */
  hidePagesDependingOnpageViewMode() {
    if (this.pageViewMode === "book") {
      if (!this.pageFlip) {
        setTimeout(() => {
          if (!this.pageFlip) {
            const page1 = this._pages[0].div;
            const htmlParentElement = page1.parentElement;
            const viewer = htmlParentElement.parentElement;
            viewer.style.width = 2 * page1.clientWidth + "px";
            viewer.style.overflow = "hidden";
            viewer.style.marginLeft = "auto";
            viewer.style.marginRight = "auto";
            this.pageFlip = new PageFlip(htmlParentElement, {
              width: page1.clientWidth,
              height: page1.clientHeight,
              showCover: true,
              size: "fixed",
            });
            this.pageFlip.loadFromHTML(document.querySelectorAll(".page"));
            // triggered by page turning
            this.pageFlip.on("flip", e => {
              if (this._currentPageNumber !== e.data + 1) {
                this._setCurrentPageNumber(e.data + 1, false);
              }
            });
          }
        }, 100);
      }
      // #716 end of modification
    }
  }
  /** end of modification */

  /**
   * @returns {boolean} Whether the pageNumber is valid (within bounds).
   * @private
   */
  async _setCurrentPageNumber(val, resetCurrentPageView = false) {
    if (this._currentPageNumber === val) {
      if (resetCurrentPageView) {
        this.#resetCurrentPageView();
      }
      return true;
    }

    if (!(0 < val && val <= this.pagesCount)) {
      return false;
    }
    const previous = this._currentPageNumber;
    this._currentPageNumber = val;

    /** #495 modified by ngx-extended-pdf-viewer */
    this.hidePagesDependingOnpageViewMode();
    // #716 modified by ngx-extended-pdf-viewer
    if (this.pageViewMode === "book" || this.pageViewMode === "infinite-scroll") {
      const pageView = this._pages[this.currentPageNumber - 1];
      if (pageView.div.parentElement.classList.contains("spread")) {
        pageView.div.parentElement.childNodes.forEach(async div => {
          const pageNumber = Number(div.getAttribute("data-page-number"));
          const pv = this._pages[pageNumber - 1];
          await this.#ensurePdfPageLoaded(pv);
          this.renderingQueue.renderView(pv);
          div.style.display = "inline-block";
        });
      } else {
        await this.#ensurePdfPageLoaded(pageView);
        this.renderingQueue.renderView(pageView);

        // #716 modified by ngx-extended-pdf-viewer
        if (this.#pageViewMode === "book") {
          this.ensureAdjacentPagesAreLoaded();
        }
        // #716 modified by ngx-extended-pdf-viewer
      }
    }
    /** end of modification */

    this.eventBus.dispatch("pagechanging", {
      source: this,
      pageNumber: val,
      pageLabel: this._pageLabels?.[val - 1] ?? null,
      previous,
    });

    if (resetCurrentPageView) {
      this.#resetCurrentPageView();
    }
    return true;
  }

  // #950 modified by ngx-extended-pdf-viewer
  /**
   * Adds a page to the rendering queue
   * @param {number} pageIndex Index of the page to render
   * @returns {boolean} false, if the page has already been rendered
   * or if it's out of range
   */
  addPageToRenderQueue(pageIndex = 0) {
    if (pageIndex >= 0 && pageIndex <= this._pages.length - 1) {
      const pageView = this._pages[pageIndex];
      const isLoading = pageView.renderingState === RenderingStates.INITIAL;
      if (isLoading) {
        this.#ensurePdfPageLoaded(pageView).then(() => {
          // todo: this cancels any rendering that's already in progress
          this.renderingQueue.renderView(pageView);
        });
        return true;
      }
    }
    return false;
  }
  // #950 end of modification by ngx-extended-pdf-viewer

  // #716 modified by ngx-extended-pdf-viewer
  async ensureAdjacentPagesAreLoaded() {
    const advances = [0, 1, -1, 2, -2, -3];
    let offset = 0;
    if (this.currentPageNumber % 2 === 1) {
      offset = -1;
    }
    let renderAsynchronously = false;
    for (const advance of advances) {
      const pageIndex = this.currentPageNumber + advance + offset;
      if (pageIndex >= 0 && pageIndex < this._pages.length) {
        try {
          const pageView = this._pages[pageIndex];
          await this.#ensurePdfPageLoaded(pageView);

          const isAlreadyRendering = this._pages.some(
            pv => pv.renderingState === RenderingStates.RUNNING || pv.renderingState === RenderingStates.PAUSED
          );
          if (isAlreadyRendering || renderAsynchronously) {
            const loader = () => this.adjacentPagesRenderer(loader, pageIndex);
            this.eventBus._on("pagerendered", loader);
            this.eventBus._on("thumbnailRendered", loader);
          } else {
            renderAsynchronously = this.adjacentPagesRenderer(null, pageIndex);
          }
        } catch (exception) {
          console.log("Exception during pre-rendering page " + pageIndex, exception);
        }
      }
    }
  }

  adjacentPagesRenderer(self, pageIndex) {
    const isAlreadyRendering = this._pages.find(pageView => pageView.renderingState === RenderingStates.RUNNING);
    if (isAlreadyRendering) {
      // renderView() cancels any rendering in progress -
      // let's wait until the page has rendered
      return true;
    }
    const pausedRendering = this._pages.find(pageView => pageView.renderingState === RenderingStates.PAUSED);
    if (pausedRendering) {
      // another page or thumbnail has already been requested,
      // so let's wait until it has finished
      this.renderingQueue.renderView(pausedRendering);
      return true;
    }
    if (self) {
      this.eventBus._off("pagerendered", self);
      this.eventBus._off("thumbnailRendered", self);
    }

    if (pageIndex >= 0 && pageIndex < this._pages.length) {
      const pageView = this._pages[pageIndex];
      const needsToBeRendered = pageView.renderingState === RenderingStates.INITIAL;
      if (needsToBeRendered) {
        this.renderingQueue.renderView(pageView);
        return true;
      }
    }
    return false;
  }
  // #716 modified by ngx-extended-pdf-viewer

  /**
   * @type {string|null} Returns the current page label, or `null` if no page
   *   labels exist.
   */
  get currentPageLabel() {
    return this._pageLabels?.[this._currentPageNumber - 1] ?? null;
  }

  /**
   * @param {string} val - The page label.
   */
  set currentPageLabel(val) {
    if (!this.pdfDocument) {
      return;
    }
    let page = val | 0; // Fallback page number.
    if (this._pageLabels) {
      const i = this._pageLabels.indexOf(val);
      if (i >= 0) {
        page = i + 1;
      }
    }
    // The intent can be to just reset a scroll position and/or scale.
    if (!this._setCurrentPageNumber(page, /* resetCurrentPageView = */ true)) {
      globalThis.ngxConsole.error(`currentPageLabel: "${val}" is not a valid page.`);
    }
  }

  /**
   * @type {number}
   */
  get currentScale() {
    return this._currentScale !== UNKNOWN_SCALE
      ? this._currentScale
      : DEFAULT_SCALE;
  }

  /**
   * @param {number} val - Scale of the pages in percents.
   */
  set currentScale(val) {
    if (isNaN(val)) {
      throw new Error("Invalid numeric scale.");
    }
    if (!this.pdfDocument) {
      return;
    }
    this.#setScale(val, { noScroll: false });
  }

  /**
   * @type {string}
   */
  get currentScaleValue() {
    return this._currentScaleValue;
  }

  /**
   * @param val - The scale of the pages (in percent or predefined value).
   */
  set currentScaleValue(val) {
    if (!this.pdfDocument) {
      return;
    }
    this.#setScale(val, { noScroll: false });
  }

  /**
   * @type {number}
   */
  get pagesRotation() {
    return this._pagesRotation;
  }

  /**
   * @param {number} rotation - The rotation of the pages (0, 90, 180, 270).
   */
  set pagesRotation(rotation) {
    if (!isValidRotation(rotation)) {
      throw new Error("Invalid pages rotation angle.");
    }
    if (!this.pdfDocument) {
      return;
    }
    // Normalize the rotation, by clamping it to the [0, 360) range.
    rotation %= 360;
    if (rotation < 0) {
      rotation += 360;
    }
    if (this._pagesRotation === rotation) {
      return; // The rotation didn't change.
    }
    this._pagesRotation = rotation;

    const pageNumber = this._currentPageNumber;

    this.refresh(true, { rotation });

    // Prevent errors in case the rotation changes *before* the scale has been
    // set to a non-default value.
    if (this._currentScaleValue) {
      this.#setScale(this._currentScaleValue, { noScroll: true });
    }

    this.eventBus.dispatch("rotationchanging", {
      source: this,
      pagesRotation: rotation,
      pageNumber,
    });

    if (this.defaultRenderingQueue) {
      this.update();
    }
  }

  get firstPagePromise() {
    return this.pdfDocument ? this._firstPageCapability.promise : null;
  }

  get onePageRendered() {
    return this.pdfDocument ? this._onePageRenderedCapability.promise : null;
  }

  get pagesPromise() {
    return this.pdfDocument ? this._pagesCapability.promise : null;
  }

  get _layerProperties() {
    const self = this;
    return shadow(this, "_layerProperties", {
      get annotationEditorUIManager() {
        return self.#annotationEditorUIManager;
      },
      get annotationStorage() {
        return self.pdfDocument?.annotationStorage;
      },
      get downloadManager() {
        return self.downloadManager;
      },
      get enableScripting() {
        return !!self._scriptingManager;
      },
      get fieldObjectsPromise() {
        return self.pdfDocument?.getFieldObjects();
      },
      get findController() {
        return self.findController;
      },
      get hasJSActionsPromise() {
        return self.pdfDocument?.hasJSActions();
      },
      get linkService() {
        return self.linkService;
      },
    });
  }

  /**
   * Currently only *some* permissions are supported.
   * @returns {Object}
   */
  #initializePermissions(permissions) {
    const params = {
      annotationEditorMode: this.#annotationEditorMode,
      annotationMode: this.#annotationMode,
      textLayerMode: this.#textLayerMode,
    };
    if (!permissions) {
      return params;
    }

    if (
      !permissions.includes(PermissionFlag.COPY) &&
      this.#textLayerMode === TextLayerMode.ENABLE
    ) {
      params.textLayerMode = TextLayerMode.ENABLE_PERMISSIONS;
    }

    if (!permissions.includes(PermissionFlag.MODIFY_CONTENTS)) {
      params.annotationEditorMode = AnnotationEditorType.DISABLE;
    }

    if (
      !permissions.includes(PermissionFlag.MODIFY_ANNOTATIONS) &&
      !permissions.includes(PermissionFlag.FILL_INTERACTIVE_FORMS) &&
      this.#annotationMode === AnnotationMode.ENABLE_FORMS
    ) {
      params.annotationMode = AnnotationMode.ENABLE;
    }

    return params;
  }

  async #onePageRenderedOrForceFetch() {
    // Unless the viewer *and* its pages are visible, rendering won't start and
    // `this._onePageRenderedCapability` thus won't be resolved.
    // To ensure that automatic printing, on document load, still works even in
    // those cases we force-allow fetching of all pages when:
    //  - The current window/tab is inactive, which will prevent rendering since
    //    `requestAnimationFrame` is being used; fixes bug 1746213.
    //  - The viewer is hidden in the DOM, e.g. in a `display: none` <iframe>
    //    element; fixes bug 1618621.
    //  - The viewer is visible, but none of the pages are (e.g. if the
    //    viewer is very small); fixes bug 1618955.
    if (
      document.visibilityState === "hidden" ||
      !this.container.offsetParent ||
      this._getVisiblePages().views.length === 0
    ) {
      return;
    }

    // Handle the window/tab becoming inactive *after* rendering has started;
    // fixes (another part of) bug 1746213.
    const visibilityChangePromise = new Promise(resolve => {
      this.#onVisibilityChange = () => {
        if (document.visibilityState !== "hidden") {
          return;
        }
        resolve();
      };
      document.addEventListener("visibilitychange", this.#onVisibilityChange);
    });

    await Promise.race([
      this._onePageRenderedCapability.promise,
      visibilityChangePromise,
    ]);
    // Ensure that the "visibilitychange" listener is always removed.
    document.removeEventListener("visibilitychange", this.#onVisibilityChange);
    this.#onVisibilityChange = null;
  }

  async getAllText() {
    const texts = [];
    const buffer = [];
    for (
      let pageNum = 1, pagesCount = this.pdfDocument.numPages;
      pageNum <= pagesCount;
      ++pageNum
    ) {
      if (this.#interruptCopyCondition) {
        return null;
      }
      buffer.length = 0;
      const page = await this.pdfDocument.getPage(pageNum);
      // By default getTextContent pass disableNormalization equals to false
      // which is fine because we want a normalized string.
      const { items } = await page.getTextContent();
      for (const item of items) {
        if (item.str) {
          buffer.push(item.str);
        }
        if (item.hasEOL) {
          buffer.push("\n");
        }
      }
      texts.push(removeNullCharacters(buffer.join("")));
    }

    return texts.join("\n");
  }

  #copyCallback(textLayerMode, event) {
    const selection = document.getSelection();
    const { focusNode, anchorNode } = selection;
    if (
      anchorNode &&
      focusNode &&
      selection.containsNode(this.#hiddenCopyElement)
    ) {
      // About the condition above:
      //  - having non-null anchorNode and focusNode are here to guaranty that
      //    we have at least a kind of selection.
      //  - this.#hiddenCopyElement is an invisible element which is impossible
      //    to select manually (its display is none) but ctrl+A will select all
      //    including this element so having it in the selection means that all
      //    has been selected.

      if (
        this.#getAllTextInProgress ||
        textLayerMode === TextLayerMode.ENABLE_PERMISSIONS
      ) {
        event.preventDefault();
        event.stopPropagation();
        return;
      }
      this.#getAllTextInProgress = true;

      // TODO: if all the pages are rendered we don't need to wait for
      // getAllText and we could just get text from the Selection object.

      // Select all the document.
      const savedCursor = this.container.style.cursor;
      this.container.style.cursor = "wait";

      const interruptCopy = ev =>
        (this.#interruptCopyCondition = ev.key === "Escape");
      window.addEventListener("keydown", interruptCopy);

      this.getAllText()
        .then(async text => {
          if (text !== null) {
            await navigator.clipboard.writeText(text);
          }
        })
        .catch(reason => {
          console.warn(
            `Something goes wrong when extracting the text: ${reason.message}`
          );
        })
        .finally(() => {
          this.#getAllTextInProgress = false;
          this.#interruptCopyCondition = false;
          window.removeEventListener("keydown", interruptCopy);
          this.container.style.cursor = savedCursor;
        });

      event.preventDefault();
      event.stopPropagation();
    }
  }

  /**
   * @param {PDFDocumentProxy} pdfDocument
   */
  setDocument(pdfDocument) {
    if (this.pdfDocument) {
      this.eventBus.dispatch("pagesdestroy", { source: this });

      this._cancelRendering();
      this._resetView();

      this.findController?.setDocument(null);
      this._scriptingManager?.setDocument(null);

      if (this.#annotationEditorUIManager) {
        this.#annotationEditorUIManager.destroy();
        this.#annotationEditorUIManager = null;
      }
    }

    this.pdfDocument = pdfDocument;
    if (!pdfDocument) {
      return;
    }
    const pagesCount = pdfDocument.numPages;
    const firstPagePromise = pdfDocument.getPage(1);
    // Rendering (potentially) depends on this, hence fetching it immediately.
    const optionalContentConfigPromise = pdfDocument.getOptionalContentConfig();
    const permissionsPromise = this.#enablePermissions
      ? pdfDocument.getPermissions()
      : Promise.resolve();

    // Given that browsers don't handle huge amounts of DOM-elements very well,
    // enforce usage of PAGE-scrolling when loading *very* long/large documents.
    if (pagesCount > PagesCountLimit.FORCE_SCROLL_MODE_PAGE) {
      console.warn(
        "Forcing PAGE-scrolling for performance reasons, given the length of the document."
      );
      const mode = (this._scrollMode = ScrollMode.PAGE);
      this.eventBus.dispatch("scrollmodechanged", { source: this, mode });
    }

    this._pagesCapability.promise.then(
      () => {
        this.eventBus.dispatch("pagesloaded", { source: this, pagesCount });
      },
      () => {
        /* Prevent "Uncaught (in promise)"-messages in the console. */
      }
    );

    this._onBeforeDraw = evt => {
      const pageView = this._pages[evt.pageNumber - 1];
      if (!pageView) {
        return;
      }
      // Add the page to the buffer at the start of drawing. That way it can be
      // evicted from the buffer and destroyed even if we pause its rendering.
      this.#buffer.push(pageView);
    };
    this.eventBus._on("pagerender", this._onBeforeDraw);

    this._onAfterDraw = evt => {
      if (evt.cssTransform || this._onePageRenderedCapability.settled) {
        return;
      }
      this._onePageRenderedCapability.resolve({ timestamp: evt.timestamp });

      this.eventBus._off("pagerendered", this._onAfterDraw);
      this._onAfterDraw = null;
    };
    this.eventBus._on("pagerendered", this._onAfterDraw);

    // Fetch a single page so we can get a viewport that will be the default
    // viewport for all pages
    Promise.all([firstPagePromise, permissionsPromise])
      .then(([firstPdfPage, permissions]) => {
        if (pdfDocument !== this.pdfDocument) {
          return; // The document was closed while the first page resolved.
        }
        this._firstPageCapability.resolve(firstPdfPage);
        this._optionalContentConfigPromise = optionalContentConfigPromise;

        const { annotationEditorMode, annotationMode, textLayerMode } =
          this.#initializePermissions(permissions);

        if (textLayerMode !== TextLayerMode.DISABLE) {
          const element = (this.#hiddenCopyElement =
            document.createElement("div"));
          element.id = "hiddenCopyElement";
          this.viewer.before(element);
        }

        if (annotationEditorMode !== AnnotationEditorType.DISABLE) {
          const mode = annotationEditorMode;

          if (pdfDocument.isPureXfa) {
            console.warn("Warning: XFA-editing is not implemented.");
          } else if (isValidAnnotationEditorMode(mode)) {
            this.#annotationEditorUIManager = new AnnotationEditorUIManager(
              this.container,
              this.viewer,
              this.#altTextManager,
              this.eventBus,
              pdfDocument,
              this.pageColors,
              this.#annotationEditorHighlightColors
            );
            this.eventBus.dispatch("annotationeditoruimanager", {
              source: this,
              uiManager: this.#annotationEditorUIManager,
            });
            if (mode !== AnnotationEditorType.NONE) {
              this.#annotationEditorUIManager.updateMode(mode);
            }
          } else {
            console.error(`Invalid AnnotationEditor mode: ${mode}`);
          }
        }

        const viewerElement =
          this._scrollMode === ScrollMode.PAGE ? null : this.viewer;
        const scale = this.currentScale;
        const viewport = firstPdfPage.getViewport({
          scale: scale * PixelsPerInch.PDF_TO_CSS_UNITS,
        });
        // Ensure that the various layers always get the correct initial size,
        // see issue 15795.
        this.viewer.style.setProperty("--scale-factor", viewport.scale);
        if (
          this.pageColors?.foreground === "CanvasText" ||
          this.pageColors?.background === "Canvas"
        ) {
          this.viewer.style.setProperty(
            "--hcm-highlight-filter",
            pdfDocument.filterFactory.addHighlightHCMFilter(
              "highlight",
              "CanvasText",
              "Canvas",
              "HighlightText",
              "Highlight"
            )
          );
          this.viewer.style.setProperty(
            "--hcm-highlight-selected-filter",
            pdfDocument.filterFactory.addHighlightHCMFilter(
              "highlight_selected",
              "CanvasText",
              "Canvas",
              "HighlightText",
              "ButtonText"
            )
          );
        }

        for (let pageNum = 1; pageNum <= pagesCount; ++pageNum) {
          const pageView = new PDFPageView({
            container: viewerElement,
            eventBus: this.eventBus,
            id: pageNum,
            scale,
            defaultViewport: viewport.clone(),
            optionalContentConfigPromise,
            renderingQueue: this.renderingQueue,
            textLayerMode,
            annotationMode,
            imageResourcesPath: this.imageResourcesPath,
            maxCanvasPixels: this.maxCanvasPixels,
            pageColors: this.pageColors,
            l10n: this.l10n,
            layerProperties: this._layerProperties,
          });
          this._pages.push(pageView);
        }
        // Set the first `pdfPage` immediately, since it's already loaded,
        // rather than having to repeat the `PDFDocumentProxy.getPage` call in
        // the `this.#ensurePdfPageLoaded` method before rendering can start.
        const firstPageView = this._pages[0];
        if (firstPageView) {
          firstPageView.setPdfPage(firstPdfPage);
          this.linkService.cachePageRef(1, firstPdfPage.ref);
        }

        if (this._scrollMode === ScrollMode.PAGE) {
          // Ensure that the current page becomes visible on document load.
          this.#ensurePageViewVisible();
        } else if (this._spreadMode !== SpreadMode.NONE) {
          this._updateSpreadMode();
        }

        // Fetch all the pages since the viewport is needed before printing
        // starts to create the correct size canvas. Wait until one page is
        // rendered so we don't tie up too many resources early on.
        this.#onePageRenderedOrForceFetch().then(async () => {
          this.findController?.setDocument(pdfDocument); // Enable searching.
          this._scriptingManager?.setDocument(pdfDocument); // Enable scripting.

          if (this.#hiddenCopyElement) {
            this.#copyCallbackBound = this.#copyCallback.bind(
              this,
              textLayerMode
            );
            document.addEventListener("copy", this.#copyCallbackBound);
          }

          if (this.#annotationEditorUIManager) {
            // Ensure that the Editor buttons, in the toolbar, are updated.
            this.eventBus.dispatch("annotationeditormodechanged", {
              source: this,
              mode: this.#annotationEditorMode,
            });
          }

          // In addition to 'disableAutoFetch' being set, also attempt to reduce
          // resource usage when loading *very* long/large documents.
          if (
            pdfDocument.loadingParams.disableAutoFetch ||
            pagesCount > PagesCountLimit.FORCE_LAZY_PAGE_INIT
          ) {
            // XXX: Printing is semi-broken with auto fetch disabled.
            this._pagesCapability.resolve();
            return;
          }
          let getPagesLeft = pagesCount - 1; // The first page was already loaded.

          if (getPagesLeft <= 0) {
            this._pagesCapability.resolve();
            return;
          }

  		  // #716 modified by ngx-extended-pdf-viewer
          if (this.#pageViewMode === "book") {
            await this.ensureAdjacentPagesAreLoaded();
          }
          // #716 end of modification by ngx-extended-pdf-viewer

          for (let pageNum = 2; pageNum <= pagesCount; ++pageNum) {
            const promise = pdfDocument.getPage(pageNum).then(
              pdfPage => {
                const pageView = this._pages[pageNum - 1];
                if (!pageView.pdfPage) {
                  pageView.setPdfPage(pdfPage);
                }
                this.linkService.cachePageRef(pageNum, pdfPage.ref);
                if (--getPagesLeft === 0) {
                  this._pagesCapability.resolve();
                }
              },
              reason => {
                console.error(
                  `Unable to get page ${pageNum} to initialize viewer`,
                  reason
                );
                if (--getPagesLeft === 0) {
                  this._pagesCapability.resolve();
                }
              }
            );

            if (pageNum % PagesCountLimit.PAUSE_EAGER_PAGE_INIT === 0) {
              await promise;
            }
          }
        });

        /** #495 modified by ngx-extended-pdf-viewer */
        this.hidePagesDependingOnpageViewMode();
        /** end of modification */

        this.eventBus.dispatch("pagesinit", { source: this });

        pdfDocument.getMetadata().then(({ info }) => {
          if (pdfDocument !== this.pdfDocument) {
            return; // The document was closed while the metadata resolved.
          }
          if (info.Language) {
            this.viewer.lang = info.Language;
          }
        });

        if (this.defaultRenderingQueue) {
          this.update();
        }
      })
      .catch(reason => {
        globalThis.ngxConsole.error("Unable to initialize viewer", reason);

        this._pagesCapability.reject(reason);
      });
  }

  /**
   * @param {Array|null} labels
   */
  setPageLabels(labels) {
    if (!this.pdfDocument) {
      return;
    }
    if (!labels) {
      this._pageLabels = null;
    } else if (
      !(Array.isArray(labels) && this.pdfDocument.numPages === labels.length)
    ) {
      this._pageLabels = null;
      globalThis.ngxConsole.error(`setPageLabels: Invalid page labels.`);
    } else {
      this._pageLabels = labels;
    }
    // Update all the `PDFPageView` instances.
    for (let i = 0, ii = this._pages.length; i < ii; i++) {
      this._pages[i].setPageLabel(this._pageLabels?.[i] ?? null);
    }
  }

  _resetView() {
    this._pages = [];
    this._currentPageNumber = 1;
    this._currentScale = UNKNOWN_SCALE;
    this._currentScaleValue = null;
    this._pageLabels = null;
    // #950 modified by ngx-extended-pdf-viewer
    const bufferSize = Number(PDFViewerApplicationOptions.get("defaultCacheSize")) || DEFAULT_CACHE_SIZE;
    this.#buffer = new PDFPageViewBuffer(bufferSize);
    // #950 end of modification by ngx-extended-pdf-viewer
    this._location = null;
    this._pagesRotation = 0;
    this._optionalContentConfigPromise = null;
    this._firstPageCapability = new PromiseCapability();
    this._onePageRenderedCapability = new PromiseCapability();
    this._pagesCapability = new PromiseCapability();
    this._scrollMode = ScrollMode.VERTICAL;
    this._previousScrollMode = ScrollMode.UNKNOWN;
    this._spreadMode = SpreadMode.NONE;

    this.#scrollModePageState = {
      previousPageNumber: 1,
      scrollDown: true,
      pages: [],
    };

    if (this._onBeforeDraw) {
      this.eventBus._off("pagerender", this._onBeforeDraw);
      this._onBeforeDraw = null;
    }
    if (this._onAfterDraw) {
      this.eventBus._off("pagerendered", this._onAfterDraw);
      this._onAfterDraw = null;
    }
    if (this.#onVisibilityChange) {
      document.removeEventListener(
        "visibilitychange",
        this.#onVisibilityChange
      );
      this.#onVisibilityChange = null;
    }
    // Remove the pages from the DOM...
    this.viewer.textContent = "";
    // ... and reset the Scroll mode CSS class(es) afterwards.
    this._updateScrollMode();

    this.viewer.removeAttribute("lang");

    if (this.#hiddenCopyElement) {
      document.removeEventListener("copy", this.#copyCallbackBound);
      this.#copyCallbackBound = null;

      this.#hiddenCopyElement.remove();
      this.#hiddenCopyElement = null;
    }
  }

  #ensurePageViewVisible() {
    if (this._scrollMode !== ScrollMode.PAGE) {
      throw new Error("#ensurePageViewVisible: Invalid scrollMode value.");
    }
    const pageNumber = this._currentPageNumber,
      state = this.#scrollModePageState,
      viewer = this.viewer;

    // Temporarily remove all the pages from the DOM...
    viewer.textContent = "";
    // ... and clear out the active ones.
    state.pages.length = 0;

    if (this._spreadMode === SpreadMode.NONE && !this.isInPresentationMode) {
      // Finally, append the new page to the viewer.
      const pageView = this._pages[pageNumber - 1];
      viewer.append(pageView.div);

      state.pages.push(pageView);
    } else {
      const pageIndexSet = new Set(),
        parity = this._spreadMode - 1;

      // Determine the pageIndices in the new spread.
      if (parity === -1) {
        // PresentationMode is active, with `SpreadMode.NONE` set.
        pageIndexSet.add(pageNumber - 1);
      } else if (pageNumber % 2 !== parity) {
        // Left-hand side page.
        pageIndexSet.add(pageNumber - 1);
        pageIndexSet.add(pageNumber);
      } else {
        // Right-hand side page.
        pageIndexSet.add(pageNumber - 2);
        pageIndexSet.add(pageNumber - 1);
      }

      // Finally, append the new pages to the viewer and apply the spreadMode.
      const spread = document.createElement("div");
      spread.className = "spread";

      if (this.isInPresentationMode) {
        const dummyPage = document.createElement("div");
        dummyPage.className = "dummyPage";
        spread.append(dummyPage);
      }

      for (const i of pageIndexSet) {
        const pageView = this._pages[i];
        if (!pageView) {
          continue;
        }
        spread.append(pageView.div);

        state.pages.push(pageView);
      }
      viewer.append(spread);
    }

    state.scrollDown = pageNumber >= state.previousPageNumber;
    state.previousPageNumber = pageNumber;
  }

  _scrollUpdate() {
    if (this.pagesCount === 0) {
      return;
    }
    this.update();
  }

  // #1301 modified by ngx-extended-pdf-viewer:
  // add an API to allow to scroll within a page
  scrollPagePosIntoView(pageNumber, pageSpot) {
    const pageDiv = this._pages[pageNumber - 1].div;

    if (pageSpot) {
      const targetPageSpot = { ...pageSpot };
      if (typeof targetPageSpot.top === "string") {
        if (targetPageSpot.top.endsWith("%")) {
          const percent = Number(targetPageSpot.top.replace("%", ""));
          const viewerHeight = this.viewer.querySelector(".page")?.clientHeight;
          let height = pageDiv.clientHeight ? pageDiv.clientHeight : viewerHeight;
          const visibleWindowHeight = this.viewer.parentElement.clientHeight;
          height = Math.max(0, height - visibleWindowHeight);
          targetPageSpot.top = (percent * height) / 100;
        }
      }
      if (typeof targetPageSpot.left === "string") {
        if (targetPageSpot.left.endsWith("%")) {
          const percent = Number(targetPageSpot.left.replace("%", ""));
          const viewerWidth = this.viewer.querySelector(".page")?.clientWidth;
          const width = pageDiv.clientWidth ? pageDiv.clientWidth : viewerWidth;
          targetPageSpot.left = (percent * width) / 100;
        }
      }
      this.#scrollIntoView({ div: pageDiv, id: pageNumber }, targetPageSpot);
    } else {
      this.#scrollIntoView({ pageDiv, pageNumber });
    }
  }
  // #1301 end of modification by ngx-extended-pdf-viewer

  #scrollIntoView(pageView, pageSpot = null) {
    // modified by ngx-extended-pdf-viewer
    // to fix a bug that's basically caused by the showcase demo
    if (!pageView) {
      return;
    }
    // end of modification by ngx-extended-pdf-viewer
    const { div, id } = pageView;

    // Ensure that `this._currentPageNumber` is correct, when `#scrollIntoView`
    // is called directly (and not from `#resetCurrentPageView`).
    if (this._currentPageNumber !== id) {
      this._setCurrentPageNumber(id);
    }
    if (this._scrollMode === ScrollMode.PAGE) {
      this.#ensurePageViewVisible();
      // Ensure that rendering always occurs, to avoid showing a blank page,
      // even if the current position doesn't change when the page is scrolled.
      this.update();
    }

    if (!pageSpot && !this.isInPresentationMode) {
      const left = div.offsetLeft + div.clientLeft,
        right = left + div.clientWidth;
      const { scrollLeft, clientWidth } = this.container;
      if (
        this._scrollMode === ScrollMode.HORIZONTAL ||
        left < scrollLeft ||
        right > scrollLeft + clientWidth
      ) {
        pageSpot = { left: 0, top: 0 };
      }
    }
    scrollIntoView(div, pageSpot, false, this.pageViewMode === "infinite-scroll");

    // Ensure that the correct *initial* document position is set, when any
    // OpenParameters are used, for documents with non-default Scroll/Spread
    // modes (fixes issue 15695). This is necessary since the scroll-handler
    // invokes the `update`-method asynchronously, and `this._location` could
    // thus be wrong when the initial zooming occurs in the default viewer.
    if (!this._currentScaleValue && this._location) {
      this._location = null;
    }
  }

  /**
   * Prevent unnecessary re-rendering of all pages when the scale changes
   * only because of limited numerical precision.
   */
  #isSameScale(newScale) {
    return (
      newScale === this._currentScale ||
      Math.abs(newScale - this._currentScale) < 1e-15
    );
  }

  #setScaleUpdatePages(
    newScale,
    newValue,
    { noScroll = false, preset = false, drawingDelay = -1 }
  ) {
    const previousScale = isNaN(Number(this.currentScale)) ? undefined : Number(this.currentScale);
    const previousScaleValue = this.currentScaleValue;
    this._currentScaleValue = newValue.toString();

    if (this.#isSameScale(newScale)) {
      if (preset) {
        this.eventBus.dispatch("scalechanging", {
          source: this,
          scale: newScale,
          presetValue: newValue,
          previousScale,
          previousPresetValue: previousScaleValue,
        });
      }
      return;
    }

    this.viewer.style.setProperty(
      "--scale-factor",
      newScale * PixelsPerInch.PDF_TO_CSS_UNITS
    );

    const postponeDrawing = drawingDelay >= 0 && drawingDelay < 1000;
    this.refresh(true, {
      scale: newScale,
      drawingDelay: postponeDrawing ? drawingDelay : -1,
    });

    if (postponeDrawing) {
      this.#scaleTimeoutId = setTimeout(() => {
        this.#scaleTimeoutId = null;
        this.refresh();
      }, drawingDelay);
    }

    this._currentScale = newScale;

    if (!noScroll) {
      let page = this._currentPageNumber,
        dest;
      if (
        this._location &&
        !(this.isInPresentationMode || this.isChangingPresentationMode)
      ) {
        page = this._location.pageNumber;
        dest = [
          null,
          { name: "XYZ" },
          this._location.left,
          this._location.top,
          null,
        ];
      }
      this.scrollPageIntoView({
        pageNumber: page,
        destArray: dest,
        allowNegativeOffset: true,
      });
    }

    this.eventBus.dispatch("scalechanging", {
      source: this,
      scale: newScale,
      presetValue: preset ? newValue : undefined,
      previousScale,
      previousPresetValue: previousScaleValue,
    });

    if (this.defaultRenderingQueue) {
      this.update();
    }
  }

  get #pageWidthScaleFactor() {
    if (
      this._spreadMode !== SpreadMode.NONE &&
      this._scrollMode !== ScrollMode.HORIZONTAL
    ) {
      return 2;
    }
    return 1;
  }

  #setScale(value, options) {
    // #90 modified by ngx-extended-pdf-viewer
    if (!value) {
      value = "auto";
    }
    // #90 end of modification
    let scale = parseFloat(value);
    // #1095 modified by ngx-extended-pdf-viewer: prevent duplicate rendering
    if (this._currentScale === scale) {
      return; // nothing to do
    }
    // #1095 end of modification

    if (scale > 0) {
      options.preset = false;
      this.#setScaleUpdatePages(scale, value, options);
    } else {
      const currentPage = this._pages[this._currentPageNumber - 1];
      if (!currentPage) {
        return;
      }
      let hPadding = SCROLLBAR_PADDING,
        vPadding = VERTICAL_PADDING;

      if (this.isInPresentationMode) {
        // Pages have a 2px (transparent) border in PresentationMode, see
        // the `web/pdf_viewer.css` file.
        hPadding = vPadding = 4; // 2 * 2px
        if (this._spreadMode !== SpreadMode.NONE) {
          // Account for two pages being visible in PresentationMode, thus
          // "doubling" the total border width.
          hPadding *= 2;
        }
      } else if (
        (typeof PDFJSDev === "undefined" || PDFJSDev.test("GENERIC")) &&
        this.removePageBorders
      ) {
        hPadding = vPadding = 0;
      } else if (this._scrollMode === ScrollMode.HORIZONTAL) {
        [hPadding, vPadding] = [vPadding, hPadding]; // Swap the padding values.
      }
      const pageWidthScale =
        (((this.container.clientWidth - hPadding) / currentPage.width) *
          currentPage.scale) /
        this.#pageWidthScaleFactor;
      const pageHeightScale =
        ((this.container.clientHeight - vPadding) / currentPage.height) *
        currentPage.scale;
      switch (value) {
        case "page-actual":
          scale = 1;
          break;
        case "page-width":
          scale = pageWidthScale;
          break;
        case "page-height":
          scale = pageHeightScale;
          break;
        case "page-fit":
          scale = Math.min(pageWidthScale, pageHeightScale);
          break;
        case "auto":
          // For pages in landscape mode, fit the page height to the viewer
          // *unless* the page would thus become too wide to fit horizontally.
          const horizontalScale = isPortraitOrientation(currentPage)
            ? pageWidthScale
            : Math.min(pageHeightScale, pageWidthScale);
          scale = Math.min(MAX_AUTO_SCALE, horizontalScale);
          break;
        default:
          globalThis.ngxConsole.error(`#setScale: "${value}" is an unknown zoom value.`);
          return;
      }
      options.preset = true;
      this.#setScaleUpdatePages(scale, value, options);
    }
  }

  /**
   * Refreshes page view: scrolls to the current page and updates the scale.
   */
  #resetCurrentPageView() {
    const pageView = this._pages[this._currentPageNumber - 1];

    if (this.isInPresentationMode) {
      // Fixes the case when PDF has different page sizes.
      this.#setScale(this._currentScaleValue, { noScroll: true });
    }
    this.#scrollIntoView(pageView);
  }

  /**
   * @param {string} label - The page label.
   * @returns {number|null} The page number corresponding to the page label,
   *   or `null` when no page labels exist and/or the input is invalid.
   */
  pageLabelToPageNumber(label) {
    if (!this._pageLabels) {
      return null;
    }
    const i = this._pageLabels.indexOf(label);
    if (i < 0) {
      return null;
    }
    return i + 1;
  }

  /**
   * @typedef {Object} ScrollPageIntoViewParameters
   * @property {number} pageNumber - The page number.
   * @property {Array} [destArray] - The original PDF destination array, in the
   *   format: <page-ref> </XYZ|/FitXXX> <args..>
   * @property {boolean} [allowNegativeOffset] - Allow negative page offsets.
   *   The default value is `false`.
   * @property {boolean} [ignoreDestinationZoom] - Ignore the zoom argument in
   *   the destination array. The default value is `false`.
   */

  /**
   * Scrolls page into view.
   * @param {ScrollPageIntoViewParameters} params
   */
  scrollPageIntoView({
    pageNumber,
    destArray = null,
    allowNegativeOffset = false,
    ignoreDestinationZoom = false,
  }) {
    if (!this.pdfDocument) {
      return;
    }
    const pageView =
      Number.isInteger(pageNumber) && this._pages[pageNumber - 1];
    if (!pageView) {
      console.error(
        `scrollPageIntoView: "${pageNumber}" is not a valid pageNumber parameter.`
      );
      return;
    }

    if (this.isInPresentationMode || !destArray) {
      this._setCurrentPageNumber(pageNumber, /* resetCurrentPageView = */ true);
      return;
    }
    let x = 0,
      y = 0;
    let width = 0,
      height = 0,
      widthScale,
      heightScale;
    const changeOrientation = pageView.rotation % 180 !== 0;
    const pageWidth =
      (changeOrientation ? pageView.height : pageView.width) /
      pageView.scale /
      PixelsPerInch.PDF_TO_CSS_UNITS;
    const pageHeight =
      (changeOrientation ? pageView.width : pageView.height) /
      pageView.scale /
      PixelsPerInch.PDF_TO_CSS_UNITS;
    let scale = 0;
    switch (destArray[1].name) {
      case "XYZ":
        x = destArray[2];
        y = destArray[3];
        scale = destArray[4];
        // If x and/or y coordinates are not supplied, default to
        // _top_ left of the page (not the obvious bottom left,
        // since aligning the bottom of the intended page with the
        // top of the window is rarely helpful).
        x = x !== null ? x : 0;
        y = y !== null ? y : pageHeight;
        break;
      case "Fit":
      case "FitB":
        scale = "page-fit";
        break;
      case "FitH":
      case "FitBH":
        y = destArray[2];
        scale = "page-width";
        // According to the PDF spec, section 12.3.2.2, a `null` value in the
        // parameter should maintain the position relative to the new page.
        if (y === null && this._location) {
          x = this._location.left;
          y = this._location.top;
        } else if (typeof y !== "number" || y < 0) {
          // The "top" value isn't optional, according to the spec, however some
          // bad PDF generators will pretend that it is (fixes bug 1663390).
          y = pageHeight;
        }
        break;
      case "FitV":
      case "FitBV":
        x = destArray[2];
        width = pageWidth;
        height = pageHeight;
        scale = "page-height";
        break;
      case "FitR":
        x = destArray[2];
        y = destArray[3];
        width = destArray[4] - x;
        height = destArray[5] - y;
        let hPadding = SCROLLBAR_PADDING,
          vPadding = VERTICAL_PADDING;

        if (
          (typeof PDFJSDev === "undefined" || PDFJSDev.test("GENERIC")) &&
          this.removePageBorders
        ) {
          hPadding = vPadding = 0;
        }
        widthScale =
          (this.container.clientWidth - hPadding) /
          width /
          PixelsPerInch.PDF_TO_CSS_UNITS;
        heightScale =
          (this.container.clientHeight - vPadding) /
          height /
          PixelsPerInch.PDF_TO_CSS_UNITS;
        scale = Math.min(Math.abs(widthScale), Math.abs(heightScale));
        break;
      default:
        console.error(
          `scrollPageIntoView: "${destArray[1].name}" is not a valid destination type.`
        );
        return;
    }

    if (!ignoreDestinationZoom) {
      if (scale && scale !== this._currentScale) {
        this.currentScaleValue = scale;
      } else if (this._currentScale === UNKNOWN_SCALE) {
        this.currentScaleValue = DEFAULT_SCALE_VALUE;
      }
    }

    /** #495 modified by ngx-extended-pdf-viewer */
    this.#ensurePdfPageLoaded(pageView).then(() => {
      this.renderingQueue.renderView(pageView);
      if (this.pageViewMode === "single") {
        if (this.currentPageNumber !== pageNumber) {
          this.currentPageNumber = pageNumber;
        }
      }
    });
    /** end of modification */

    if (scale === "page-fit" && !destArray[4]) {
      this.#scrollIntoView(pageView);
      return;
    }

    const boundingRect = [
      pageView.viewport.convertToViewportPoint(x, y),
      pageView.viewport.convertToViewportPoint(x + width, y + height),
    ];
    let left = Math.min(boundingRect[0][0], boundingRect[1][0]);
    let top = Math.min(boundingRect[0][1], boundingRect[1][1]);

    if (!allowNegativeOffset) {
      // Some bad PDF generators will create destinations with e.g. top values
      // that exceeds the page height. Ensure that offsets are not negative,
      // to prevent a previous page from becoming visible (fixes bug 874482).
      left = Math.max(left, 0);
      top = Math.max(top, 0);
    }
    this.#scrollIntoView(pageView, /* pageSpot = */ { left, top });
  }

  _updateLocation(firstPage) {
    const currentScale = this._currentScale;
    const currentScaleValue = this._currentScaleValue;
    const normalizedScaleValue =
      parseFloat(currentScaleValue) === currentScale
        ? Math.round(currentScale * 10000) / 100
        : currentScaleValue;

    const pageNumber = firstPage.id;
    const currentPageView = this._pages[pageNumber - 1];
    const container = this.container;
    const topLeft = currentPageView.getPagePoint(
      container.scrollLeft - firstPage.x,
      container.scrollTop - firstPage.y
    );
    const intLeft = Math.round(topLeft[0]);
    const intTop = Math.round(topLeft[1]);

    let pdfOpenParams = `#page=${pageNumber}`;
    if (!this.isInPresentationMode) {
      pdfOpenParams += `&zoom=${normalizedScaleValue},${intLeft},${intTop}`;
    }

    this._location = {
      pageNumber,
      scale: normalizedScaleValue,
      top: intTop,
      left: intLeft,
      rotation: this._pagesRotation,
      pdfOpenParams,
    };
  }

  update() {
    // #1201 modified by ngx-extended-pdf-viewer
    if (this.scrollMode === ScrollMode.PAGE) {
      this.viewer.classList.add("singlePageView");
    } else {
      this.viewer.classList.remove("singlePageView");
    }
    // #1201 end of modification by ngx-extended-pdf-viewer

    const visible = this._getVisiblePages();
    const visiblePages = visible.views,
      numVisiblePages = visiblePages.length;

    if (numVisiblePages === 0) {
      return;
    }
    // #950 modified by ngx-extended-pdf-viewer
    const bufferSize = Number(PDFViewerApplicationOptions.get("defaultCacheSize")) || DEFAULT_CACHE_SIZE;
    const newCacheSize = Math.max(bufferSize, 2 * numVisiblePages + 1);
    // #950 end of modification
    this.#buffer.resize(newCacheSize, visible.ids);

    this.renderingQueue.renderHighestPriority(visible);

    const isSimpleLayout =
      this._spreadMode === SpreadMode.NONE &&
      (this._scrollMode === ScrollMode.PAGE ||
        this._scrollMode === ScrollMode.VERTICAL);
    const currentId = this._currentPageNumber;
    let stillFullyVisible = false;

    for (const page of visiblePages) {
      if (page.percent < 100) {
        break;
      }
      if (page.id === currentId && isSimpleLayout) {
        stillFullyVisible = true;
        break;
      }
    }
    // #1808 modified by ngx-extended-pdf-viewer
    // stop the infinite loop in presentation mode with [(page)]
    if (this.scrollMode !== ScrollMode.PAGE) {
      this._setCurrentPageNumber(
        stillFullyVisible ? currentId : visiblePages[0].id
      );

      this._updateLocation(visible.first);
      this.eventBus.dispatch("updateviewarea", {
        source: this,
        location: this._location,
      });
    }
    // #1808 end of modification by ngx-extended-pdf-viewer
    // #859 modified by ngx-extended-pdf-viewer
    this.hidePagesDependingOnpageViewMode();
    // #859 end of modification
  }

  containsElement(element) {
    return this.container.contains(element);
  }

  focus() {
    this.container.focus();
  }

  get _isContainerRtl() {
    return getComputedStyle(this.container).direction === "rtl";
  }

  get isInPresentationMode() {
    return this.presentationModeState === PresentationModeState.FULLSCREEN;
  }

  get isChangingPresentationMode() {
    return this.presentationModeState === PresentationModeState.CHANGING;
  }

  get isHorizontalScrollbarEnabled() {
    return this.isInPresentationMode
      ? false
      : this.container.scrollWidth > this.container.clientWidth;
  }

  get isVerticalScrollbarEnabled() {
    return this.isInPresentationMode
      ? false
      : this.container.scrollHeight > this.container.clientHeight;
  }

  _getVisiblePages() {
    const views =
        this._scrollMode === ScrollMode.PAGE
          ? this.#scrollModePageState.pages
          : this._pages,
      horizontal = this._scrollMode === ScrollMode.HORIZONTAL,
      rtl = horizontal && this._isContainerRtl;

    return getVisibleElements({
      scrollEl: this.container,
      views,
      sortByVisibility: true,
      horizontal,
      rtl,
    });
  }

  cleanup() {
    for (const pageView of this._pages) {
      if (pageView.renderingState !== RenderingStates.FINISHED) {
        pageView.reset();
      }
    }
  }

  /**
   * @private
   */
  _cancelRendering() {
    for (const pageView of this._pages) {
      pageView.cancelRendering();
    }
  }

  /**
   * @param {PDFPageView} pageView
   * @returns {Promise<PDFPageProxy | null>}
   */
  async #ensurePdfPageLoaded(pageView) {
    if (pageView.pdfPage) {
      return pageView.pdfPage;
    }
    try {
      const pdfPage = await this.pdfDocument.getPage(pageView.id);
      if (!pageView.pdfPage) {
        pageView.setPdfPage(pdfPage);
      }
      if (!this.linkService._cachedPageNumber?.(pdfPage.ref)) {
        this.linkService.cachePageRef(pageView.id, pdfPage.ref);
      }
      return pdfPage;
    } catch (reason) {
      console.error("Unable to get page for page view", reason);
      return null; // Page error -- there is nothing that can be done.
    }
  }

  #getScrollAhead(visible) {
    if (visible.first?.id === 1) {
      return true;
    } else if (visible.last?.id === this.pagesCount) {
      return false;
    }
    switch (this._scrollMode) {
      case ScrollMode.PAGE:
        return this.#scrollModePageState.scrollDown;
      case ScrollMode.HORIZONTAL:
        return this.scroll.right;
    }
    return this.scroll.down;
  }

  forceRendering(currentlyVisiblePages) {
    const visiblePages = currentlyVisiblePages || this._getVisiblePages();
    const scrollAhead = this.#getScrollAhead(visiblePages);
    const preRenderExtra =
      this._spreadMode !== SpreadMode.NONE &&
      this._scrollMode !== ScrollMode.HORIZONTAL;

    const pageView = this.renderingQueue.getHighestPriority(
      visiblePages,
      this._pages,
      scrollAhead,
      preRenderExtra
    );

    if (pageView) {
      this.#ensurePdfPageLoaded(pageView).then(() => {
        this.renderingQueue.renderView(pageView);
      });
      return true;
    }
    return false;
  }

  /**
   * @type {boolean} Whether all pages of the PDF document have identical
   *   widths and heights.
   */
  get hasEqualPageSizes() {
    const firstPageView = this._pages[0];
    for (let i = 1, ii = this._pages.length; i < ii; ++i) {
      const pageView = this._pages[i];
      if (
        pageView.width !== firstPageView.width ||
        pageView.height !== firstPageView.height
      ) {
        return false;
      }
    }
    return true;
  }

  /**
   * Returns sizes of the pages.
   * @returns {Array} Array of objects with width/height/rotation fields.
   */
  getPagesOverview() {
    let initialOrientation;
    return this._pages.map(pageView => {
      const viewport = pageView.pdfPage.getViewport({ scale: 1 });
      const orientation = isPortraitOrientation(viewport);
      if (initialOrientation === undefined) {
        initialOrientation = orientation;
      } else if (
        this.enablePrintAutoRotate &&
        orientation !== initialOrientation
      ) {
        // Rotate to fit the initial orientation.
        return {
          width: viewport.height,
          height: viewport.width,
          rotation: (viewport.rotation - 90) % 360,
        };
      }
      return {
        width: viewport.width,
        height: viewport.height,
        rotation: viewport.rotation,
      };
    });
  }

  /**
   * @type {Promise<OptionalContentConfig | null>}
   */
  get optionalContentConfigPromise() {
    if (!this.pdfDocument) {
      return Promise.resolve(null);
    }
    if (!this._optionalContentConfigPromise) {
      console.error("optionalContentConfigPromise: Not initialized yet.");
      // Prevent issues if the getter is accessed *before* the `onePageRendered`
      // promise has resolved; won't (normally) happen in the default viewer.
      return this.pdfDocument.getOptionalContentConfig();
    }
    return this._optionalContentConfigPromise;
  }

  /**
   * @param {Promise<OptionalContentConfig>} promise - A promise that is
   *   resolved with an {@link OptionalContentConfig} instance.
   */
  set optionalContentConfigPromise(promise) {
    if (!(promise instanceof Promise)) {
      throw new Error(`Invalid optionalContentConfigPromise: ${promise}`);
    }
    if (!this.pdfDocument) {
      return;
    }
    if (!this._optionalContentConfigPromise) {
      // Ignore the setter *before* the `onePageRendered` promise has resolved,
      // since it'll be overwritten anyway; won't happen in the default viewer.
      return;
    }
    this._optionalContentConfigPromise = promise;

    this.refresh(false, { optionalContentConfigPromise: promise });

    this.eventBus.dispatch("optionalcontentconfigchanged", {
      source: this,
      promise,
    });
  }

  /**
   * @type {number} One of the values in {ScrollMode}.
   */
  get scrollMode() {
    return this._scrollMode;
  }

  /**
   * @param {number} mode - The direction in which the document pages should be
   *   laid out within the scrolling container.
   *   The constants from {ScrollMode} should be used.
   */
  set scrollMode(mode) {
    if (
      typeof PDFJSDev === "undefined"
        ? window.isGECKOVIEW
        : PDFJSDev.test("GECKOVIEW")
    ) {
      // NOTE: Always ignore the pageLayout in GeckoView since there's
      // no UI available to change Scroll/Spread modes for the user.
      return;
    }
    if (this._scrollMode === mode) {
      return; // The Scroll mode didn't change.
    }
    if (!isValidScrollMode(mode)) {
      throw new Error(`Invalid scroll mode: ${mode}`);
    }
    if (this.pagesCount > PagesCountLimit.FORCE_SCROLL_MODE_PAGE) {
      return; // Disabled for performance reasons.
    }
    this._previousScrollMode = this._scrollMode;

    this._scrollMode = mode;
    this.eventBus.dispatch("scrollmodechanged", { source: this, mode });

    this._updateScrollMode(/* pageNumber = */ this._currentPageNumber);
  }

  _updateScrollMode(pageNumber = null) {
    const scrollMode = this._scrollMode,
      viewer = this.viewer;

    viewer.classList.toggle(
      "scrollHorizontal",
      scrollMode === ScrollMode.HORIZONTAL
    );
    viewer.classList.toggle("scrollWrapped", scrollMode === ScrollMode.WRAPPED);

    if (!this.pdfDocument || !pageNumber) {
      return;
    }

    if (scrollMode === ScrollMode.PAGE) {
      this.#ensurePageViewVisible();
    } else if (this._previousScrollMode === ScrollMode.PAGE) {
      // Ensure that the current spreadMode is still applied correctly when
      // the *previous* scrollMode was `ScrollMode.PAGE`.
      this._updateSpreadMode();
    }
    // Non-numeric scale values can be sensitive to the scroll orientation.
    // Call this before re-scrolling to the current page, to ensure that any
    // changes in scale don't move the current page.
    if (this._currentScaleValue && isNaN(this._currentScaleValue)) {
      this.#setScale(this._currentScaleValue, { noScroll: true });
    }
    this._setCurrentPageNumber(pageNumber, /* resetCurrentPageView = */ true);
    this.update();
  }

  /**
   * @type {number} One of the values in {SpreadMode}.
   */
  get spreadMode() {
    return this._spreadMode;
  }

  /**
   * @param {number} mode - Group the pages in spreads, starting with odd- or
   *   even-number pages (unless `SpreadMode.NONE` is used).
   *   The constants from {SpreadMode} should be used.
   */
  set spreadMode(mode) {
    if (
      typeof PDFJSDev === "undefined"
        ? window.isGECKOVIEW
        : PDFJSDev.test("GECKOVIEW")
    ) {
      // NOTE: Always ignore the pageLayout in GeckoView since there's
      // no UI available to change Scroll/Spread modes for the user.
      return;
    }
    if (this._spreadMode === mode) {
      return; // The Spread mode didn't change.
    }
    if (!isValidSpreadMode(mode)) {
      throw new Error(`Invalid spread mode: ${mode}`);
    }
    this._spreadMode = mode;
    this.eventBus.dispatch("spreadmodechanged", { source: this, mode });

    this._updateSpreadMode(/* pageNumber = */ this._currentPageNumber);
  }

  _updateSpreadMode(pageNumber = null) {
    if (!this.pdfDocument) {
      return;
    }
    const viewer = this.viewer,
      pages = this._pages;

    if (this._scrollMode === ScrollMode.PAGE) {
      this.#ensurePageViewVisible();
    } else {
      // Temporarily remove all the pages from the DOM.
      viewer.textContent = "";

      if (this._spreadMode === SpreadMode.NONE) {
        for (const pageView of this._pages) {
          viewer.append(pageView.div);
        }
      } else {
        const parity = this._spreadMode - 1;
        let spread = null;
        for (let i = 0, ii = pages.length; i < ii; ++i) {
          if (spread === null) {
            spread = document.createElement("div");
            spread.className = "spread";
            viewer.append(spread);
          } else if (i % 2 === parity) {
            spread = spread.cloneNode(false);
            viewer.append(spread);
          }
          spread.append(pages[i].div);
        }
      }
    }

    // #859 modified by ngx-extended-pdf-viewer
    this.hidePagesDependingOnpageViewMode();
    // end of modification by ngx-extended-pdf-viewer

    if (!pageNumber) {
      return;
    }
    // Non-numeric scale values can be sensitive to the scroll orientation.
    // Call this before re-scrolling to the current page, to ensure that any
    // changes in scale don't move the current page.
    if (this._currentScaleValue && isNaN(this._currentScaleValue)) {
      this.#setScale(this._currentScaleValue, { noScroll: true });
    }
    this._setCurrentPageNumber(pageNumber, /* resetCurrentPageView = */ true);
    this.update();
  }

  /**
   * @private
   */
  _getPageAdvance(currentPageNumber, previous = false) {
    // #1695 modified by ngx-extended-pdf-viewer
    if (this.pageViewMode === "book") {
      return 2;
    }
    // end of modification by ngx-extended-pdf-viewer
    switch (this._scrollMode) {
      case ScrollMode.WRAPPED: {
        const { views } = this._getVisiblePages(),
          pageLayout = new Map();

        // Determine the current (visible) page layout.
        for (const { id, y, percent, widthPercent } of views) {
          if (percent === 0 || widthPercent < 100) {
            continue;
          }
          let yArray = pageLayout.get(y);
          if (!yArray) {
            pageLayout.set(y, (yArray ||= []));
          }
          yArray.push(id);
        }
        // Find the row of the current page.
        for (const yArray of pageLayout.values()) {
          const currentIndex = yArray.indexOf(currentPageNumber);
          if (currentIndex === -1) {
            continue;
          }
          const numPages = yArray.length;
          if (numPages === 1) {
            break;
          }
          // Handle documents with varying page sizes.
          if (previous) {
            for (let i = currentIndex - 1, ii = 0; i >= ii; i--) {
              const currentId = yArray[i],
                expectedId = yArray[i + 1] - 1;
              if (currentId < expectedId) {
                return currentPageNumber - expectedId;
              }
            }
          } else {
            for (let i = currentIndex + 1, ii = numPages; i < ii; i++) {
              const currentId = yArray[i],
                expectedId = yArray[i - 1] + 1;
              if (currentId > expectedId) {
                return expectedId - currentPageNumber;
              }
            }
          }
          // The current row is "complete", advance to the previous/next one.
          if (previous) {
            const firstId = yArray[0];
            if (firstId < currentPageNumber) {
              return currentPageNumber - firstId + 1;
            }
          } else {
            const lastId = yArray[numPages - 1];
            if (lastId > currentPageNumber) {
              return lastId - currentPageNumber + 1;
            }
          }
          break;
        }
        break;
      }
      case ScrollMode.HORIZONTAL: {
        break;
      }
      case ScrollMode.PAGE:
      case ScrollMode.VERTICAL: {
        if (this._spreadMode === SpreadMode.NONE) {
          break; // Normal vertical scrolling.
        }
        const parity = this._spreadMode - 1;

        if (previous && currentPageNumber % 2 !== parity) {
          break; // Left-hand side page.
        } else if (!previous && currentPageNumber % 2 === parity) {
          break; // Right-hand side page.
        }
        const { views } = this._getVisiblePages(),
          expectedId = previous ? currentPageNumber - 1 : currentPageNumber + 1;

        for (const { id, percent, widthPercent } of views) {
          if (id !== expectedId) {
            continue;
          }
          if (percent > 0 && widthPercent === 100) {
            return 2;
          }
          break;
        }
        break;
      }
    }
    return 1;
  }

  /**
   * Go to the next page, taking scroll/spread-modes into account.
   * @returns {boolean} Whether navigation occurred.
   */
  nextPage() {
    const currentPageNumber = this._currentPageNumber,
      pagesCount = this.pagesCount;

    if (currentPageNumber >= pagesCount) {
      return false;
    }
    const advance =
      this._getPageAdvance(currentPageNumber, /* previous = */ false) || 1;

    this.currentPageNumber = Math.min(currentPageNumber + advance, pagesCount);
    return true;
  }

  /**
   * Go to the previous page, taking scroll/spread-modes into account.
   * @returns {boolean} Whether navigation occurred.
   */
  previousPage() {
    const currentPageNumber = this._currentPageNumber;

    if (currentPageNumber <= 1) {
      return false;
    }
    const advance =
      this._getPageAdvance(currentPageNumber, /* previous = */ true) || 1;

    this.currentPageNumber = Math.max(currentPageNumber - advance, 1);
    return true;
  }

  /**
   * @typedef {Object} ChangeScaleOptions
   * @property {number} [drawingDelay]
   * @property {number} [scaleFactor]
   * @property {number} [steps]
   */

  /**
   * Increase the current zoom level one, or more, times.
   * @param {ChangeScaleOptions} [options]
   */
  increaseScale({ drawingDelay, scaleFactor, steps } = {}) {
    if (!this.pdfDocument) {
      return;
    }
    let newScale = this._currentScale;
    if (scaleFactor > 1) {
      newScale = Math.round(newScale * scaleFactor * 100) / 100;
    } else {
      steps ??= 1;
      do {
        newScale =
          Math.ceil((newScale * DEFAULT_SCALE_DELTA).toFixed(2) * 10) / 10;
      } while (--steps > 0 && newScale < MAX_SCALE);
    }
    // modified by ngx-extended-pdf-viewer #367
    let maxScale = Number(PDFViewerApplicationOptions.get("maxZoom"));
    if (!maxScale) {
      maxScale = MAX_SCALE;
    }
    this.#setScale(Math.min(maxScale, newScale), {
      noScroll: false,
      drawingDelay,
    });
    // #367 end of modification by ngx-extended-pdf-viewer
  }

  /**
   * Decrease the current zoom level one, or more, times.
   * @param {ChangeScaleOptions} [options]
   */
  decreaseScale({ drawingDelay, scaleFactor, steps } = {}) {
    if (!this.pdfDocument) {
      return;
    }
    let newScale = this._currentScale;
    if (scaleFactor > 0 && scaleFactor < 1) {
      newScale = Math.round(newScale * scaleFactor * 100) / 100;
    } else {
      steps ??= 1;
      do {
        newScale =
          Math.floor((newScale / DEFAULT_SCALE_DELTA).toFixed(2) * 10) / 10;
      } while (--steps > 0 && newScale > MIN_SCALE);
    }
    // modified by ngx-extended-pdf-viewer #367
    let minScale = Number(PDFViewerApplicationOptions.get("minZoom"));
    if (!minScale) {
      minScale = MIN_SCALE;
    }
    this.#setScale(Math.max(minScale, newScale), {
      noScroll: false,
      drawingDelay,
    });
    // #367 end of modification by ngx-extended-pdf-viewer
  }

  #updateContainerHeightCss(height = this.container.clientHeight) {
    if (height !== this.#previousContainerHeight) {
      this.#previousContainerHeight = height;
      docStyle.setProperty("--viewer-container-height", `${height}px`);
    }
  }

  #resizeObserverCallback(entries) {
    for (const entry of entries) {
      if (entry.target === this.container) {
        this.#updateContainerHeightCss(
          Math.floor(entry.borderBoxSize[0].blockSize)
        );
        this.#containerTopLeft = null;
        break;
      }
    }
  }

  get containerTopLeft() {
    return (this.#containerTopLeft ||= [
      this.container.offsetTop,
      this.container.offsetLeft,
    ]);
  }

  get annotationEditorMode() {
    return this.#annotationEditorUIManager
      ? this.#annotationEditorMode
      : AnnotationEditorType.DISABLE;
  }

  /**
   * @typedef {Object} AnnotationEditorModeOptions
   * @property {number} mode - The editor mode (none, FreeText, ink, ...).
   * @property {string|null} [editId] - ID of the existing annotation to edit.
   * @property {boolean} [isFromKeyboard] - True if the mode change is due to a
   *   keyboard action.
   */

  /**
   * @param {AnnotationEditorModeOptions} options
   */
  set annotationEditorMode({ mode, editId = null, isFromKeyboard = false }) {
    if (!this.#annotationEditorUIManager) {
      throw new Error(`The AnnotationEditor is not enabled.`);
    }
    if (this.#annotationEditorMode === mode) {
      return; // The AnnotationEditor mode didn't change.
    }
    if (!isValidAnnotationEditorMode(mode)) {
      throw new Error(`Invalid AnnotationEditor mode: ${mode}`);
    }
    if (!this.pdfDocument) {
      return;
    }
    this.#annotationEditorMode = mode;
    this.eventBus.dispatch("annotationeditormodechanged", {
      source: this,
      mode,
    });

    this.#annotationEditorUIManager.updateMode(mode, editId, isFromKeyboard);
  }

  // eslint-disable-next-line accessor-pairs
  set annotationEditorParams({ type, value }) {
    if (!this.#annotationEditorUIManager) {
      throw new Error(`The AnnotationEditor is not enabled.`);
    }
    this.#annotationEditorUIManager.updateParams(type, value);
  }

  refresh(noUpdate = false, updateArgs = Object.create(null)) {
    if (!this.pdfDocument) {
      return;
    }
    for (const pageView of this._pages) {
      pageView.update(updateArgs);
    }
    if (this.#scaleTimeoutId !== null) {
      clearTimeout(this.#scaleTimeoutId);
      this.#scaleTimeoutId = null;
    }
    if (!noUpdate) {
      this.update();
    }
  }

  // #1783 modified by ngx-extended-pdf-viewer
  getSerializedAnnotations() {
    const rawAnnotations = this.pdfDocument.annotationStorage.getAll();
    if (rawAnnotations) {
      const annotations = Object.values(rawAnnotations);
      return annotations.map(a => a.serialize());
    }
    return null;
  }

  addEditorAnnotation(data) {
    if (!Array.isArray(data)) {
      data = [data];
    }

    this.#annotationEditorUIManager.addSerializedEditor(data, true, true, false);
  }

  removeEditorAnnotations(filter = () => true) {
    this.#annotationEditorUIManager.removeEditors(filter);
  }
  // #1783 end of modification by ngx-extended-pdf-viewer

  // #1415 modified by ngx-extended-pdf-viewer
  destroyBookMode() {
    if (this.pageFlip) {
      this.pageFlip.destroy();
      this.pageFlip = null;
    }
  }

  stopRendering() {
    // this.renderingQueue._stop();
    this._cancelRendering();
  }
  // #1415 end of modification by ngx-extended-pdf-viewer
}

export { PagesCountLimit, PDFPageViewBuffer, PDFViewer };<|MERGE_RESOLUTION|>--- conflicted
+++ resolved
@@ -63,12 +63,8 @@
   VERTICAL_PADDING,
   watchScroll,
 } from "./ui_utils.js";
-<<<<<<< HEAD
-import { NullL10n } from "web-l10n_utils";
+import { GenericL10n } from "web-null_l10n";
 import { PageFlip } from "./page-flip.module.js"; // #716 modified by ngx-extended-pdf-viewer
-=======
-import { GenericL10n } from "web-null_l10n";
->>>>>>> 7cfcd00a
 import { PDFPageView } from "./pdf_page_view.js";
 import { PDFRenderingQueue } from "./pdf_rendering_queue.js";
 import { SimpleLinkService } from "./pdf_link_service.js";
