--- conflicted
+++ resolved
@@ -73,11 +73,8 @@
     this.#textLayer = options.textLayer || null;
     this.#drawLayer = options.drawLayer || null;
     this.#onAppend = options.onAppend || null;
-<<<<<<< HEAD
     this.eventBus = options.eventBus; // #2256 modified by ngx-extended-pdf-viewer
-=======
     this.#structTreeLayer = options.structTreeLayer || null;
->>>>>>> 81cf42df
   }
 
   /**
