--- conflicted
+++ resolved
@@ -1843,12 +1843,7 @@
 
     while (textDivs.length > 0) {
       var textDiv = textDivs.shift();
-<<<<<<< HEAD
-      if (textDiv.dataset.textLength > 0) {
-        textLayerFrag.appendChild(textDiv);
-=======
-      textLayerDiv.appendChild(textDiv);
->>>>>>> 81e708bf
+      textLayerFrag.appendChild(textDiv);
 
       ctx.font = textDiv.style.fontSize + ' ' + textDiv.style.fontFamily;
       var width = ctx.measureText(textDiv.textContent).width;
