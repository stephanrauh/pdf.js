/* Copyright 2016 Mozilla Foundation
 *
 * Licensed under the Apache License, Version 2.0 (the "License");
 * you may not use this file except in compliance with the License.
 * You may obtain a copy of the License at
 *
 *     http://www.apache.org/licenses/LICENSE-2.0
 *
 * Unless required by applicable law or agreed to in writing, software
 * distributed under the License is distributed on an "AS IS" BASIS,
 * WITHOUT WARRANTIES OR CONDITIONS OF ANY KIND, either express or implied.
 * See the License for the specific language governing permissions and
 * limitations under the License.
 */

import "web-com";
import "web-print_service";
import { RenderingStates, ScrollMode, SpreadMode } from "./ui_utils.js";
import { AppOptions } from "./app_options.js";
import { LinkTarget } from "./pdf_link_service.js";
import { PDFViewerApplication } from "./app.js";

/* eslint-disable-next-line no-unused-vars */
const pdfjsVersion =
  typeof PDFJSDev !== "undefined" ? PDFJSDev.eval("BUNDLE_VERSION") : void 0;
/* eslint-disable-next-line no-unused-vars */
const pdfjsBuild =
  typeof PDFJSDev !== "undefined" ? PDFJSDev.eval("BUNDLE_BUILD") : void 0;

const AppConstants =
  typeof PDFJSDev === "undefined" || PDFJSDev.test("GENERIC")
    ? { LinkTarget, RenderingStates, ScrollMode, SpreadMode }
    : null;

window.PDFViewerApplication = PDFViewerApplication;
window.PDFViewerApplicationConstants = AppConstants;
window.PDFViewerApplicationOptions = AppOptions;

<<<<<<< HEAD
// modified by ngx-extended-pdf-viewer
if (!HTMLCollection.prototype[Symbol.iterator]) {
  HTMLCollection.prototype[Symbol.iterator] = Array.prototype[Symbol.iterator];
}
(function () {
  if (typeof window.CustomEvent === "function") {
    return;
  }

  function CustomEvent(event, params) {
    params = params || { bubbles: false, cancelable: false, detail: null };
    const evt = document.createEvent("CustomEvent");
    evt.initCustomEvent(
      event,
      params.bubbles,
      params.cancelable,
      params.detail
    );
    return evt;
  }

  window.CustomEvent = CustomEvent;
})();
// end of modification

if (typeof PDFJSDev !== "undefined" && PDFJSDev.test("CHROME")) {
  (function rewriteUrlClosure() {
    // Run this code outside DOMContentLoaded to make sure that the URL
    // is rewritten as soon as possible.
    const queryString = document.location.search.slice(1);
    const m = /(^|&)file=([^&]*)/.exec(queryString);
    const defaultUrl = m ? decodeURIComponent(m[2]) : "";

    // Example: chrome-extension://.../http://example.com/file.pdf
    const humanReadableUrl = "/" + defaultUrl + location.hash;
    history.replaceState(history.state, "", humanReadableUrl);
    if (top === window) {
      // eslint-disable-next-line no-undef
      chrome.runtime.sendMessage("showPageAction");
    }

    AppOptions.set("defaultUrl", defaultUrl);
  })();
}

if (typeof PDFJSDev !== "undefined" && PDFJSDev.test("MOZCENTRAL")) {
  require("./firefoxcom.js");
  require("./firefox_print_service.js");
}
if (typeof PDFJSDev !== "undefined" && PDFJSDev.test("GENERIC")) {
  require("./genericcom.js");
}
if (typeof PDFJSDev !== "undefined" && PDFJSDev.test("CHROME")) {
  require("./chromecom.js");
}
if (typeof PDFJSDev !== "undefined" && PDFJSDev.test("CHROME || GENERIC")) {
  require("./pdf_print_service.js");
}

=======
>>>>>>> 546902df
function getViewerConfiguration() {
  return {
    appContainer: document.body,
    mainContainer: document.getElementById("viewerContainer"),
    viewerContainer: document.getElementById("viewer"),
    toolbar: {
      container: document.getElementById("toolbarViewer"),
      numPages: document.getElementById("numPages"),
      pageNumber: document.getElementById("pageNumber"),
      scaleSelect: document.getElementById("scaleSelect"),
      customScaleOption: document.getElementById("customScaleOption"),
      previous: document.getElementById("previous"),
      next: document.getElementById("next"),
      zoomIn: document.getElementById("zoomIn"),
      zoomOut: document.getElementById("zoomOut"),
      viewFind: document.getElementById("viewFind"),
      openFile:
        typeof PDFJSDev === "undefined" || PDFJSDev.test("GENERIC")
          ? document.getElementById("openFile")
          : null,
      print: document.getElementById("print"),
      editorFreeTextButton: document.getElementById("editorFreeText"),
      editorFreeTextParamsToolbar: document.getElementById(
        "editorFreeTextParamsToolbar"
      ),
      editorInkButton: document.getElementById("editorInk"),
      editorInkParamsToolbar: document.getElementById("editorInkParamsToolbar"),
      download: document.getElementById("download"),
    },
    secondaryToolbar: {
      toolbar: document.getElementById("secondaryToolbar"),
      toggleButton: document.getElementById("secondaryToolbarToggle"),
      presentationModeButton: document.getElementById("presentationMode"),
      openFileButton:
        typeof PDFJSDev === "undefined" || PDFJSDev.test("GENERIC")
          ? document.getElementById("secondaryOpenFile")
          : null,
      printButton: document.getElementById("secondaryPrint"),
      downloadButton: document.getElementById("secondaryDownload"),
      viewBookmarkButton: document.getElementById("viewBookmark"),
      firstPageButton: document.getElementById("firstPage"),
      lastPageButton: document.getElementById("lastPage"),
      pageRotateCwButton: document.getElementById("pageRotateCw"),
      pageRotateCcwButton: document.getElementById("pageRotateCcw"),
      cursorSelectToolButton: document.getElementById("cursorSelectTool"),
      cursorHandToolButton: document.getElementById("cursorHandTool"),
      scrollPageButton: document.getElementById("scrollPage"),
      scrollVerticalButton: document.getElementById("scrollVertical"),
      scrollHorizontalButton: document.getElementById("scrollHorizontal"),
      scrollWrappedButton: document.getElementById("scrollWrapped"),
      spreadNoneButton: document.getElementById("spreadNone"),
      spreadOddButton: document.getElementById("spreadOdd"),
      spreadEvenButton: document.getElementById("spreadEven"),
      documentPropertiesButton: document.getElementById("documentProperties"),
    },
    sidebar: {
      // Divs (and sidebar button)
      outerContainer: document.getElementById("outerContainer"),
      sidebarContainer: document.getElementById("sidebarContainer"),
      toggleButton: document.getElementById("sidebarToggle"),
      // Buttons
      thumbnailButton: document.getElementById("viewThumbnail"),
      outlineButton: document.getElementById("viewOutline"),
      attachmentsButton: document.getElementById("viewAttachments"),
      layersButton: document.getElementById("viewLayers"),
      // Views
      thumbnailView: document.getElementById("thumbnailView"),
      outlineView: document.getElementById("outlineView"),
      attachmentsView: document.getElementById("attachmentsView"),
      layersView: document.getElementById("layersView"),
      // View-specific options
      outlineOptionsContainer: document.getElementById(
        "outlineOptionsContainer"
      ),
      currentOutlineItemButton: document.getElementById("currentOutlineItem"),
    },
    sidebarResizer: {
      outerContainer: document.getElementById("outerContainer"),
      resizer: document.getElementById("sidebarResizer"),
    },
    findBar: {
      bar: document.getElementById("findbar"),
      toggleButton: document.getElementById("viewFind"),
      findField: document.getElementById("findInput"),
      findFieldMultiline: document.getElementById("findInputMultiline"), // #201
      highlightAllCheckbox: document.getElementById("findHighlightAll"),
      findCurrentPageCheckbox: document.getElementById("findCurrentPage"), // #832
      findPageRangeField: document.getElementById("findRange"), // #832
      caseSensitiveCheckbox: document.getElementById("findMatchCase"),
      matchDiacriticsCheckbox: document.getElementById("findMatchDiacritics"),
      entireWordCheckbox: document.getElementById("findEntireWord"),
      findMultipleSearchTextsCheckbox: document.getElementById(
        "findMultipleSearchTexts"
      ), // #201
      ignoreAccentsCheckbox: document.getElementById("findIgnoreAccents"), // #177
      fuzzyCheckbox: document.getElementById("findFuzzy"), // #304
      findMsg: document.getElementById("findMsg"),
      findResultsCount: document.getElementById("findResultsCount"),
      findPreviousButton: document.getElementById("findPrevious"),
      findNextButton: document.getElementById("findNext"),
    },
    passwordOverlay: {
      dialog: document.getElementById("passwordDialog"),
      label: document.getElementById("passwordText"),
      input: document.getElementById("password"),
      submitButton: document.getElementById("passwordSubmit"),
      cancelButton: document.getElementById("passwordCancel"),
    },
    documentProperties: {
      dialog: document.getElementById("documentPropertiesDialog"),
      closeButton: document.getElementById("documentPropertiesClose"),
      fields: {
        fileName: document.getElementById("fileNameField"),
        fileSize: document.getElementById("fileSizeField"),
        title: document.getElementById("titleField"),
        author: document.getElementById("authorField"),
        subject: document.getElementById("subjectField"),
        keywords: document.getElementById("keywordsField"),
        creationDate: document.getElementById("creationDateField"),
        modificationDate: document.getElementById("modificationDateField"),
        creator: document.getElementById("creatorField"),
        producer: document.getElementById("producerField"),
        version: document.getElementById("versionField"),
        pageCount: document.getElementById("pageCountField"),
        pageSize: document.getElementById("pageSizeField"),
        linearized: document.getElementById("linearizedField"),
      },
    },
    annotationEditorParams: {
      editorFreeTextFontSize: document.getElementById("editorFreeTextFontSize"),
      editorFreeTextColor: document.getElementById("editorFreeTextColor"),
      editorInkColor: document.getElementById("editorInkColor"),
      editorInkThickness: document.getElementById("editorInkThickness"),
      editorInkOpacity: document.getElementById("editorInkOpacity"),
    },
    printContainer: document.getElementById("printContainer"),
    openFileInput:
      typeof PDFJSDev === "undefined" || PDFJSDev.test("GENERIC")
        ? document.getElementById("fileInput")
        : null,
    debuggerScriptPath: "./debugger.js",
  };
}

function webViewerLoad() {
  const config = getViewerConfiguration();

  if (typeof PDFJSDev !== "undefined" && PDFJSDev.test("GENERIC")) {
    // Give custom implementations of the default viewer a simpler way to
    // set various `AppOptions`, by dispatching an event once all viewer
    // files are loaded but *before* the viewer initialization has run.
    const event = document.createEvent("CustomEvent");
    event.initCustomEvent("webviewerloaded", true, true, {
      source: window,
    });
<<<<<<< HEAD
  } else {
    if (typeof PDFJSDev !== "undefined" && PDFJSDev.test("GENERIC")) {
      // Give custom implementations of the default viewer a simpler way to
      // set various `AppOptions`, by dispatching an event once all viewer
      // files are loaded but *before* the viewer initialization has run.
      const event = document.createEvent("CustomEvent");
      event.initCustomEvent("webviewerloaded", true, true, {
        source: window,
      });
      try {
        // Attempt to dispatch the event at the embedding `document`,
        // in order to support cases where the viewer is embedded in
        // a *dynamically* created <iframe> element.

        // #998 modified by ngx-extended-pdf-viewer: support for Cypress tests
        if (parent.document.eventListeners && parent.document.eventListeners("webviewerloaded").length) {
          parent.document.dispatchEvent(event);
        } else {
          document.dispatchEvent(event);
        }
        // #998 end of modification
      } catch (ex) {
        // The viewer could be in e.g. a cross-origin <iframe> element,
        // fallback to dispatching the event at the current `document`.
        Window['ngxConsole'].error(`webviewerloaded: ${ex}`);
        document.dispatchEvent(event);
      }
=======
    try {
      // Attempt to dispatch the event at the embedding `document`,
      // in order to support cases where the viewer is embedded in
      // a *dynamically* created <iframe> element.
      parent.document.dispatchEvent(event);
    } catch (ex) {
      // The viewer could be in e.g. a cross-origin <iframe> element,
      // fallback to dispatching the event at the current `document`.
      console.error(`webviewerloaded: ${ex}`);
      document.dispatchEvent(event);
>>>>>>> 546902df
    }
  }
  PDFViewerApplication.run(config);
}

// Block the "load" event until all pages are loaded, to ensure that printing
// works in Firefox; see https://bugzilla.mozilla.org/show_bug.cgi?id=1618553
document.blockUnblockOnload?.(true);

window.webViewerLoad = webViewerLoad;

export {
  PDFViewerApplication,
  AppConstants as PDFViewerApplicationConstants,
  AppOptions as PDFViewerApplicationOptions,
};<|MERGE_RESOLUTION|>--- conflicted
+++ resolved
@@ -36,7 +36,6 @@
 window.PDFViewerApplicationConstants = AppConstants;
 window.PDFViewerApplicationOptions = AppOptions;
 
-<<<<<<< HEAD
 // modified by ngx-extended-pdf-viewer
 if (!HTMLCollection.prototype[Symbol.iterator]) {
   HTMLCollection.prototype[Symbol.iterator] = Array.prototype[Symbol.iterator];
@@ -62,42 +61,7 @@
 })();
 // end of modification
 
-if (typeof PDFJSDev !== "undefined" && PDFJSDev.test("CHROME")) {
-  (function rewriteUrlClosure() {
-    // Run this code outside DOMContentLoaded to make sure that the URL
-    // is rewritten as soon as possible.
-    const queryString = document.location.search.slice(1);
-    const m = /(^|&)file=([^&]*)/.exec(queryString);
-    const defaultUrl = m ? decodeURIComponent(m[2]) : "";
-
-    // Example: chrome-extension://.../http://example.com/file.pdf
-    const humanReadableUrl = "/" + defaultUrl + location.hash;
-    history.replaceState(history.state, "", humanReadableUrl);
-    if (top === window) {
-      // eslint-disable-next-line no-undef
-      chrome.runtime.sendMessage("showPageAction");
-    }
-
-    AppOptions.set("defaultUrl", defaultUrl);
-  })();
-}
-
-if (typeof PDFJSDev !== "undefined" && PDFJSDev.test("MOZCENTRAL")) {
-  require("./firefoxcom.js");
-  require("./firefox_print_service.js");
-}
-if (typeof PDFJSDev !== "undefined" && PDFJSDev.test("GENERIC")) {
-  require("./genericcom.js");
-}
-if (typeof PDFJSDev !== "undefined" && PDFJSDev.test("CHROME")) {
-  require("./chromecom.js");
-}
-if (typeof PDFJSDev !== "undefined" && PDFJSDev.test("CHROME || GENERIC")) {
-  require("./pdf_print_service.js");
-}
-
-=======
->>>>>>> 546902df
+
 function getViewerConfiguration() {
   return {
     appContainer: document.body,
@@ -253,35 +217,6 @@
     event.initCustomEvent("webviewerloaded", true, true, {
       source: window,
     });
-<<<<<<< HEAD
-  } else {
-    if (typeof PDFJSDev !== "undefined" && PDFJSDev.test("GENERIC")) {
-      // Give custom implementations of the default viewer a simpler way to
-      // set various `AppOptions`, by dispatching an event once all viewer
-      // files are loaded but *before* the viewer initialization has run.
-      const event = document.createEvent("CustomEvent");
-      event.initCustomEvent("webviewerloaded", true, true, {
-        source: window,
-      });
-      try {
-        // Attempt to dispatch the event at the embedding `document`,
-        // in order to support cases where the viewer is embedded in
-        // a *dynamically* created <iframe> element.
-
-        // #998 modified by ngx-extended-pdf-viewer: support for Cypress tests
-        if (parent.document.eventListeners && parent.document.eventListeners("webviewerloaded").length) {
-          parent.document.dispatchEvent(event);
-        } else {
-          document.dispatchEvent(event);
-        }
-        // #998 end of modification
-      } catch (ex) {
-        // The viewer could be in e.g. a cross-origin <iframe> element,
-        // fallback to dispatching the event at the current `document`.
-        Window['ngxConsole'].error(`webviewerloaded: ${ex}`);
-        document.dispatchEvent(event);
-      }
-=======
     try {
       // Attempt to dispatch the event at the embedding `document`,
       // in order to support cases where the viewer is embedded in
@@ -292,7 +227,6 @@
       // fallback to dispatching the event at the current `document`.
       console.error(`webviewerloaded: ${ex}`);
       document.dispatchEvent(event);
->>>>>>> 546902df
     }
   }
   PDFViewerApplication.run(config);
