--- conflicted
+++ resolved
@@ -75,28 +75,24 @@
       customScaleOption: document.getElementById("customScaleOption"),
       previous: document.getElementById("previous"),
       next: document.getElementById("next"),
-      zoomIn: document.getElementById("zoomInButton"),
-      zoomOut: document.getElementById("zoomOutButton"),
+      zoomIn: document.getElementById("primaryZoomIn"), // modified by ngx-extended-pdf-viewer
+      zoomOut: document.getElementById("primaryZoomOut"), // modified by ngx-extended-pdf-viewer
       print: document.getElementById("printButton"),
-      editorFreeTextButton: document.getElementById("editorFreeTextButton"),
+      editorFreeTextButton: document.getElementById("primaryEditorFreeText"), // modified by ngx-extended-pdf-viewer
       editorFreeTextParamsToolbar: document.getElementById(
         "editorFreeTextParamsToolbar"
       ),
-      editorHighlightButton: document.getElementById("editorHighlightButton"),
+      editorHighlightButton: document.getElementById("primaryEditorHighlight"), // modified by ngx-extended-pdf-viewer
       editorHighlightParamsToolbar: document.getElementById(
         "editorHighlightParamsToolbar"
       ),
       editorHighlightColorPicker: document.getElementById(
         "editorHighlightColorPicker"
       ),
-      editorInkButton: document.getElementById("editorInkButton"),
+      editorInkButton: document.getElementById("primaryEditorInk"),  // modified by ngx-extended-pdf-viewer
       editorInkParamsToolbar: document.getElementById("editorInkParamsToolbar"),
-<<<<<<< HEAD
-      editorStampButton: document.getElementById("editorStamp"),
+      editorStampButton: document.getElementById("primaryEditorStamp"),  // modified by ngx-extended-pdf-viewer
       presentationModeButton: document.getElementById("presentationMode"), // #1807 modified by ngx-extended-pdf-viewer
-=======
-      editorStampButton: document.getElementById("editorStampButton"),
->>>>>>> 19151feb
       editorStampParamsToolbar: document.getElementById(
         "editorStampParamsToolbar"
       ),
@@ -104,13 +100,8 @@
     },
     secondaryToolbar: {
       toolbar: document.getElementById("secondaryToolbar"),
-<<<<<<< HEAD
       toggleButton: document.getElementById("secondaryToolbarToggle"),
       presentationModeButton: document.getElementById("secondaryPresentationMode"), // #1807 modified by ngx-extended-pdf-viewer
-=======
-      toggleButton: document.getElementById("secondaryToolbarToggleButton"),
-      presentationModeButton: document.getElementById("presentationMode"),
->>>>>>> 19151feb
       openFileButton:
         typeof PDFJSDev === "undefined" || PDFJSDev.test("GENERIC")
           ? document.getElementById("secondaryOpenFile")
@@ -143,7 +134,7 @@
       // Divs (and sidebar button)
       outerContainer: document.getElementById("outerContainer"),
       sidebarContainer: document.getElementById("sidebarContainer"),
-      toggleButton: document.getElementById("sidebarToggleButton"),
+      toggleButton: document.getElementById("primarySidebarToggle"), // modified by ngx-extended-pdf-viewer
       resizer: document.getElementById("sidebarResizer"),
       // Buttons
       thumbnailButton: document.getElementById("viewThumbnail"),
@@ -160,7 +151,7 @@
     },
     findBar: {
       bar: document.getElementById("findbar"),
-      toggleButton: document.getElementById("viewFindButton"),
+      toggleButton: document.getElementById("primaryViewFind"), // modified by ngx-extended-pdf-viewer
       findField: document.getElementById("findInput"),
       highlightAllCheckbox: document.getElementById("findHighlightAll"),
       caseSensitiveCheckbox: document.getElementById("findMatchCase"),
@@ -170,8 +161,8 @@
       entireWordCheckbox: document.getElementById("findEntireWord"),
       findMsg: document.getElementById("findMsg"),
       findResultsCount: document.getElementById("findResultsCount"),
-      findPreviousButton: document.getElementById("findPreviousButton"),
-      findNextButton: document.getElementById("findNextButton"),
+      findPreviousButton: document.getElementById("findPreviousButton") ?? document.getElementById("findPrevious"),
+      findNextButton: document.getElementById("findNextButton") ?? document.getElementById("findNext"),
     },
     passwordOverlay: {
       dialog: document.getElementById("passwordDialog"),
