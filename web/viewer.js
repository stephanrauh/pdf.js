/* Copyright 2016 Mozilla Foundation
 *
 * Licensed under the Apache License, Version 2.0 (the "License");
 * you may not use this file except in compliance with the License.
 * You may obtain a copy of the License at
 *
 *     http://www.apache.org/licenses/LICENSE-2.0
 *
 * Unless required by applicable law or agreed to in writing, software
 * distributed under the License is distributed on an "AS IS" BASIS,
 * WITHOUT WARRANTIES OR CONDITIONS OF ANY KIND, either express or implied.
 * See the License for the specific language governing permissions and
 * limitations under the License.
 */

import { AppOptions } from "./app_options.js";
import { PDFViewerApplication } from "./app.js";

/* eslint-disable-next-line no-unused-vars */
const pdfjsVersion =
  typeof PDFJSDev !== "undefined" ? PDFJSDev.eval("BUNDLE_VERSION") : void 0;
/* eslint-disable-next-line no-unused-vars */
const pdfjsBuild =
  typeof PDFJSDev !== "undefined" ? PDFJSDev.eval("BUNDLE_BUILD") : void 0;

window.PDFViewerApplication = PDFViewerApplication;
window.PDFViewerApplicationOptions = AppOptions;

// modified by ngx-extended-pdf-viewer
if (!HTMLCollection.prototype[Symbol.iterator]) {
  HTMLCollection.prototype[Symbol.iterator] = Array.prototype[Symbol.iterator];
}
(function () {
  if (typeof window.CustomEvent === "function") {
    return;
  }

  function CustomEvent(event, params) {
    params = params || { bubbles: false, cancelable: false, detail: null };
    const evt = document.createEvent("CustomEvent");
    evt.initCustomEvent(
      event,
      params.bubbles,
      params.cancelable,
      params.detail
    );
    return evt;
  }

  window.CustomEvent = CustomEvent;
})();
// end of modification

if (typeof PDFJSDev !== "undefined" && PDFJSDev.test("CHROME")) {
  var defaultUrl; // eslint-disable-line no-var

  (function rewriteUrlClosure() {
    // Run this code outside DOMContentLoaded to make sure that the URL
    // is rewritten as soon as possible.
    const queryString = document.location.search.slice(1);
    const m = /(^|&)file=([^&]*)/.exec(queryString);
    defaultUrl = m ? decodeURIComponent(m[2]) : "";

    // Example: chrome-extension://.../http://example.com/file.pdf
    const humanReadableUrl = "/" + defaultUrl + location.hash;
    history.replaceState(history.state, "", humanReadableUrl);
    if (top === window) {
      // eslint-disable-next-line no-undef
      chrome.runtime.sendMessage("showPageAction");
    }
  })();
}

if (typeof PDFJSDev !== "undefined" && PDFJSDev.test("MOZCENTRAL")) {
  require("./firefoxcom.js");
  require("./firefox_print_service.js");
}
if (typeof PDFJSDev !== "undefined" && PDFJSDev.test("GENERIC")) {
  require("./genericcom.js");
}
if (typeof PDFJSDev !== "undefined" && PDFJSDev.test("CHROME")) {
  require("./chromecom.js");
}
if (typeof PDFJSDev !== "undefined" && PDFJSDev.test("CHROME || GENERIC")) {
  require("./pdf_print_service.js");
}

function getViewerConfiguration() {
  let errorWrapper = null;
  if (typeof PDFJSDev === "undefined" || !PDFJSDev.test("MOZCENTRAL")) {
    errorWrapper = {
      container: document.getElementById("errorWrapper"),
      errorMessage: document.getElementById("errorMessage"),
      closeButton: document.getElementById("errorClose"),
      errorMoreInfo: document.getElementById("errorMoreInfo"),
      moreInfoButton: document.getElementById("errorShowMore"),
      lessInfoButton: document.getElementById("errorShowLess"),
    };
  }

  return {
    appContainer: document.body,
    mainContainer: document.getElementById("viewerContainer"),
    viewerContainer: document.getElementById("viewer"),
    toolbar: {
      container: document.getElementById("toolbarViewer"),
      numPages: document.getElementById("numPages"),
      pageNumber: document.getElementById("pageNumber"),
      scaleSelect: document.getElementById("scaleSelect"),
      customScaleOption: document.getElementById("customScaleOption"),
      previous: document.getElementById("previous"),
      next: document.getElementById("next"),
      zoomIn: document.getElementById("zoomIn"),
      zoomOut: document.getElementById("zoomOut"),
      viewFind: document.getElementById("viewFind"),
      openFile: document.getElementById("openFile"),
      print: document.getElementById("print"),
      presentationModeButton: document.getElementById("presentationMode"),
      download: document.getElementById("download"),
      viewBookmark: document.getElementById("viewBookmark"),
    },
    secondaryToolbar: {
      toolbar: document.getElementById("secondaryToolbar"),
      toggleButton: document.getElementById("secondaryToolbarToggle"),
      toolbarButtonContainer: document.getElementById(
        "secondaryToolbarButtonContainer"
      ),
      presentationModeButton: document.getElementById(
        "secondaryPresentationMode"
      ),
      openFileButton: document.getElementById("secondaryOpenFile"),
      printButton: document.getElementById("secondaryPrint"),
      downloadButton: document.getElementById("secondaryDownload"),
      viewBookmarkButton: document.getElementById("secondaryViewBookmark"),
      firstPageButton: document.getElementById("firstPage"),
      lastPageButton: document.getElementById("lastPage"),
      pageRotateCwButton: document.getElementById("pageRotateCw"),
      pageRotateCcwButton: document.getElementById("pageRotateCcw"),
      cursorSelectToolButton: document.getElementById("cursorSelectTool"),
      cursorHandToolButton: document.getElementById("cursorHandTool"),
      scrollPageButton: document.getElementById("scrollPage"),
      scrollVerticalButton: document.getElementById("scrollVertical"),
      scrollHorizontalButton: document.getElementById("scrollHorizontal"),
      scrollWrappedButton: document.getElementById("scrollWrapped"),
      spreadNoneButton: document.getElementById("spreadNone"),
      spreadOddButton: document.getElementById("spreadOdd"),
      spreadEvenButton: document.getElementById("spreadEven"),
      documentPropertiesButton: document.getElementById("documentProperties"),
    },
    sidebar: {
      // Divs (and sidebar button)
      outerContainer: document.getElementById("outerContainer"),
      viewerContainer: document.getElementById("viewerContainer"),
      toggleButton: document.getElementById("sidebarToggle"),
      // Buttons
      thumbnailButton: document.getElementById("viewThumbnail"),
      outlineButton: document.getElementById("viewOutline"),
      attachmentsButton: document.getElementById("viewAttachments"),
      layersButton: document.getElementById("viewLayers"),
      // Views
      thumbnailView: document.getElementById("thumbnailView"),
      outlineView: document.getElementById("outlineView"),
      attachmentsView: document.getElementById("attachmentsView"),
      layersView: document.getElementById("layersView"),
      // View-specific options
      outlineOptionsContainer: document.getElementById(
        "outlineOptionsContainer"
      ),
      currentOutlineItemButton: document.getElementById("currentOutlineItem"),
    },
    sidebarResizer: {
      outerContainer: document.getElementById("outerContainer"),
      resizer: document.getElementById("sidebarResizer"),
    },
    findBar: {
      bar: document.getElementById("findbar"),
      toggleButton: document.getElementById("viewFind"),
      findField: document.getElementById("findInput"),
      findFieldMultiline: document.getElementById("findInputMultiline"), // #201
      highlightAllCheckbox: document.getElementById("findHighlightAll"),
      findCurrentPageCheckbox: document.getElementById("findCurrentPage"), // #832
      findPageRangeField: document.getElementById("findRange"), // #832
      caseSensitiveCheckbox: document.getElementById("findMatchCase"),
      matchDiacriticsCheckbox: document.getElementById("findMatchDiacritics"),
      entireWordCheckbox: document.getElementById("findEntireWord"),
      findMultipleSearchTextsCheckbox: document.getElementById(
        "findMultipleSearchTexts"
      ), // #201
      ignoreAccentsCheckbox: document.getElementById("findIgnoreAccents"), // #177
      fuzzyCheckbox: document.getElementById("findFuzzy"), // #304
      findMsg: document.getElementById("findMsg"),
      findResultsCount: document.getElementById("findResultsCount"),
      findPreviousButton: document.getElementById("findPrevious"),
      findNextButton: document.getElementById("findNext"),
    },
    passwordOverlay: {
      dialog: document.getElementById("passwordDialog"),
      label: document.getElementById("passwordText"),
      input: document.getElementById("password"),
      submitButton: document.getElementById("passwordSubmit"),
      cancelButton: document.getElementById("passwordCancel"),
    },
    documentProperties: {
      dialog: document.getElementById("documentPropertiesDialog"),
      closeButton: document.getElementById("documentPropertiesClose"),
      fields: {
        fileName: document.getElementById("fileNameField"),
        fileSize: document.getElementById("fileSizeField"),
        title: document.getElementById("titleField"),
        author: document.getElementById("authorField"),
        subject: document.getElementById("subjectField"),
        keywords: document.getElementById("keywordsField"),
        creationDate: document.getElementById("creationDateField"),
        modificationDate: document.getElementById("modificationDateField"),
        creator: document.getElementById("creatorField"),
        producer: document.getElementById("producerField"),
        version: document.getElementById("versionField"),
        pageCount: document.getElementById("pageCountField"),
        pageSize: document.getElementById("pageSizeField"),
        linearized: document.getElementById("linearizedField"),
      },
    },
    errorWrapper,
    printContainer: document.getElementById("printContainer"),
    openFileInputName: "fileInput",
    debuggerScriptPath: "./debugger.js",
  };
}

function webViewerLoad() {
  const config = getViewerConfiguration();
  if (typeof PDFJSDev === "undefined" || !PDFJSDev.test("PRODUCTION")) {
    if (window.chrome) {
      const link = document.createElement("link");
      link.rel = "stylesheet";
      link.href = "../build/dev-css/viewer.css";

      document.head.appendChild(link);
    }

    Promise.all([
      import("pdfjs-web/genericcom.js"),
      import("pdfjs-web/pdf_print_service.js"),
    ]).then(function ([genericCom, pdfPrintService]) {
      PDFViewerApplication.run(config);
    });
  } else {
    if (typeof PDFJSDev !== "undefined" && PDFJSDev.test("CHROME")) {
      AppOptions.set("defaultUrl", defaultUrl);
    }

    if (typeof PDFJSDev !== "undefined" && PDFJSDev.test("GENERIC")) {
      // Give custom implementations of the default viewer a simpler way to
      // set various `AppOptions`, by dispatching an event once all viewer
      // files are loaded but *before* the viewer initialization has run.
      const event = document.createEvent("CustomEvent");
      event.initCustomEvent("webviewerloaded", true, true, {
        source: window,
      });
      try {
        // Attempt to dispatch the event at the embedding `document`,
        // in order to support cases where the viewer is embedded in
        // a *dynamically* created <iframe> element.

        // #998 modified by ngx-extended-pdf-viewer: support for Cypress tests
        if (parent.document.eventListeners && parent.document.eventListeners("webviewerloaded").length) {
          parent.document.dispatchEvent(event);
        } else {
          document.dispatchEvent(event);
        }
        // #998 end of modification
      } catch (ex) {
        // The viewer could be in e.g. a cross-origin <iframe> element,
        // fallback to dispatching the event at the current `document`.
        Window['ngxConsole'].error(`webviewerloaded: ${ex}`);
        document.dispatchEvent(event);
      }
    }

    PDFViewerApplication.run(config);
  }
}

// Block the "load" event until all pages are loaded, to ensure that printing
// works in Firefox; see https://bugzilla.mozilla.org/show_bug.cgi?id=1618553
<<<<<<< HEAD
if (document.blockUnblockOnload) {
  document.blockUnblockOnload(true);
}
if (typeof PDFJSDev === "undefined" || !PDFJSDev.test("PRODUCTION")) {
  if (
    document.readyState === "interactive" ||
    document.readyState === "complete"
  ) {
    webViewerLoad();
  } else {
    document.addEventListener("DOMContentLoaded", webViewerLoad, true);
  }
=======
document.blockUnblockOnload?.(true);

if (
  document.readyState === "interactive" ||
  document.readyState === "complete"
) {
  webViewerLoad();
>>>>>>> 497c0610
} else {
  window.webViewerLoad = webViewerLoad;
}

export { PDFViewerApplication, AppOptions as PDFViewerApplicationOptions };<|MERGE_RESOLUTION|>--- conflicted
+++ resolved
@@ -283,20 +283,6 @@
 
 // Block the "load" event until all pages are loaded, to ensure that printing
 // works in Firefox; see https://bugzilla.mozilla.org/show_bug.cgi?id=1618553
-<<<<<<< HEAD
-if (document.blockUnblockOnload) {
-  document.blockUnblockOnload(true);
-}
-if (typeof PDFJSDev === "undefined" || !PDFJSDev.test("PRODUCTION")) {
-  if (
-    document.readyState === "interactive" ||
-    document.readyState === "complete"
-  ) {
-    webViewerLoad();
-  } else {
-    document.addEventListener("DOMContentLoaded", webViewerLoad, true);
-  }
-=======
 document.blockUnblockOnload?.(true);
 
 if (
@@ -304,9 +290,8 @@
   document.readyState === "complete"
 ) {
   webViewerLoad();
->>>>>>> 497c0610
 } else {
-  window.webViewerLoad = webViewerLoad;
+  document.addEventListener("DOMContentLoaded", webViewerLoad, true);
 }
 
 export { PDFViewerApplication, AppOptions as PDFViewerApplicationOptions };