/* Copyright 2012 Mozilla Foundation
 *
 * Licensed under the Apache License, Version 2.0 (the "License");
 * you may not use this file except in compliance with the License.
 * You may obtain a copy of the License at
 *
 *     http://www.apache.org/licenses/LICENSE-2.0
 *
 * Unless required by applicable law or agreed to in writing, software
 * distributed under the License is distributed on an "AS IS" BASIS,
 * WITHOUT WARRANTIES OR CONDITIONS OF ANY KIND, either express or implied.
 * See the License for the specific language governing permissions and
 * limitations under the License.
 */

// eslint-disable-next-line max-len
/** @typedef {import("../src/display/optional_content_config").OptionalContentConfig} OptionalContentConfig */
// eslint-disable-next-line max-len
/** @typedef {import("../src/display/display_utils").PageViewport} PageViewport */
/** @typedef {import("./event_utils").EventBus} EventBus */
/** @typedef {import("./interfaces").IPDFLinkService} IPDFLinkService */
/** @typedef {import("./interfaces").IRenderableView} IRenderableView */
// eslint-disable-next-line max-len
/** @typedef {import("./pdf_rendering_queue").PDFRenderingQueue} PDFRenderingQueue */

<<<<<<< HEAD
import { OutputScale, RenderingStates } from "./ui_utils.js";
import { NgxConsole } from "../external/ngx-logger/ngx-console.js";
import { RenderingCancelledException } from "pdfjs-lib";
=======
import { OutputScale, RenderingCancelledException } from "pdfjs-lib";
import { RenderingStates } from "./ui_utils.js";
>>>>>>> 19151feb

const DRAW_UPSCALE_FACTOR = 2; // See comment in `PDFThumbnailView.draw` below.
const MAX_NUM_SCALING_STEPS = 3;
const THUMBNAIL_WIDTH = 98; // px

/**
 * @typedef {Object} PDFThumbnailViewOptions
 * @property {HTMLDivElement} container - The viewer element.
 * @property {EventBus} eventBus - The application event bus.
 * @property {number} id - The thumbnail's unique ID (normally its number).
 * @property {PageViewport} defaultViewport - The page viewport.
 * @property {Promise<OptionalContentConfig>} [optionalContentConfigPromise] -
 *   A promise that is resolved with an {@link OptionalContentConfig} instance.
 *   The default value is `null`.
 * @property {IPDFLinkService} linkService - The navigation/linking service.
 * @property {PDFRenderingQueue} renderingQueue - The rendering queue object.
 * @property {Object} [pageColors] - Overwrites background and foreground colors
 *   with user defined ones in order to improve readability in high contrast
 *   mode.
 * @property {boolean} [enableHWA] - Enables hardware acceleration for
 *   rendering. The default value is `false`.
 */

class TempImageFactory {
  static #tempCanvas = null;

  static getCanvas(width, height) {
    const tempCanvas = (this.#tempCanvas ||= document.createElement("canvas"));
    tempCanvas.width = width;
    tempCanvas.height = height;

    // Since this is a temporary canvas, we need to fill it with a white
    // background ourselves. `#getPageDrawContext` uses CSS rules for this.
    const ctx = tempCanvas.getContext("2d", { alpha: false });
    ctx.save();
    ctx.fillStyle = "rgb(255, 255, 255)";
    ctx.fillRect(0, 0, width, height);
    ctx.restore();
    return [tempCanvas, tempCanvas.getContext("2d")];
  }

  static destroyCanvas() {
    const tempCanvas = this.#tempCanvas;
    if (tempCanvas) {
      // Zeroing the width and height causes Firefox to release graphics
      // resources immediately, which can greatly reduce memory consumption.
      tempCanvas.width = 0;
      tempCanvas.height = 0;
    }
    this.#tempCanvas = null;
  }
}

/**
 * @implements {IRenderableView}
 */
class PDFThumbnailView {
  /**
   * @param {PDFThumbnailViewOptions} options
   */
  constructor({
    container,
    eventBus,
    id,
    defaultViewport,
    optionalContentConfigPromise,
    linkService,
    renderingQueue,
    pageColors,
    enableHWA,
  }) {
    this.id = id;
    this.renderingId = "thumbnail" + id;
    this.pageLabel = null;

    this.pdfPage = null;
    this.rotation = 0;
    this.viewport = defaultViewport;
    this.pdfPageRotate = defaultViewport.rotation;
    this._optionalContentConfigPromise = optionalContentConfigPromise || null;
    this.pageColors = pageColors || null;
    this.enableHWA = enableHWA || false;

    this.eventBus = eventBus;
    this.linkService = linkService;
    this.renderingQueue = renderingQueue;
    this.eventBus = eventBus; // #1696 modified by ngx-extended-pdf-viewer

    this.renderTask = null;
    this.renderingState = RenderingStates.INITIAL;
    this.resume = null;

    // modified by ngx-extended-pdf-viewer
    eventBus.dispatch("rendercustomthumbnail", {
      pdfThumbnailView: this,
      linkService,
      id,
      container,
      thumbPageTitlePromiseOrPageL10nArgs: this.#pageL10nArgs,
    });

    if (container.querySelector(`.${this.renderingId}`)) {
      this._placeholderImg = container.querySelector(`.${this.renderingId} .thumbnailImage`);
    } else {
      this.createThumbnail(this, linkService, id, container, this.#pageL10nArgs);
    }
    // end of modification
  }

  // modified by ngx-extended-pdf-viewer
  createThumbnail(pdfThumbnailView, linkService, id, container, pageL10nArgs) {
    const anchor = document.createElement("a");
    anchor.href = linkService.getAnchorUrl("#page=" + id);
    anchor.setAttribute("data-l10n-id", "pdfjs-thumb-page-title");
    anchor.setAttribute("data-l10n-args", this.#pageL10nArgs);
    anchor.className = this.renderingId;
    anchor.onclick = function () {
      linkService.goToPage(id);
      return false;
    };
    this.anchor = anchor;

    const div = document.createElement("div");
    div.className = "thumbnail";
    div.setAttribute("data-page-number", this.id);
    this.div = div;
    this.#updateDims();

    const img = document.createElement("div");
    img.className = "thumbnailImage";
    this._placeholderImg = img;

    div.append(img);
    anchor.append(div);
    container.append(anchor);
  }

  #updateDims() {
    const { width, height } = this.viewport;
    const ratio = width / height;

    this.canvasWidth = THUMBNAIL_WIDTH;
    this.canvasHeight = (this.canvasWidth / ratio) | 0;
    this.scale = this.canvasWidth / width;

    const { style } = this.div;
    style.setProperty("--thumbnail-width", `${this.canvasWidth}px`);
    style.setProperty("--thumbnail-height", `${this.canvasHeight}px`);
  }

  setPdfPage(pdfPage) {
    this.pdfPage = pdfPage;
    this.pdfPageRotate = pdfPage.rotate;
    const totalRotation = (this.rotation + this.pdfPageRotate) % 360;
    this.viewport = pdfPage.getViewport({ scale: 1, rotation: totalRotation });
    this.reset();
  }

  reset() {
    this.cancelRendering();
    this.renderingState = RenderingStates.INITIAL;

    this.div.removeAttribute("data-loaded");
    this.image?.replaceWith(this._placeholderImg);
    this.#updateDims();

    if (this.image) {
      this.image.removeAttribute("src");
      delete this.image;
    }
  }

  update({ rotation = null }) {
    if (typeof rotation === "number") {
      this.rotation = rotation; // The rotation may be zero.
    }
    const totalRotation = (this.rotation + this.pdfPageRotate) % 360;
    this.viewport = this.viewport.clone({
      scale: 1,
      rotation: totalRotation,
    });
    this.reset();
  }

  /**
   * PLEASE NOTE: Most likely you want to use the `this.reset()` method,
   *              rather than calling this one directly.
   */
  cancelRendering() {
    if (this.renderTask) {
      this.renderTask.cancel();
      this.renderTask = null;
    }
    this.resume = null;
  }

  #getPageDrawContext(upscaleFactor = 1, enableHWA = this.enableHWA) {
    // Keep the no-thumbnail outline visible, i.e. `data-loaded === false`,
    // until rendering/image conversion is complete, to avoid display issues.
    const canvas = document.createElement("canvas");
    const ctx = canvas.getContext("2d", {
      alpha: false,
      willReadFrequently: !enableHWA,
    });
    const outputScale = new OutputScale();

    canvas.width = (upscaleFactor * this.canvasWidth * outputScale.sx) | 0;
    canvas.height = (upscaleFactor * this.canvasHeight * outputScale.sy) | 0;

    const transform = outputScale.scaled
      ? [outputScale.sx, 0, 0, outputScale.sy, 0, 0]
      : null;

    return { ctx, canvas, transform };
  }

  #convertCanvasToImage(canvas) {
    if (this.renderingState !== RenderingStates.FINISHED) {
      throw new Error("#convertCanvasToImage: Rendering has not finished.");
    }
    const reducedCanvas = this.#reduceImage(canvas);

    const image = document.createElement("img");
    image.className = "thumbnailImage";
    image.setAttribute("data-l10n-id", "pdfjs-thumb-page-canvas");
    image.setAttribute("data-l10n-args", this.#pageL10nArgs);
    image.src = reducedCanvas.toDataURL();
    this.image = image;

    this.div.setAttribute("data-loaded", true);
    this._placeholderImg.replaceWith(image);

    // Zeroing the width and height causes Firefox to release graphics
    // resources immediately, which can greatly reduce memory consumption.
    reducedCanvas.width = 0;
    reducedCanvas.height = 0;
  }

  async #finishRenderTask(renderTask, canvas, error = null) {
    // The renderTask may have been replaced by a new one, so only remove
    // the reference to the renderTask if it matches the one that is
    // triggering this callback.
    if (renderTask === this.renderTask) {
      this.renderTask = null;
    }

    if (error instanceof RenderingCancelledException) {
      return;
    }
    this.renderingState = RenderingStates.FINISHED;
    this.#convertCanvasToImage(canvas);

    if (error) {
      throw error;
    }
    this.eventBus.dispatch("thumbnailRendered", this.id);   // #1696 modified by ngx-extended-pdf-viewer

  }

  async draw() {
    if (this.renderingState !== RenderingStates.INITIAL) {
      NgxConsole.error("Must be in new state before drawing");
      return undefined;
    }
    const { pdfPage } = this;

    if (!pdfPage) {
      this.renderingState = RenderingStates.FINISHED;
      throw new Error("pdfPage is not loaded");
    }

    this.renderingState = RenderingStates.RUNNING;

    // Render the thumbnail at a larger size and downsize the canvas (similar
    // to `setImage`), to improve consistency between thumbnails created by
    // the `draw` and `setImage` methods (fixes issue 8233).
    // NOTE: To primarily avoid increasing memory usage too much, but also to
    //   reduce downsizing overhead, we purposely limit the up-scaling factor.
    const { ctx, canvas, transform } =
      this.#getPageDrawContext(DRAW_UPSCALE_FACTOR);
    const drawViewport = this.viewport.clone({
      scale: DRAW_UPSCALE_FACTOR * this.scale,
    });
    const renderContinueCallback = cont => {
      if (!this.renderingQueue.isHighestPriority(this)) {
        this.renderingState = RenderingStates.PAUSED;
        this.resume = () => {
          this.renderingState = RenderingStates.RUNNING;
          cont();
        };
        return;
      }
      cont();
    };

    const renderContext = {
      canvasContext: ctx,
      transform,
      viewport: drawViewport,
      optionalContentConfigPromise: this._optionalContentConfigPromise,
      pageColors: this.pageColors,
    };
    const renderTask = (this.renderTask = pdfPage.render(renderContext));
    renderTask.onContinue = renderContinueCallback;

    const resultPromise = renderTask.promise.then(
      () => this.#finishRenderTask(renderTask, canvas),
      error => this.#finishRenderTask(renderTask, canvas, error)
    );
    resultPromise.finally(() => {
      // Zeroing the width and height causes Firefox to release graphics
      // resources immediately, which can greatly reduce memory consumption.
      canvas.width = 0;
      canvas.height = 0;

      this.eventBus.dispatch("thumbnailrendered", {
        source: this,
        pageNumber: this.id,
        pdfPage: this.pdfPage,
      });
    });

    return resultPromise;
  }

  setImage(pageView) {
    if (this.renderingState !== RenderingStates.INITIAL) {
      return;
    }
    const { thumbnailCanvas: canvas, pdfPage, scale } = pageView;
    if (!canvas) {
      return;
    }
    if (!this.pdfPage) {
      this.setPdfPage(pdfPage);
    }
    if (scale < this.scale) {
      // Avoid upscaling the image, since that makes the thumbnail look blurry.
      return;
    }
    this.renderingState = RenderingStates.FINISHED;
    this.#convertCanvasToImage(canvas);
  }

  #reduceImage(img) {
    const { ctx, canvas } = this.#getPageDrawContext(1, true);

    if (img.width <= 2 * canvas.width) {
      ctx.drawImage(
        img,
        0,
        0,
        img.width,
        img.height,
        0,
        0,
        canvas.width,
        canvas.height
      );
      return canvas;
    }
    // drawImage does an awful job of rescaling the image, doing it gradually.
    let reducedWidth = canvas.width << MAX_NUM_SCALING_STEPS;
    let reducedHeight = canvas.height << MAX_NUM_SCALING_STEPS;
    const [reducedImage, reducedImageCtx] = TempImageFactory.getCanvas(
      reducedWidth,
      reducedHeight
    );

    while (reducedWidth > img.width || reducedHeight > img.height) {
      reducedWidth >>= 1;
      reducedHeight >>= 1;
    }
    reducedImageCtx.drawImage(
      img,
      0,
      0,
      img.width,
      img.height,
      0,
      0,
      reducedWidth,
      reducedHeight
    );
    while (reducedWidth > 2 * canvas.width) {
      reducedImageCtx.drawImage(
        reducedImage,
        0,
        0,
        reducedWidth,
        reducedHeight,
        0,
        0,
        reducedWidth >> 1,
        reducedHeight >> 1
      );
      reducedWidth >>= 1;
      reducedHeight >>= 1;
    }
    ctx.drawImage(
      reducedImage,
      0,
      0,
      reducedWidth,
      reducedHeight,
      0,
      0,
      canvas.width,
      canvas.height
    );
    return canvas;
  }

  get #pageL10nArgs() {
    return JSON.stringify({ page: this.pageLabel ?? this.id });
  }

  /**
   * @param {string|null} label
   */
  setPageLabel(label) {
    this.pageLabel = typeof label === "string" ? label : null;

    this.anchor.setAttribute("data-l10n-args", this.#pageL10nArgs);

    if (this.renderingState !== RenderingStates.FINISHED) {
      return;
    }
    this.image?.setAttribute("data-l10n-args", this.#pageL10nArgs);
  }
}

export { PDFThumbnailView, TempImageFactory };<|MERGE_RESOLUTION|>--- conflicted
+++ resolved
@@ -23,14 +23,9 @@
 // eslint-disable-next-line max-len
 /** @typedef {import("./pdf_rendering_queue").PDFRenderingQueue} PDFRenderingQueue */
 
-<<<<<<< HEAD
-import { OutputScale, RenderingStates } from "./ui_utils.js";
+import { OutputScale, RenderingCancelledException } from "pdfjs-lib";
 import { NgxConsole } from "../external/ngx-logger/ngx-console.js";
-import { RenderingCancelledException } from "pdfjs-lib";
-=======
-import { OutputScale, RenderingCancelledException } from "pdfjs-lib";
 import { RenderingStates } from "./ui_utils.js";
->>>>>>> 19151feb
 
 const DRAW_UPSCALE_FACTOR = 2; // See comment in `PDFThumbnailView.draw` below.
 const MAX_NUM_SCALING_STEPS = 3;
